// Copyright 2018 Percona LLC
//
// Licensed under the Apache License, Version 2.0 (the "License");
// you may not use this file except in compliance with the License.
// You may obtain a copy of the License at
//
//   http://www.apache.org/licenses/LICENSE-2.0
//
// Unless required by applicable law or agreed to in writing, software
// distributed under the License is distributed on an "AS IS" BASIS,
// WITHOUT WARRANTIES OR CONDITIONS OF ANY KIND, either express or implied.
// See the License for the specific language governing permissions and
// limitations under the License.

package db

import (
	"os"
	"testing"

	"github.com/alecthomas/kingpin"
	"github.com/percona/percona-server-mongodb-operator/healthcheck/pkg"
	"github.com/stretchr/testify/assert"
	"gopkg.in/mgo.v2"
)

func TestInternalDBUri(t *testing.T) {
	config := &Config{
		DialInfo: &mgo.DialInfo{
			Addrs:    []string{"test:1234"},
			Username: "admin",
			Password: "123456",
		},
		SSL: &SSLConfig{
			Enabled: false,
		},
	}
	assert.Equal(t, "mongodb://admin:123456@test:1234", config.Uri(), ".Uri() returned invalid uri")

	config.SSL.Enabled = true
	assert.Equal(t, "mongodb://admin:123456@test:1234?ssl=true", config.Uri(), ".Uri() returned invalid uri")

	config.DialInfo.ReplicaSetName = "test"
	assert.Equal(t, "mongodb://admin:123456@test:1234?replicaSet=test&ssl=true", config.Uri(), ".Uri() returned invalid uri")
}

func TestInternalDBNewConfig(t *testing.T) {
	app := kingpin.New(t.Name(), t.Name())
	cnf, err := NewConfig(app, "", "")
<<<<<<< HEAD
=======
	assert.NoError(t, err)
>>>>>>> 037e2575
	assert.NotNil(t, cnf)
	assert.Nil(t, err)

	os.Setenv(pkg.EnvMongoDBNetSSLEnabled, "true")
	os.Setenv(pkg.EnvMongoDBPort, "27017")
	os.Setenv(pkg.EnvMongoDBReplset, t.Name())
	defer os.Unsetenv(pkg.EnvMongoDBNetSSLEnabled)
	defer os.Unsetenv(pkg.EnvMongoDBPort)
	defer os.Unsetenv(pkg.EnvMongoDBReplset)

	_, err = app.Parse([]string{"--username=test", "--password=test"})
	assert.NoError(t, err)
	assert.Equal(t, []string{getDefaultMongoDBAddress()}, cnf.DialInfo.Addrs)
	assert.Equal(t, t.Name(), cnf.DialInfo.ReplicaSetName)
}

func TestInternalDBNewSSLConfig(t *testing.T) {
	app := kingpin.New(t.Name(), t.Name())
	cnf, err := NewConfig(app, "", "")
<<<<<<< HEAD
=======
	assert.NoError(t, err)
>>>>>>> 037e2575
	assert.NotNil(t, cnf)
	assert.Nil(t, err)

	os.Setenv(pkg.EnvMongoDBNetSSLEnabled, "true")
	defer os.Unsetenv(pkg.EnvMongoDBNetSSLEnabled)
	_, err = app.Parse([]string{"--username=test", "--password=test"})
	assert.NoError(t, err)
	assert.True(t, cnf.SSL.Enabled)
}<|MERGE_RESOLUTION|>--- conflicted
+++ resolved
@@ -47,12 +47,8 @@
 func TestInternalDBNewConfig(t *testing.T) {
 	app := kingpin.New(t.Name(), t.Name())
 	cnf, err := NewConfig(app, "", "")
-<<<<<<< HEAD
-=======
 	assert.NoError(t, err)
->>>>>>> 037e2575
 	assert.NotNil(t, cnf)
-	assert.Nil(t, err)
 
 	os.Setenv(pkg.EnvMongoDBNetSSLEnabled, "true")
 	os.Setenv(pkg.EnvMongoDBPort, "27017")
@@ -70,12 +66,8 @@
 func TestInternalDBNewSSLConfig(t *testing.T) {
 	app := kingpin.New(t.Name(), t.Name())
 	cnf, err := NewConfig(app, "", "")
-<<<<<<< HEAD
-=======
 	assert.NoError(t, err)
->>>>>>> 037e2575
 	assert.NotNil(t, cnf)
-	assert.Nil(t, err)
 
 	os.Setenv(pkg.EnvMongoDBNetSSLEnabled, "true")
 	defer os.Unsetenv(pkg.EnvMongoDBNetSSLEnabled)
