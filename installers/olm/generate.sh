--- conflicted
+++ resolved
@@ -84,12 +84,8 @@
 		return 1
 	fi
 
-<<<<<<< HEAD
     local temp_file
     temp_file=$(mktemp)
-=======
-	local temp_file=$(mktemp)
->>>>>>> c88d5e39
 
 	sed -E 's/(("image":|containerImage:|image:)[ ]*"?)([^"]+)("?)/\1docker.io\/\3\4/g' "$yaml_file" >"$temp_file"
 	mv "$temp_file" "$yaml_file"
