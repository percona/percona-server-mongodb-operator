--- conflicted
+++ resolved
@@ -14,15 +14,9 @@
 deploy_minio
 
 desc 'create secrets and start client'
-<<<<<<< HEAD
-kubectl_bin apply -f $conf_dir/secrets.yml
+kubectl_bin apply -f $test_dir/conf/secrets.yml
 kubectl_bin apply -f $conf_dir/minio-secret.yml
 apply_client $conf_dir/client.yml
-=======
-kubectl_bin apply -f "${conf_dir}/client.yml" \
-	-f "${test_dir}/conf/secrets.yml" \
-	-f "${conf_dir}/minio-secret.yml"
->>>>>>> 5d384998
 
 cluster="some-name-rs0"
 desc "create first PSMDB cluster $cluster"
