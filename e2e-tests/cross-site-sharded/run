#!/bin/bash

set -o errexit

test_dir=$(realpath "$(dirname "$0")")
. "${test_dir}/../functions"
set_debug

if [[ ${IMAGE_MONGOD} == *"percona-server-mongodb-operator"* ]]; then
	MONGO_VER=$(echo -n "${IMAGE_MONGOD}" | $sed -r 's/.*([0-9].[0-9])$/\1/')
else
	MONGO_VER=$(echo -n "${IMAGE_MONGOD}" | $sed -r 's/.*:([0-9]+\.[0-9]+).*$/\1/')
fi
unset OPERATOR_NS

main_cluster="cross-site-sharded-main"
replica_cluster="cross-site-sharded-replica"

desc "create main cluster"
create_infra "$namespace"

desc 'create secrets and start client'
kubectl_bin apply \
	-f "$conf_dir/client.yml" \
	-f "$test_dir/conf/secrets.yml"

desc "create main PSMDB cluster $main_cluster."
apply_cluster "$test_dir/conf/$main_cluster.yml"

desc 'check if all 3 Pods started'
wait_for_running $main_cluster-rs0 3
wait_for_running $main_cluster-cfg 3 "false"

desc 'create user'
run_mongos \
	'db.createUser({user:"user",pwd:"pass",roles:[{db:"app",role:"readWrite"}]})' \
	"userAdmin:userAdmin123456@$main_cluster-mongos.$namespace"
sleep 2

desc 'set chunk size to 2 MB'
run_mongos \
	"use config\n db.settings.save( { _id:\"chunksize\", value: 2 } )" \
	"clusterAdmin:clusterAdmin123456@$main_cluster-mongos.$namespace"
sleep 2

desc 'write data'
run_script_mongos "${test_dir}/data.js" "user:pass@$main_cluster-mongos.$namespace"

desc 'shard collection'
run_mongos \
	'sh.enableSharding("app")' \
	"clusterAdmin:clusterAdmin123456@$main_cluster-mongos.$namespace"
sleep 2

run_mongos \
	'sh.shardCollection("app.city", { _id: 1 } )' \
	"clusterAdmin:clusterAdmin123456@$main_cluster-mongos.$namespace"
sleep 120

desc 'Check chunks'
chunks_param1="ns"
chunks_param2='"app.city"'

if [[ ${MONGO_VER} == "6.0" || ${MONGO_VER} == "5.0" ]]; then
	chunks_param1="uuid"
	chunks_param2=$(run_mongos \
		"use app\n db.getCollectionInfos({ \"name\": \"city\" })[0].info.uuid" \
		"user:pass@$main_cluster-mongos.$namespace" \
		| grep "switched to db app" -A 1 | grep -v "switched to db app")
fi

shards=0
for i in "rs0" "rs1"; do
	out=$(run_mongos \
		"use config\n db.chunks.count({\"${chunks_param1}\": ${chunks_param2}, \"shard\": \"$i\"})" \
		"clusterAdmin:clusterAdmin123456@$main_cluster-mongos.$namespace" \
		| grep "switched to db config" -A 1 | grep -v "switched to db config")

	desc "$i has $out chunks"

	if [[ $out -ne 0 ]]; then
		((shards = shards + 1))
	fi
done

if [[ $shards -lt 2 ]]; then
	echo "data is only on some of the shards, maybe sharding is not working"
	exit 1
fi

desc "create replica cluster"
create_namespace $replica_namespace 0
deploy_operator

desc 'start client'
kubectl_bin apply \
	-f "$conf_dir/client.yml"

desc "copy secrets from main to replica namespace and create all of them"
kubectl get secret ${main_cluster}-secrets -o yaml -n ${namespace} \
	| yq eval '
		del(.metadata) |
		(.metadata.name = "'${replica_cluster}'-secrets")' - \
	| kubectl_bin apply -f -

kubectl_bin get secret ${main_cluster}-ssl-internal -o yaml -n ${namespace} \
	| yq eval '
		del(.metadata) |
		del(.status) |
		(.metadata.name = "'${replica_cluster}'-ssl-internal")' - \
	| kubectl_bin apply -f -

kubectl_bin get secret ${main_cluster}-ssl -o yaml -n ${namespace} \
	| yq eval '
		del(.metadata) |
		del(.status) |
		(.metadata.name = "'${replica_cluster}'-ssl")' - \
	| kubectl_bin apply -f -

sleep 30

desc "create replica PSMDB cluster $cluster"
apply_cluster "$test_dir/conf/${replica_cluster}.yml"
sleep 600

replica_cfg_0_endpoint=$(get_service_ip cross-site-sharded-replica-cfg-0 'cfg')
replica_cfg_1_endpoint=$(get_service_ip cross-site-sharded-replica-cfg-1 'cfg')
replica_cfg_2_endpoint=$(get_service_ip cross-site-sharded-replica-cfg-2 'cfg')
replica_rs0_0_endpoint=$(get_service_ip cross-site-sharded-replica-rs0-0)
replica_rs0_1_endpoint=$(get_service_ip cross-site-sharded-replica-rs0-1)
replica_rs0_2_endpoint=$(get_service_ip cross-site-sharded-replica-rs0-2)
replica_rs1_0_endpoint=$(get_service_ip cross-site-sharded-replica-rs1-0 'rs1')
replica_rs1_1_endpoint=$(get_service_ip cross-site-sharded-replica-rs1-1 'rs1')
replica_rs1_2_endpoint=$(get_service_ip cross-site-sharded-replica-rs1-2 'rs1')

kubectl_bin config set-context $(kubectl_bin config current-context) --namespace="$namespace"

kubectl_bin patch psmdb ${main_cluster} --type=merge --patch '{
			"spec": {"replsets":[
			  {"affinity":{"antiAffinityTopologyKey": "none"},"arbiter":{"affinity":{"antiAffinityTopologyKey": "none"},"enabled":false,"size":1},"expose":{"enabled":true,"exposeType":"ClusterIp"},"externalNodes":[{"host":"'${replica_rs0_0_endpoint}'","priority":0,"votes":0},{"host":"'${replica_rs0_1_endpoint}'","port":27017,"priority":1,"votes":1},{"host":"'${replica_rs0_2_endpoint}'", "port":27017,"priority":1,"votes":1}],"name":"rs0","nonvoting":{"affinity":{"antiAffinityTopologyKey":"none"},"enabled":false,"podDisruptionBudget":{"maxUnavailable":1},"resources":{"limits":{"cpu":"300m","memory":"0.5G"},"requests":{"cpu":"300m","memory":"0.5G"}},"size":3,"volumeSpec":{"persistentVolumeClaim":{"resources":{"requests":{"storage":"1Gi"}}}}},"podDisruptionBudget":{"maxUnavailable":1},"resources":{"limits":{"cpu":"300m","memory":"0.5G"},"requests":{"cpu":"300m","memory":"0.5G"}},"size":3,"volumeSpec":{"persistentVolumeClaim":{"resources":{"requests":{"storage":"3Gi"}}}}},
			  {"affinity":{"antiAffinityTopologyKey": "none"},"arbiter":{"affinity":{"antiAffinityTopologyKey": "none"},"enabled":false,"size":1},"expose":{"enabled":true,"exposeType":"ClusterIp"},"externalNodes":[{"host":"'${replica_rs1_0_endpoint}'","priority":0,"votes":0},{"host":"'${replica_rs1_1_endpoint}'","port":27017,"priority":1,"votes":1},{"host":"'${replica_rs1_2_endpoint}'", "port":27017,"priority":1,"votes":1}],"name":"rs1","nonvoting":{"affinity":{"antiAffinityTopologyKey":"none"},"enabled":false,"podDisruptionBudget":{"maxUnavailable":1},"resources":{"limits":{"cpu":"300m","memory":"0.5G"},"requests":{"cpu":"300m","memory":"0.5G"}},"size":3,"volumeSpec":{"persistentVolumeClaim":{"resources":{"requests":{"storage":"1Gi"}}}}},"podDisruptionBudget":{"maxUnavailable":1},"resources":{"limits":{"cpu":"300m","memory":"0.5G"},"requests":{"cpu":"300m","memory":"0.5G"}},"size":3,"volumeSpec":{"persistentVolumeClaim":{"resources":{"requests":{"storage":"3Gi"}}}}}
			  ],
			  "sharding":{"configsvrReplSet":{ "externalNodes": [{"host":"'${replica_cfg_0_endpoint}'","priority":1,"votes":1 },{"host":"'${replica_cfg_1_endpoint}'", "priority":1,"votes":1},{"host":"'${replica_cfg_2_endpoint}'","priority":0,"votes":0}]}}
			  }
		}'

sleep 60
kubectl_bin config set-context $(kubectl_bin config current-context) --namespace="$replica_namespace"

desc 'check if all 3 Pods started'
wait_for_running $replica_cluster-rs0 3
wait_for_running $replica_cluster-cfg 3 "false"

desc 'create user'
run_mongos \
	'db.createUser({user:"myApp",pwd:"myPass",roles:[{db:"myApp",role:"readWrite"}]})' \
	"userAdmin:userAdmin123456@$main_cluster-mongos.$namespace"
sleep 2

desc 'write data, read from all'
run_mongos \
	'use myApp\n db.test.insert({ x: 100500 })' \
	"myApp:myPass@$main_cluster-mongos.$namespace"
<<<<<<< HEAD
sleep 10 # for minikube

desc "compare data"
=======

minikube_sleep
desc "Compare data"
>>>>>>> 57e98b6d
compare_mongos_cmd "find" "myApp:myPass@$main_cluster-mongos.$namespace"

desc 'test failover'
kubectl_bin config set-context $(kubectl_bin config current-context) --namespace="$namespace"
kubectl_bin delete psmdb $main_cluster
sleep 60
run_script_mongos "${test_dir}/disaster_recovery.js" "clusterAdmin:clusterAdmin123456@$replica_cfg_0_endpoint" "mongodb" ":27017"
run_script_mongos "${test_dir}/disaster_recovery.js" "clusterAdmin:clusterAdmin123456@$replica_rs0_0_endpoint" "mongodb" ":27017"
run_script_mongos "${test_dir}/disaster_recovery.js" "clusterAdmin:clusterAdmin123456@$replica_rs1_0_endpoint" "mongodb" ":27017"

kubectl_bin config set-context $(kubectl_bin config current-context) --namespace="$replica_namespace"
kubectl_bin patch psmdb ${replica_cluster} --type=merge --patch '{"spec":{"unmanaged": false}}'
sleep 120

desc "check failover status"
compare_mongos_cmd "find" "myApp:myPass@$replica_cluster-mongos.$replica_namespace"
desc "Failover check finished successfully"

destroy "$namespace" "true"

destroy $replica_namespace "true"

desc 'test passed'<|MERGE_RESOLUTION|>--- conflicted
+++ resolved
@@ -161,15 +161,9 @@
 run_mongos \
 	'use myApp\n db.test.insert({ x: 100500 })' \
 	"myApp:myPass@$main_cluster-mongos.$namespace"
-<<<<<<< HEAD
-sleep 10 # for minikube
-
-desc "compare data"
-=======
 
 minikube_sleep
 desc "Compare data"
->>>>>>> 57e98b6d
 compare_mongos_cmd "find" "myApp:myPass@$main_cluster-mongos.$namespace"
 
 desc 'test failover'
