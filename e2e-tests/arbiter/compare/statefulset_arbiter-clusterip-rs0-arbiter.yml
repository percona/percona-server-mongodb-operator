--- conflicted
+++ resolved
@@ -51,7 +51,6 @@
                   app.kubernetes.io/replset: rs0
               topologyKey: kubernetes.io/hostname
       containers:
-<<<<<<< HEAD
         - args:
             - --bind_ip_all
             - --auth
@@ -67,6 +66,7 @@
             - --encryptionKeyFile=/etc/mongodb-encryption/encryption-key
             - --wiredTigerIndexPrefixCompression=true
             - --config=/etc/mongodb-config/mongod.conf
+            - --quiet
           command:
             - /opt/percona/ps-entry.sh
           env:
@@ -140,96 +140,6 @@
             - mountPath: /etc/users-secret
               name: users-secret-file
           workingDir: /data/db
-=======
-      - args:
-        - --bind_ip_all
-        - --auth
-        - --dbpath=/data/db
-        - --port=27017
-        - --replSet=rs0
-        - --storageEngine=wiredTiger
-        - --relaxPermChecks
-        - --sslAllowInvalidCertificates
-        - --clusterAuthMode=x509
-        - --enableEncryption
-        - --encryptionKeyFile=/etc/mongodb-encryption/encryption-key
-        - --wiredTigerIndexPrefixCompression=true
-        - --config=/etc/mongodb-config/mongod.conf
-        - --quiet
-        command:
-        - /opt/percona/ps-entry.sh
-        env:
-        - name: SERVICE_NAME
-          value: arbiter-clusterip
-        - name: MONGODB_PORT
-          value: "27017"
-        - name: MONGODB_REPLSET
-          value: rs0
-        envFrom:
-        - secretRef:
-            name: internal-arbiter-users
-            optional: false
-        imagePullPolicy: Always
-        livenessProbe:
-          exec:
-            command:
-            - /opt/percona/mongodb-healthcheck
-            - k8s
-            - liveness
-            - --startupDelaySeconds
-            - "7200"
-          failureThreshold: 4
-          initialDelaySeconds: 60
-          periodSeconds: 30
-          successThreshold: 1
-          timeoutSeconds: 10
-        name: mongod-arbiter
-        ports:
-        - containerPort: 27017
-          name: mongodb
-          protocol: TCP
-        readinessProbe:
-          exec:
-            command:
-              - /opt/percona/mongodb-healthcheck
-              - k8s
-              - readiness
-              - --component
-              - mongod
-          failureThreshold: 8
-          initialDelaySeconds: 10
-          periodSeconds: 3
-          successThreshold: 1
-          timeoutSeconds: 2
-        resources: {}
-        securityContext:
-          runAsNonRoot: true
-          runAsUser: 1001
-        terminationMessagePath: /dev/termination-log
-        terminationMessagePolicy: File
-        volumeMounts:
-        - mountPath: /data/db
-          name: mongod-data
-        - mountPath: /etc/mongodb-secrets
-          name: arbiter-clusterip-mongodb-keyfile
-          readOnly: true
-        - mountPath: /etc/mongodb-ssl
-          name: ssl
-          readOnly: true
-        - mountPath: /etc/mongodb-ssl-internal
-          name: ssl-internal
-          readOnly: true
-        - mountPath: /etc/mongodb-config
-          name: config
-        - mountPath: /opt/percona
-          name: bin
-        - mountPath: /etc/mongodb-encryption
-          name: arbiter-clusterip-mongodb-encryption-key
-          readOnly: true
-        - mountPath: /etc/users-secret
-          name: users-secret-file
-        workingDir: /data/db
->>>>>>> d5e99195
       dnsPolicy: ClusterFirst
       initContainers:
         - command:
