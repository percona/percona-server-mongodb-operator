--- conflicted
+++ resolved
@@ -62,11 +62,8 @@
             - --relaxPermChecks
             - --sslAllowInvalidCertificates
             - --clusterAuthMode=x509
-<<<<<<< HEAD
             - --tlsMode=preferTLS
-=======
             - --shardsvr
->>>>>>> d5e99195
             - --enableEncryption
             - --encryptionKeyFile=/etc/mongodb-encryption/encryption-key
             - --wiredTigerCacheSizeGB=0.25
