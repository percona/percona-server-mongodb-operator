apiVersion: apps/v1
kind: StatefulSet
metadata:
  annotations: {}
<<<<<<< HEAD
  generation: 5
=======
  generation: 8
>>>>>>> 84e29e79
  labels:
    app.kubernetes.io/component: cfg
    app.kubernetes.io/instance: some-name
    app.kubernetes.io/managed-by: percona-server-mongodb-operator
    app.kubernetes.io/name: percona-server-mongodb
    app.kubernetes.io/part-of: percona-server-mongodb
    app.kubernetes.io/replset: cfg
  name: some-name-cfg
  ownerReferences:
    - controller: true
      kind: PerconaServerMongoDB
      name: some-name
spec:
  podManagementPolicy: OrderedReady
  replicas: 3
  revisionHistoryLimit: 10
  selector:
    matchLabels:
      app.kubernetes.io/component: cfg
      app.kubernetes.io/instance: some-name
      app.kubernetes.io/managed-by: percona-server-mongodb-operator
      app.kubernetes.io/name: percona-server-mongodb
      app.kubernetes.io/part-of: percona-server-mongodb
      app.kubernetes.io/replset: cfg
  serviceName: some-name-cfg
  template:
    metadata:
      annotations: {}
      labels:
        app.kubernetes.io/component: cfg
        app.kubernetes.io/instance: some-name
        app.kubernetes.io/managed-by: percona-server-mongodb-operator
        app.kubernetes.io/name: percona-server-mongodb
        app.kubernetes.io/part-of: percona-server-mongodb
        app.kubernetes.io/replset: cfg
    spec:
      affinity:
        podAntiAffinity:
          requiredDuringSchedulingIgnoredDuringExecution:
            - labelSelector:
                matchLabels:
                  app.kubernetes.io/component: cfg
                  app.kubernetes.io/instance: some-name
                  app.kubernetes.io/managed-by: percona-server-mongodb-operator
                  app.kubernetes.io/name: percona-server-mongodb
                  app.kubernetes.io/part-of: percona-server-mongodb
                  app.kubernetes.io/replset: cfg
              topologyKey: kubernetes.io/hostname
      containers:
        - args:
            - --bind_ip_all
            - --auth
            - --dbpath=/data/db
            - --port=27017
            - --replSet=cfg
            - --storageEngine=wiredTiger
            - --relaxPermChecks
            - --sslAllowInvalidCertificates
            - --clusterAuthMode=x509
            - --tlsMode=preferTLS
            - --configsvr
            - --enableEncryption
            - --encryptionKeyFile=/etc/mongodb-encryption/encryption-key
            - --wiredTigerCacheSizeGB=0.25
            - --wiredTigerIndexPrefixCompression=true
            - --quiet
          command:
            - /opt/percona/ps-entry.sh
          env:
            - name: SERVICE_NAME
              value: some-name
            - name: MONGODB_PORT
              value: "27017"
            - name: MONGODB_REPLSET
              value: cfg
          envFrom:
            - secretRef:
                name: internal-some-name-users
                optional: false
          imagePullPolicy: Always
          livenessProbe:
            exec:
              command:
                - /opt/percona/mongodb-healthcheck
                - k8s
                - liveness
                - --ssl
                - --sslInsecure
                - --sslCAFile
                - /etc/mongodb-ssl/ca.crt
                - --sslPEMKeyFile
                - /tmp/tls.pem
                - --startupDelaySeconds
                - "7200"
            failureThreshold: 4
            initialDelaySeconds: 60
            periodSeconds: 30
            successThreshold: 1
            timeoutSeconds: 10
          name: mongod
          ports:
            - containerPort: 27017
              name: mongodb
              protocol: TCP
          readinessProbe:
            exec:
              command:
                - /opt/percona/mongodb-healthcheck
                - k8s
                - readiness
                - --component
                - mongod
            failureThreshold: 3
            initialDelaySeconds: 10
            periodSeconds: 3
            successThreshold: 1
            timeoutSeconds: 2
          resources:
            limits:
              cpu: 300m
              memory: 500M
            requests:
              cpu: 300m
              memory: 500M
          securityContext:
            runAsNonRoot: true
            runAsUser: 1001
          terminationMessagePath: /dev/termination-log
          terminationMessagePolicy: File
          volumeMounts:
            - mountPath: /data/db
              name: mongod-data
            - mountPath: /etc/mongodb-secrets
              name: some-name-mongodb-keyfile
              readOnly: true
            - mountPath: /etc/mongodb-ssl
              name: ssl
              readOnly: true
            - mountPath: /etc/mongodb-ssl-internal
              name: ssl-internal
              readOnly: true
            - mountPath: /opt/percona
              name: bin
            - mountPath: /.mongodb
              name: mongosh
            - mountPath: /etc/mongodb-encryption
              name: some-name-mongodb-encryption-key
              readOnly: true
            - mountPath: /etc/users-secret
              name: users-secret-file
          workingDir: /data/db
      dnsPolicy: ClusterFirst
      initContainers:
        - command:
            - /init-entrypoint.sh
          imagePullPolicy: Always
          name: mongo-init
          resources:
            limits:
              cpu: 300m
              memory: 500M
            requests:
              cpu: 300m
              memory: 500M
          terminationMessagePath: /dev/termination-log
          terminationMessagePolicy: File
          volumeMounts:
            - mountPath: /data/db
              name: mongod-data
            - mountPath: /opt/percona
              name: bin
      restartPolicy: Always
      schedulerName: default-scheduler
      securityContext:
        fsGroup: 1001
      serviceAccount: default
      serviceAccountName: default
      terminationGracePeriodSeconds: 60
      volumes:
        - name: some-name-mongodb-keyfile
          secret:
            defaultMode: 288
            optional: false
            secretName: some-name-mongodb-keyfile
        - emptyDir: {}
          name: bin
        - emptyDir: {}
          name: mongosh
        - name: some-name-mongodb-encryption-key
          secret:
            defaultMode: 288
            optional: false
            secretName: some-name-mongodb-encryption-key
        - name: ssl
          secret:
            defaultMode: 288
            optional: false
            secretName: some-name-ssl
        - name: ssl-internal
          secret:
            defaultMode: 288
            optional: true
            secretName: some-name-ssl-internal
        - name: users-secret-file
          secret:
            defaultMode: 420
            secretName: internal-some-name-users
  updateStrategy:
    type: OnDelete
  volumeClaimTemplates:
    - metadata:
        name: mongod-data
      spec:
        accessModes:
          - ReadWriteOnce
        resources:
          requests:
            storage: 3Gi
      status:
        phase: Pending<|MERGE_RESOLUTION|>--- conflicted
+++ resolved
@@ -2,11 +2,7 @@
 kind: StatefulSet
 metadata:
   annotations: {}
-<<<<<<< HEAD
   generation: 5
-=======
-  generation: 8
->>>>>>> 84e29e79
   labels:
     app.kubernetes.io/component: cfg
     app.kubernetes.io/instance: some-name
