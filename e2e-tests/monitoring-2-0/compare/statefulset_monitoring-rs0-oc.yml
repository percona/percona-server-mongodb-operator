--- conflicted
+++ resolved
@@ -151,7 +151,6 @@
                 secretKeyRef:
                   key: PMM_SERVER_PASSWORD
                   name: internal-monitoring-users
-<<<<<<< HEAD
             - name: POD_NAME
               valueFrom:
                 fieldRef:
@@ -200,8 +199,6 @@
               value: monitoring
             - name: PMM_AGENT_PRERUN_SCRIPT
               value: pmm-admin status --wait=10s; pmm-admin add $(DB_TYPE) --skip-connection-check --metrics-mode=push  --username=$(DB_USER) --password=$(DB_PASSWORD) --cluster=$(CLUSTER_NAME) --service-name=$(PMM_AGENT_SETUP_NODE_NAME) --host=$(DB_HOST) --port=$(DB_PORT); pmm-admin annotate --service-name=$(PMM_AGENT_SETUP_NODE_NAME) restart
-=======
->>>>>>> 8024a324
           imagePullPolicy: Always
           lifecycle:
             preStop:
