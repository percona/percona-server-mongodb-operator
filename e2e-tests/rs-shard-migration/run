--- conflicted
+++ resolved
@@ -34,11 +34,7 @@
 	wait_for_running "${cluster}-cfg" "${CLUSTER_SIZE}" "false"
 	wait_cluster_consistency "${cluster}" "${CLUSTER_SIZE}"
 
-<<<<<<< HEAD
-	if [[ $(kubectl_bin get deployment/${cluster}-mongos -o jsonpath='{.status.readyReplicas}') -lt 1 ]]; then
-=======
 	if [[ $(kubectl_bin get statefulset/${cluster}-mongos -o jsonpath='{.status.readyReplicas}') -lt 1 ]]; then
->>>>>>> ba836cae
 		echo "Mongos hasn't been properly started. Exiting..."
 		exit 1
 	fi
@@ -66,11 +62,7 @@
 	simple_data_check "${cluster}-rs0" "${CLUSTER_SIZE}"
 
 	if [[ -n "$(get_shard_parameter ${cluster} ${namespace} lastCommitedOpTime)" ]] \
-<<<<<<< HEAD
-		|| [[ -n "$(kubectl_bin get deployments -o jsonpath='{.items[?(@.metadata.name == "'"${cluster}-mongos"'")].metadata.name}')" ]] \
-=======
 		|| [[ -n "$(kubectl_bin get statefulset -o jsonpath='{.items[?(@.metadata.name == "'"${cluster}-mongos"'")].metadata.name}')" ]] \
->>>>>>> ba836cae
 		|| [[ -n "$(kubectl_bin get service -o jsonpath='{.items[?(@.metadata.name == "'"${cluster}-mongos"'")].metadata.name}')" ]] \
 		|| [[ -n "$(kubectl_bin get service -o jsonpath='{.items[?(@.metadata.name == "'"${cluster}-cfg"'")].metadata.name}')" ]] \
 		|| [[ -n "$(kubectl_bin get statefulset -o jsonpath='{.items[?(@.metadata.name == "'"${cluster}-cfg"'")].metadata.name}')" ]]; then
