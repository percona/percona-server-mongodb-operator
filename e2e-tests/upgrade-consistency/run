--- conflicted
+++ resolved
@@ -15,11 +15,7 @@
 	kubectl_bin apply -f "${conf_dir}/client.yml" \
 		-f "${conf_dir}/secrets.yml"
 
-<<<<<<< HEAD
-	desc "create first PSMDB cluster $CLUSTER"
-=======
-	# test 1.11.0
->>>>>>> 5688f13f
+	desc "create first PSMDB cluster 1.11.0 $CLUSTER" 
 	apply_cluster "$test_dir/conf/${CLUSTER}-rs0.yml"
 
 	desc 'check if Pod started'
@@ -29,11 +25,7 @@
 	compare_kubectl service/${CLUSTER}-rs0 "-1110"
 	compare_kubectl statefulset/${CLUSTER}-rs0 "-1110"
 
-<<<<<<< HEAD
-	desc 'test 1.11.0'
-=======
-	# test 1.12.0
->>>>>>> 5688f13f
+	desc 'test 1.12.0'
 	kubectl_bin patch psmdb "${CLUSTER}" --type=merge --patch '{
         "spec": {"crVersion":"1.12.0"}
     }'
@@ -44,11 +36,7 @@
 	compare_kubectl service/${CLUSTER}-rs0 "-1120"
 	compare_kubectl statefulset/${CLUSTER}-rs0 "-1120"
 
-<<<<<<< HEAD
-	desc 'test 1.12.0'
-=======
-	# test 1.13.0
->>>>>>> 5688f13f
+	desc 'test 1.13.0'
 	kubectl_bin patch psmdb "${CLUSTER}" --type=merge --patch '{
         "spec": {"crVersion":"1.13.0"}
     }'
@@ -59,11 +47,7 @@
 	compare_kubectl service/${CLUSTER}-rs0 "-1130"
 	compare_kubectl statefulset/${CLUSTER}-rs0 "-1130"
 
-<<<<<<< HEAD
-	desc 'test 1.13.0'
-=======
-	# test 1.14.0
->>>>>>> 5688f13f
+	desc 'test 1.14.0'
 	kubectl_bin patch psmdb "${CLUSTER}" --type=merge --patch '{
         "spec": {"crVersion":"1.14.0"}
     }'
