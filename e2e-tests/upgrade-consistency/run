--- conflicted
+++ resolved
@@ -24,9 +24,9 @@
 	compare_kubectl service/${CLUSTER}-rs0 "-1180"
 	compare_kubectl statefulset/${CLUSTER}-rs0 "-1180"
 
-	desc 'test 1.19.0'
+	desc 'test 1.19.1'
 	kubectl_bin patch psmdb "${CLUSTER}" --type=merge --patch '{
-        "spec": {"crVersion":"1.19.0"}
+        "spec": {"crVersion":"1.19.1"}
     }'
 	# Wait for at least one reconciliation
 	sleep 10
@@ -34,18 +34,12 @@
 	wait_for_running "${CLUSTER}-rs0" "3" "true"
 
 	desc 'check if service and statefulset created with expected config'
-	compare_kubectl service/${CLUSTER}-rs0 "-1190"
-	compare_kubectl statefulset/${CLUSTER}-rs0 "-1190"
+	compare_kubectl service/${CLUSTER}-rs0 "-1191"
+	compare_kubectl statefulset/${CLUSTER}-rs0 "-1191"
 
-<<<<<<< HEAD
-	desc 'test 1.19.1'
-	kubectl_bin patch psmdb "${CLUSTER}" --type=merge --patch '{
-        "spec": {"crVersion":"1.19.1"}
-=======
 	desc 'test 1.20.0'
 	kubectl_bin patch psmdb "${CLUSTER}" --type=merge --patch '{
         "spec": {"crVersion":"1.20.0"}
->>>>>>> 66f6a51d
     }'
 	# Wait for at least one reconciliation
 	sleep 10
@@ -53,13 +47,8 @@
 	wait_for_running "${CLUSTER}-rs0" "3" "true"
 
 	desc 'check if service and statefulset created with expected config'
-<<<<<<< HEAD
-	compare_kubectl service/${CLUSTER}-rs0 "-1191"
-	compare_kubectl statefulset/${CLUSTER}-rs0 "-1191"
-=======
 	compare_kubectl service/${CLUSTER}-rs0 "-1200"
 	compare_kubectl statefulset/${CLUSTER}-rs0 "-1200"
->>>>>>> 66f6a51d
 
 	destroy $namespace
 
