--- conflicted
+++ resolved
@@ -12,12 +12,8 @@
 	create_infra $namespace
 
 	desc 'create secrets and start client'
-<<<<<<< HEAD
 	kubectl_bin apply -f $conf_dir/secrets.yml
 	apply_client $conf_dir/client.yml
-=======
-	kubectl_bin apply -f "${conf_dir}/client.yml" -f "${conf_dir}/secrets.yml"
->>>>>>> b4a32ddf
 
 	desc "create first PSMDB cluster 1.17.0 $CLUSTER"
 	apply_cluster "$test_dir/conf/${CLUSTER}-rs0.yml"
