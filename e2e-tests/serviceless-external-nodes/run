--- conflicted
+++ resolved
@@ -58,12 +58,6 @@
 
 kubectl_bin -n ${replica_namespace} delete psmdb/${cluster}
 
-<<<<<<< HEAD
 kubectl_bin delete namespace/"$replica_namespace" --force --grace-period=0
 
-destroy $namespace "true"
-=======
-destroy $replica_namespace "true"
-
-desc "test passed"
->>>>>>> 792c279c
+destroy $namespace "true"