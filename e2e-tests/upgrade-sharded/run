--- conflicted
+++ resolved
@@ -147,15 +147,10 @@
 }
 
 function main() {
-<<<<<<< HEAD
 	rbac="rbac"
 	if [ -n "$OPERATOR_NS" ]; then
 		rbac="cw-rbac"
 	fi
-	kubectl_bin delete -f "${src_dir}/deploy/crd.yaml" || true
-	kubectl_bin delete -f "${src_dir}/deploy/${rbac}.yaml" ${OPERATOR_NS:+-n $OPERATOR_NS} || true
-=======
->>>>>>> b9411565
 	deploy_cert_manager
 	create_infra_gh "${namespace}" "${GIT_TAG}"
 	apply_s3_storage_secrets
@@ -256,11 +251,6 @@
 	simple_data_check "${cluster}" "${CLUSTER_SIZE}" 1 "-mongos"
 
 	desc 'cleanup'
-<<<<<<< HEAD
-	kubectl_bin delete -f "${src_dir}/deploy/crd.yaml" || :
-	kubectl_bin delete -f "${src_dir}/deploy/${rbac}.yaml" ${OPERATOR_NS:+-n $OPERATOR_NS} || :
-=======
->>>>>>> b9411565
 	destroy "${namespace}"
 }
 
