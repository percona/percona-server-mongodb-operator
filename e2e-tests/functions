#!/bin/bash

GIT_COMMIT=$(git rev-parse HEAD)
GIT_BRANCH=${VERSION:-$(git rev-parse --abbrev-ref HEAD | sed -e 's^/^-^g; s^[.]^-^g;' | sed -e 's/_/-/g' | tr '[:upper:]' '[:lower:]')}
API="psmdb.percona.com/v1"
OPERATOR_VERSION="1.14.0"
IMAGE=${IMAGE:-"perconalab/percona-server-mongodb-operator:${GIT_BRANCH}"}
IMAGE_PMM=${IMAGE_PMM:-"perconalab/pmm-client:dev-latest"}
IMAGE_MONGOD=${IMAGE_MONGOD:-"perconalab/percona-server-mongodb-operator:main-mongod5.0"}
IMAGE_BACKUP=${IMAGE_BACKUP:-"perconalab/percona-server-mongodb-operator:main-backup"}
SKIP_BACKUPS_TO_AWS_GCP_AZURE=${SKIP_BACKUPS_TO_AWS_GCP_AZURE:-1}
PMM_SERVER_VER=${PMM_SERVER_VER:-"9.9.9"}
IMAGE_PMM_SERVER_REPO=${IMAGE_PMM_SERVER_REPO:-"perconalab/pmm-server"}
IMAGE_PMM_SERVER_TAG=${IMAGE_PMM_SERVER_TAG:-"dev-latest"}
CERT_MANAGER_VER="1.8.0"
tmp_dir=$(mktemp -d)
sed=$(which gsed || which sed)
date=$(which gdate || which date)

test_name=$(basename $test_dir)
namespace="${test_name}-${RANDOM}"
replica_namespace="${test_name}-replica-${RANDOM}"
conf_dir=$(realpath $test_dir/../conf || :)
src_dir=$(realpath $test_dir/../..)
logs_dir=$(realpath $test_dir/../logs)

if [[ ${ENABLE_LOGGING} == "true" ]]; then
	if [ ! -d "${logs_dir}" ]; then
		mkdir "${logs_dir}"
	fi
	exec &> >(tee ${logs_dir}/${test_name}.log)
	echo "Log: ${logs_dir}/${test_name}.log"
fi

if [ -f "$conf_dir/cloud-secret.yml" ]; then
	SKIP_BACKUPS_TO_AWS_GCP_AZURE=''
fi

if oc get projects 2>/dev/null; then
	OPENSHIFT=4
fi

if kubectl get nodes | grep "^minikube" >/dev/null; then
	export MINIKUBE=1
fi

minikube_sleep() {
	sleep_time=${1:-10}
	if [[ $MINIKUBE == 1 ]]; then
		sleep $sleep_time
	fi
}

if [ $(kubectl version -o json | jq -r '.serverVersion.gitVersion' | grep "\-eks\-") ]; then
	EKS=1
else
	EKS=0
fi

KUBE_VERSION=$(kubectl version -o json | jq -r '.serverVersion.major + "." + .serverVersion.minor' | $sed -r 's/[^0-9.]+//g')

set_debug() {
	if [ -n "${DEBUG_TESTS}" ]; then
		set -o xtrace
	else
		set +o xtrace
	fi
}
version_gt() {
	# return true if kubernetes version equal or greater than desired
	if [ $(echo "${KUBE_VERSION} >= $1" | bc -l) -eq 1 ]; then
		return 0
	else
		return 1
	fi
}

apply_s3_storage_secrets() {
	desc 'create secrets for cloud storages'
	if [ -z "$SKIP_BACKUPS_TO_AWS_GCP_AZURE" ]; then
		kubectl_bin apply \
			-f $conf_dir/minio-secret.yml \
			-f $conf_dir/cloud-secret.yml
	else
		kubectl_bin apply \
			-f $conf_dir/minio-secret.yml
	fi
}

create_namespace() {
	local namespace="$1"
	local skip_clean_namespace="$2"

	if [[ ${CLEAN_NAMESPACE} == 1 ]] && [[ -z ${skip_clean_namespace} ]]; then
		desc 'cleaned up all old namespaces'
		kubectl_bin get ns \
			| egrep -v "^kube-|^default|Terminating|psmdb-operator|openshift|^NAME" \
			| awk '{print$1}' \
			| xargs kubectl delete ns &
	fi

	if [ -n "${OPENSHIFT}" ]; then
		desc 'cleaned up all old namespaces'
		if [ -n "$OPERATOR_NS" -a $(oc get project "$OPERATOR_NS" -o json | jq -r '.metadata.name') ]; then
			oc delete --grace-period=0 --force=true project "$namespace" && sleep 120 || :
		else
			oc delete project "$namespace" && sleep 40 || :
		fi

		desc "create namespace $namespace"
		oc new-project "$namespace"
		oc project "$namespace"
		oc adm policy add-scc-to-user hostaccess -z default || :
	else
		desc "cleaned up old namespaces $namespace"
		kubectl_bin delete namespace "$namespace" || :
		wait_for_delete "namespace/$namespace"

		desc "create namespace $namespace"
		kubectl_bin create namespace "$namespace"
		kubectl_bin config set-context $(kubectl_bin config current-context) --namespace="$namespace"
	fi
}

get_operator_pod() {
	kubectl_bin get pods \
		--selector=name=percona-server-mongodb-operator \
		-o 'jsonpath={.items[].metadata.name}' ${OPERATOR_NS:+-n $OPERATOR_NS}
}

wait_pod() {
	local pod=$1

	set +o xtrace
	retry=0
	echo -n "waiting for pod/$pod to be ready"
	until kubectl_bin get pod/$pod -o jsonpath='{.status.containerStatuses[0].ready}' 2>/dev/null | grep --quiet 'true'; do
		sleep 1
		echo -n .
		let retry+=1
		if [ $retry -ge 360 ]; then
			kubectl_bin describe pod/$pod
			kubectl_bin logs $pod
			kubectl_bin logs ${OPERATOR_NS:+-n $OPERATOR_NS} $(get_operator_pod) \
				| grep -v 'level=info' \
				| grep -v 'level=debug' \
				| grep -v 'Getting tasks for pod' \
				| grep -v 'Getting pods from source' \
				| tail -100
			echo max retry count $retry reached. something went wrong with operator or kubernetes cluster
			exit 1
		fi
	done
	set_debug
}

wait_cron() {
	local backup=$1

	set +o xtrace
	retry=0
	echo -n $backup
	until kubectl_bin get cronjob/$backup -o jsonpath='{.status.lastScheduleTime}' 2>/dev/null | grep 'T'; do
		sleep 1
		echo -n .
		let retry+=1
		if [ $retry -ge 360 ]; then
			kubectl_bin logs ${OPERATOR_NS:+-n $OPERATOR_NS} $(get_operator_pod) \
				| grep -v 'level=info' \
				| grep -v 'level=debug' \
				| grep -v 'Getting tasks for pod' \
				| grep -v 'Getting pods from source' \
				| tail -100
			echo max retry count $retry reached. something went wrong with operator or kubernetes cluster
			exit 1
		fi
	done
	set_debug
}

wait_backup_agent() {
	local agent_pod=$1

	set +o xtrace
	retry=0
	echo -n $agent_pod
	until [ "$(kubectl_bin logs $agent_pod -c backup-agent | egrep -v "\[ERROR\] pitr: check if on:|node:|starting PITR routine|\[agentCheckup\]" | cut -d' ' -f3- | tail -n 1)" == "listening for the commands" ]; do
		sleep 5
		echo -n .
		let retry+=1
		if [ $retry -ge 360 ]; then
			kubectl_bin logs $agent_pod -c backup-agent \
				| tail -100
			echo max retry count $retry reached. something went wrong with operator or kubernetes cluster
			exit 1
		fi
	done
	echo
	set_debug
}

wait_backup() {
	local backup_name=$1

	set +o xtrace
	retry=0
	echo -n $backup_name
	until [ "$(kubectl_bin get psmdb-backup $backup_name -o jsonpath='{.status.state}')" == "ready" ]; do
		sleep 1
		echo -n .
		let retry+=1
		if [ $retry -ge 360 ]; then
			kubectl_bin logs ${OPERATOR_NS:+-n $OPERATOR_NS} $(get_operator_pod) \
				| grep -v 'level=info' \
				| grep -v 'level=debug' \
				| grep -v 'Getting tasks for pod' \
				| grep -v 'Getting pods from source' \
				| tail -100
			echo max retry count $retry reached. something went wrong with operator or kubernetes cluster
			exit 1
		fi
	done
	echo
	set_debug
}

run_restore() {
	local backup_name=$1

<<<<<<< HEAD
		for i in $(seq 0 $last_pod); do
			compare_mongo_cmd "find" "myApp:myPass@$cluster$cluster_pfx-${i}.$cluster$cluster_pfx.$namespace" "-2nd"
		done
	fi
	desc "run restore restore-$backup_name from backup $backup_name"
=======
>>>>>>> 84b98090
	cat $test_dir/conf/restore.yml \
		| $sed -e "s/name:/name: restore-$backup_name/" \
		| $sed -e "s/backupName:/backupName: $backup_name/" \
		| kubectl_bin apply -f -
}

run_restore_backupsource() {
	local backupName=$1
	local backupDest=$2
	local storageName=$3

	desc "run restore restore-$backupName from backup $backupName destination is $backupDest"
	if [ -z "$storageName" ]; then
		cat $test_dir/conf/restore-backupsource.yml \
			| $sed -e "s/name:/name: restore-$backupName/" \
			| $sed -e "s/BACKUP-NAME/$backupDest/" \
			| $sed -e "/storageName/d" \
			| kubectl_bin apply -f -

		return
	fi

	cat $test_dir/conf/restore-backupsource.yml \
		| $sed -e "s/name:/name: restore-$backupName/" \
		| $sed -e "s/BACKUP-NAME/$backupDest/" \
		| $sed -e "s/storageName:/storageName: $storageName/" \
		| kubectl_bin apply -f -
}

<<<<<<< HEAD
wait_restore() {
	local isSharded=${3:-0}
	local cluster_pfx=$4

	wait_restore_object "${1}"
	echo
	set_debug

	sleep 20
	simple_data_check "${cluster}" "${2}" "$isSharded" "$cluster_pfx"
}

=======
>>>>>>> 84b98090
wait_deployment() {
	local name=$1

	sleep 10
	retry=0
	echo -n $name
	until kubectl_bin get deployment $name ${OPERATOR_NS:+-n $OPERATOR_NS} >/dev/null \
		&& [ "$(kubectl_bin get deployment $name -o jsonpath='{.status.replicas}' ${OPERATOR_NS:+-n $OPERATOR_NS})" == "$(kubectl_bin get deployment $name -o jsonpath='{.status.readyReplicas}' ${OPERATOR_NS:+-n $OPERATOR_NS})" ]; do
		sleep 1
		echo -n .
		let retry+=1
		if [ $retry -ge 360 ]; then
			kubectl_bin logs ${OPERATOR_NS:+-n $OPERATOR_NS} $(get_operator_pod) \
				| grep -v 'level=info' \
				| grep -v 'level=debug' \
				| grep -v 'Getting tasks for pod' \
				| grep -v 'Getting pods from source' \
				| tail -100
			echo max retry count $retry reached. something went wrong with operator or kubernetes cluster
			exit 1
		fi
	done
}

simple_data_check() {
	local cluster_name=${1}
	let last_pod="$2-1" || :
	local isSharded=${3:-0}
	local cluster_pfx=$4

	if [ $isSharded -eq 1 ]; then
		sleep 10 # give time for start mongos
		wait_cluster_consistency "${cluster_name}"
		compare_mongos_cmd "find" "myApp:myPass@$cluster$cluster_pfx.$namespace"
	else
		for i in $(seq 0 $last_pod); do
			compare_mongo_cmd "find" "myApp:myPass@${cluster_name}${cluster_pfx}-${i}.${cluster_name}${cluster_pfx}.$namespace"
		done
	fi
}

wait_restore() {
	local backup_name=$1
	local cluster_name=$2
	local target_state=${3:-"ready"}
	local wait_cluster_consistency=${4:-1}

	set +o xtrace
	retry=0
	echo -n "waiting psmdb-restore/${backup_name} to reach ${target_state} state"
	until [ "$(kubectl_bin get psmdb-restore restore-$backup_name -o jsonpath='{.status.state}')" == ${target_state} ]; do
		sleep 1
		echo -n .
		let retry+=1
		if [ $retry -ge 720 ]; then
			kubectl_bin logs ${OPERATOR_NS:+-n $OPERATOR_NS} $(get_operator_pod) \
				| grep -v 'level=info' \
				| grep -v 'level=debug' \
				| grep -v 'Getting tasks for pod' \
				| grep -v 'Getting pods from source' \
				| tail -100
			echo max retry count $retry reached. something went wrong with operator or kubernetes cluster
			exit 1
		fi
	done
	echo
	set -o xtrace

	if [ $wait_cluster_consistency -eq 1 ]; then
		wait_cluster_consistency "${cluster_name}"
	fi
}

apply_rbac() {
	local operator_namespace=${OPERATOR_NS:-'psmdb-operator'}
	local rbac=${1:-'rbac'}

	cat ${src_dir}/deploy/${rbac}.yaml \
		| sed -e "s^namespace: .*^namespace: $operator_namespace^" \
		| kubectl_bin apply ${OPERATOR_NS:+-n $OPERATOR_NS} -f -
}

deploy_operator() {
	desc 'start PSMDB operator'

	local cr_file
	if [ -f "${test_dir}/conf/crd.yaml" ]; then
		cr_file="${test_dir}/conf/crd.yaml"
	else
		cr_file="${src_dir}/deploy/crd.yaml"
	fi

	kubectl_bin apply --server-side --force-conflicts -f "${cr_file}"
	if [ -n "$OPERATOR_NS" ]; then
		apply_rbac cw-rbac
		yq eval '
			(.spec.template.spec.containers[].image = "'${IMAGE}'") |
			((.. | select(.[] == "DISABLE_TELEMETRY")) |= .value="true") |
			((.. | select(.[] == "LOG_LEVEL")) |= .value="DEBUG")' ${src_dir}/deploy/cw-operator.yaml \
			| kubectl_bin apply -f -
	else
		apply_rbac rbac
		yq eval '
			(.spec.template.spec.containers[].image = "'${IMAGE}'") |
			((.. | select(.[] == "DISABLE_TELEMETRY")) |= .value="true") |
			((.. | select(.[] == "LOG_LEVEL")) |= .value="DEBUG")' ${src_dir}/deploy/operator.yaml \
			| kubectl_bin apply -f -
	fi
	sleep 2
	wait_pod $(get_operator_pod)
}

deploy_operator_gh() {
	local git_tag="$1"

	desc 'start operator'
	kubectl_bin apply -f "https://raw.githubusercontent.com/percona/percona-server-mongodb-operator/${git_tag}/deploy/crd.yaml"
	local rbac_yaml="rbac"
	local operator_yaml="operator"
	if [ -n "${OPERATOR_NS}" ]; then
		rbac_yaml="cw-rbac"
		operator_yaml="cw-operator"
	fi
	kubectl_bin apply -f "https://raw.githubusercontent.com/percona/percona-server-mongodb-operator/${git_tag}/deploy/${rbac_yaml}.yaml"
	curl -s "https://raw.githubusercontent.com/percona/percona-server-mongodb-operator/${git_tag}/deploy/${operator_yaml}.yaml" >"${tmp_dir}/${operator_yaml}_${git_tag}.yaml"

	$sed -i -e "s^image: .*^image: ${IMAGE}^" "${tmp_dir}/${operator_yaml}_${git_tag}.yaml"
	kubectl_bin apply -f "${tmp_dir}/${operator_yaml}_${git_tag}.yaml"

	sleep 2
	wait_pod "$(get_operator_pod)"
}

deploy_minio() {
	desc 'install Minio'
	helm uninstall minio-service || :
	helm repo remove minio || :
	helm repo add minio https://helm.min.io/
	# kubectl_bin delete pvc minio-service --force
	retry 10 60 helm install minio-service \
		--version 8.0.5 \
		--set accessKey=some-access-key \
		--set secretKey=some-secret-key \
		--set service.type=ClusterIP \
		--set configPathmc=/tmp/.minio/ \
		--set persistence.size=2G \
		--set environment.MINIO_REGION=us-east-1 \
		--set environment.MINIO_HTTP_TRACE=/tmp/trace.log \
		--set securityContext.enabled=false \
		minio/minio
	MINIO_POD=$(kubectl_bin get pods --selector=release=minio-service -o 'jsonpath={.items[].metadata.name}')
	wait_pod $MINIO_POD

	if [ -n "$OPERATOR_NS" ]; then
		kubectl_bin create svc -n ${OPERATOR_NS} externalname minio-service --external-name="minio-service.${namespace}.svc.cluster.local" --tcp="9000"
	fi

	# create bucket
	kubectl_bin run -i --rm aws-cli --image=perconalab/awscli --restart=Never -- \
		bash -c 'AWS_ACCESS_KEY_ID=some-access-key AWS_SECRET_ACCESS_KEY=some-secret-key AWS_DEFAULT_REGION=us-east-1 \
        /usr/bin/aws --endpoint-url http://minio-service:9000 s3 mb s3://operator-testing'
}

deploy_vault() {
	desc 'install Vault'
	helm uninstall vault-service || :
	helm repo remove hashicorp || :
	helm repo add hashicorp https://helm.releases.hashicorp.com

	destroy_vault

	retry 10 60 helm install vault-service hashicorp/vault

	until kubectl_bin get pod/vault-service-0 -o jsonpath='{.status.phase}' 2>/dev/null | grep 'Running'; do
		sleep 1
	done

	kubectl_bin exec pod/vault-service-0 -- vault operator init -key-shares=1 -key-threshold=1 -format=json >"${tmp_dir}"/vault-init
	local unsealKey=$(jq -r ".unseal_keys_b64[]" <"${tmp_dir}"/vault-init)
	local token=$(jq -r ".root_token" <"${tmp_dir}"/vault-init)
	kubectl_bin exec pod/vault-service-0 -- vault operator unseal "${unsealKey}"
	kubectl_bin exec -it pod/vault-service-0 -- sh <<EOF
vault login "${token}"
vault secrets enable -path secret kv-v2
EOF
	kubectl_bin create secret generic vault-secret --from-literal=token="${token}"
}

destroy_vault() {
	local vault_ns=$(helm list --all-namespaces --filter vault-service | tail -n1 | awk -F' ' '{print $2}' | sed 's/NAMESPACE//')

	desc 'destroy vault'
	for i in $(kubectl api-resources | grep vault | awk '{print $1}'); do timeout 30 kubectl delete ${i} --all --all-namespaces || :; done
	if [ -n "${vault_ns}" ]; then
		helm uninstall vault-service --namespace ${vault_ns} || :
	fi
	timeout 30 kubectl delete crd $(kubectl get crd | grep 'vault' | awk '{print $1}') || :
	timeout 30 kubectl delete clusterrolebinding $(kubectl get clusterrolebinding | grep 'vault' | awk '{print $1}') || :
	timeout 30 kubectl delete clusterrole $(kubectl get clusterrole | grep 'vault' | awk '{print $1}') || :
	timeout 30 kubectl delete mutatingwebhookconfiguration $(kubectl get mutatingwebhookconfiguration | grep 'vault' | awk '{print $1}') || :
}

deploy_chaos_mesh() {
	local chaos_mesh_ns=$1

	destroy_chaos_mesh

	desc 'install chaos-mesh'
	helm repo add chaos-mesh https://charts.chaos-mesh.org
	helm install chaos-mesh chaos-mesh/chaos-mesh --namespace=${chaos_mesh_ns} --set chaosDaemon.runtime=containerd --set chaosDaemon.socketPath=/run/containerd/containerd.sock --set dashboard.create=false --version 2.5.1
	sleep 10
}

destroy_chaos_mesh() {
	local chaos_mesh_ns=$(helm list --all-namespaces --filter chaos-mesh | tail -n1 | awk -F' ' '{print $2}' | sed 's/NAMESPACE//')

	desc 'destroy chaos-mesh'
	for i in $(kubectl api-resources | grep chaos-mesh | awk '{print $1}'); do timeout 30 kubectl delete ${i} --all --all-namespaces || :; done
	if [ -n "${chaos_mesh_ns}" ]; then
		helm uninstall chaos-mesh --namespace ${chaos_mesh_ns} || :
	fi
	timeout 30 kubectl delete crd $(kubectl get crd | grep 'chaos-mesh.org' | awk '{print $1}') || :
	timeout 30 kubectl delete clusterrolebinding $(kubectl get clusterrolebinding | grep 'chaos-mesh' | awk '{print $1}') || :
	timeout 30 kubectl delete clusterrole $(kubectl get clusterrole | grep 'chaos-mesh' | awk '{print $1}') || :
	timeout 30 kubectl delete MutatingWebhookConfiguration $(kubectl get MutatingWebhookConfiguration | grep 'chaos-mesh' | awk '{print $1}') || :
	timeout 30 kubectl delete ValidatingWebhookConfiguration $(kubectl get ValidatingWebhookConfiguration | grep 'chaos-mesh' | awk '{print $1}') || :
	timeout 30 kubectl delete ValidatingWebhookConfiguration $(kubectl get ValidatingWebhookConfiguration | grep 'validate-auth' | awk '{print $1}') || :
}

retry() {
	local max=$1
	local delay=$2
	shift 2 # cut delay and max args
	local n=1

	until "$@"; do
		if [[ $n -ge $max ]]; then
			echo "The command '$@' has failed after $n attempts."
			exit 1
		fi
		((n++))
		sleep $delay
	done
}

wait_for_running() {
	local name="$1"
	let last_pod="$(($2 - 1))" || :
	local check_cluster_readyness="${3:-true}"

	set_debug
	local rs_name=${name/*-/}
	local cluster_name=${name/-$rs_name/}
	for i in $(seq 0 $last_pod); do
		if [[ $i -eq $last_pod && $(kubectl_bin get psmdb ${cluster_name} -o jsonpath='{.spec.replsets[?(@.name=="'${rs_name}'")].arbiter.enabled}') == "true" ]]; then
			wait_pod ${name}-arbiter-0
		else
			wait_pod ${name}-${i}
		fi
	done
	if [[ $(kubectl_bin get psmdb ${cluster_name} -o jsonpath='{.spec.replsets[?(@.name=="'${rs_name}'")].non_voting.enabled}') == "true" ]]; then
		last_pod=$(($(kubectl_bin get psmdb ${cluster_name} -o jsonpath='{.spec.replsets[?(@.name=="'${rs_name}'")].non_voting.size}') - 1))
		for i in $(seq 0 $last_pod); do
			wait_pod ${name}-nv-${i}
		done
	fi
	sleep 10
	if [[ ${check_cluster_readyness} == "true" ]]; then
		set +x
		echo -n "Waiting for cluster readyness"
		local timeout=0
		until [[ $(kubectl_bin get psmdb ${cluster_name} -o jsonpath={.status.state}) == "ready" ]]; do
			sleep 1
			timeout=$((timeout + 1))
			echo -n '.'
			if [[ ${timeout} -gt 1500 ]]; then
				echo
				echo "Waiting timeout has been reached. Exiting..."
				exit 1
			fi
		done
		echo
		set_debug
	fi
}

wait_for_delete() {
	local res="$1"

	set +o xtrace
	echo -n "$res - "
	retry=0
	until (kubectl_bin get $res || :) 2>&1 | grep NotFound; do
		sleep 1
		echo -n .
		let retry+=1
		if [ $retry -ge 60 ]; then
			kubectl_bin logs ${OPERATOR_NS:+-n $OPERATOR_NS} $(get_operator_pod) \
				| grep -v 'level=info' \
				| grep -v 'level=debug' \
				| grep -v 'Getting tasks for pod' \
				| grep -v 'Getting pods from source' \
				| tail -100
			echo max retry count $retry reached. something went wrong with operator or kubernetes cluster
			exit 1
		fi
	done
	set_debug
}

compare_generation() {
	local generation="$1"
	local resource_type="$2"
	local resource_name="$3"
	local current_generation

	current_generation="$(kubectl_bin get ${resource_type} "${resource_name}" -o jsonpath='{.metadata.generation}')"
	if [[ ${generation} != "${current_generation}" ]]; then
		echo "Generation for ${resource_type}/${resource_name} is: ${current_generation}, but should be: ${generation}"
		exit 1
	fi
}

compare_kubectl() {
	local resource="$1"
	local postfix="$2"
	local expected_result=${test_dir}/compare/${resource//\//_}${postfix}.yml
	local new_result="${tmp_dir}/${resource//\//_}.yml"

	if [ -n "$OPENSHIFT" -a -f ${expected_result//.yml/-oc.yml} ]; then
		expected_result=${expected_result//.yml/-oc.yml}
		if [ "$OPENSHIFT" = 4 -a -f ${expected_result//-oc.yml/-4-oc.yml} ]; then
			expected_result=${expected_result//-oc.yml/-4-oc.yml}
		fi
	fi

	kubectl_bin get -o yaml ${resource} \
		| yq eval '
			del(.metadata.ownerReferences[].apiVersion) |
			del(.metadata.managedFields) |
			del(.. | select(has("creationTimestamp")).creationTimestamp) |
			del(.. | select(has("namespace")).namespace) |
			del(.. | select(has("uid")).uid) |
			del(.metadata.resourceVersion) |
			del(.spec.template.spec.containers[].env[] | select(.name == "NAMESPACE")) |
			del(.metadata.selfLink) |
			del(.metadata.annotations."cloud.google.com/neg") |
			del(.. | select(has("image")).image) |
			del(.. | select(has("clusterIP")).clusterIP) |
			del(.. | select(has("clusterIPs")).clusterIPs) |
			del(.. | select(has("dataSource")).dataSource) |
			del(.. | select(has("procMount")).procMount) |
			del(.. | select(has("storageClassName")).storageClassName) |
			del(.. | select(has("finalizers")).finalizers) |
			del(.. | select(has("kubernetes.io/pvc-protection"))."kubernetes.io/pvc-protection") |
			del(.. | select(has("volumeName")).volumeName) |
			del(.. | select(has("volume.beta.kubernetes.io/storage-provisioner"))."volume.beta.kubernetes.io/storage-provisioner") |
			del(.. | select(has("volume.kubernetes.io/storage-provisioner"))."volume.kubernetes.io/storage-provisioner") |
			del(.spec.volumeMode) |
			del(.. | select(has("volume.kubernetes.io/selected-node"))."volume.kubernetes.io/selected-node") |
			del(.. | select(has("percona.com/last-config-hash"))."percona.com/last-config-hash") |
			del(.. | select(has("percona.com/configuration-hash"))."percona.com/configuration-hash") |
			del(.. | select(has("percona.com/ssl-hash"))."percona.com/ssl-hash") |
			del(.. | select(has("percona.com/ssl-internal-hash"))."percona.com/ssl-internal-hash") |
			del(.spec.volumeClaimTemplates[].spec.volumeMode | select(. == "Filesystem")) |
			del(.. | select(has("healthCheckNodePort")).healthCheckNodePort) |
			del(.. | select(has("nodePort")).nodePort) |
			del(.status) |
			(.. | select(tag == "!!str")) |= sub("'$namespace'", "NAME_SPACE") |
			del(.spec.volumeClaimTemplates[].apiVersion) |
			del(.spec.volumeClaimTemplates[].kind) |
			del(.spec.ipFamilies) |
			del(.spec.ipFamilyPolicy) |
			(.. | select(. == "extensions/v1beta1")) = "apps/v1" |
			(.. | select(. == "batch/v1beta1")) = "batch/v1" ' - >${new_result}

	if version_gt "1.22"; then
		yq -i eval 'del(.spec.internalTrafficPolicy)' ${new_result}
		yq -i eval 'del(.spec.allocateLoadBalancerNodePorts)' ${new_result}
		if [[ ${expected_result} == */cronjob* ]]; then
			yq -i eval 'del(.metadata.generation)' ${new_result}
		fi
	fi

	diff -u "$expected_result" "$new_result"
}

run_mongo() {
	local command="$1"
	local uri="$2"
	local driver=${3:-mongodb+srv}
	local suffix=${4:-.svc.cluster.local}
	local client_container=$(kubectl_bin get pods --selector=name=psmdb-client -o 'jsonpath={.items[].metadata.name}')
	local mongo_flag="$5"
	[[ $uri == *cfg* ]] && replica_set='cfg' || replica_set='rs0'
	kubectl_bin exec ${client_container} -- \
		bash -c "printf '$command\n' | mongo $driver://$uri$suffix/admin?ssl=false\&replicaSet=$replica_set $mongo_flag"

}

run_mongos() {
	local command="$1"
	local uri="$2"
	local driver=${3:-mongodb}
	local suffix=${4:-.svc.cluster.local}
	local client_container=$(kubectl_bin get pods --selector=name=psmdb-client -o 'jsonpath={.items[].metadata.name}')
	local mongo_flag="$5"

	kubectl_bin exec ${client_container} -- \
		bash -c "printf '$command\n' | mongo $driver://$uri$suffix/admin $mongo_flag"
}

run_script_mongos() {
	local script="$1"
	local uri="$2"
	local driver=${3:-mongodb}
	local suffix=${4:-.svc.cluster.local}
	local client_container=$(kubectl_bin get pods --selector=name=psmdb-client -o 'jsonpath={.items[].metadata.name}')
	local mongo_flag="$5"

	name="$(basename $script)"
	kubectl_bin cp ${script} $namespace/${client_container}:/tmp
	kubectl_bin exec ${client_container} -- \
		bash -c "mongo $driver://$uri$suffix/admin $mongo_flag /tmp/${name}"
}

get_service_ip() {
	local service=$1
	local server_type=${2:-rs0}
	if [ "$(kubectl_bin get psmdb/${service/-$server_type*/} -o 'jsonpath={.spec.replsets[].expose.enabled}')" != "true" ]; then
		echo -n $service.${service/-rs0*/}-rs0
		return
	fi
	while (kubectl_bin get service/$service -o 'jsonpath={.spec.type}' 2>&1 || :) | grep -q NotFound; do
		sleep 1
	done
	service_type=$(kubectl_bin get service/"$service" -o 'jsonpath={.spec.type}')
	if [ "$service_type" = "ClusterIP" ] || [ "$service_type" = "NodePort" ]; then
		kubectl_bin get service/$service -o 'jsonpath={.spec.clusterIP}'
		return
	fi
	until kubectl_bin get service/$service -o 'jsonpath={.status.loadBalancer.ingress[]}' 2>&1 | egrep -q "hostname|ip"; do
		sleep 1
	done
	kubectl_bin get service/$service -o 'jsonpath={.status.loadBalancer.ingress[].ip}'
	kubectl_bin get service/$service -o 'jsonpath={.status.loadBalancer.ingress[].hostname}'
}

compare_mongo_cmd() {
	local command="$1"
	local uri="$2"
	local postfix="$3"
	local suffix="$4"
	local database="${5:-myApp}"
	local collection="${6:-test}"

	run_mongo "use ${database}\n db.${collection}.${command}()" "$uri" "mongodb" "$suffix" \
		| egrep -v 'I NETWORK|W NETWORK|F NETWORK|Error saving history file|Percona Server for MongoDB|connecting to:|Unable to reach primary for set|Implicit session:|versions do not match' \
		| $sed -re 's/ObjectId\("[0-9a-f]+"\)//; s/-[0-9]+.svc/-xxx.svc/' \
			>$tmp_dir/${command}${postfix}
	diff ${test_dir}/compare/${command}${postfix}.json $tmp_dir/${command}${postfix}
}

compare_mongos_cmd() {
	local command="$1"
	local uri="$2"
	local postfix="$3"
	local suffix="$4"
	local database="${5:-myApp}"
	local collection="${6:-test}"

	run_mongos "use ${database}\n db.${collection}.${command}()" "$uri" "mongodb" "$suffix" \
		| egrep -v 'I NETWORK|W NETWORK|Error saving history file|Percona Server for MongoDB|connecting to:|Unable to reach primary for set|Implicit session:|versions do not match' \
		| $sed -re 's/ObjectId\("[0-9a-f]+"\)//; s/-[0-9]+.svc/-xxx.svc/' \
			>$tmp_dir/${command}${postfix}
	diff ${test_dir}/compare/${command}${postfix}.json $tmp_dir/${command}${postfix}
}

get_mongo_primary_endpoint() {
	local uri="$1"

	run_mongo 'db.isMaster().me' "$uri" "mongodb" ":27017" \
		| egrep -v "Time|Percona Server for MongoDB|bye|BinData|NumberLong|connecting to|Error saving history file|I NETWORK|W NETWORK|Implicit session:|versions do not match" \
		| sed -e 's^20[0-9][0-9]-[0-9][0-9]-[0-9][0-9]T[0-9][0-9]:[0-9][0-9]:[0-9][0-9]\.[0-9][0-9][0-9]+[0-9][0-9][0-9][0-9]^^' \
		| grep ":27017$"
}

get_mongo_primary() {
	local uri="$1"
	local cluster="$2"

	set_debug
	endpoint=$(get_mongo_primary_endpoint $uri)
	if [[ $endpoint =~ ".$cluster" ]]; then
		echo $endpoint \
			| cut -d . -f 1
	else
		kubectl_bin get service -o wide \
			| grep " ${endpoint/:*/} " \
			| awk '{print$1}'
	fi
}

compare_mongo_user() {
	local uri="$1"
	local user=$(echo $uri | cut -d : -f 1)
	local expected_result=${test_dir}/compare/$user.json

	if [[ $IMAGE_MONGOD =~ 4\.0 ]] && [ -f ${test_dir}/compare/$user-40.json ]; then
		expected_result=${test_dir}/compare/$user-40.json
	fi
	if [[ $IMAGE_MONGOD =~ 4\.2 ]] && [ -f ${test_dir}/compare/$user-42.json ]; then
		expected_result=${test_dir}/compare/$user-42.json
	fi
	if [[ $IMAGE_MONGOD =~ 4\.4 ]] && [ -f ${test_dir}/compare/$user-44.json ]; then
		expected_result=${test_dir}/compare/$user-44.json
	fi
	if [[ $IMAGE_MONGOD =~ 5\.0 ]] && [ -f ${test_dir}/compare/$user-50.json ]; then
		expected_result=${test_dir}/compare/$user-50.json
	fi
	if [[ $IMAGE_MONGOD =~ 6\.0 ]] && [ -f ${test_dir}/compare/$user-60.json ]; then
		expected_result=${test_dir}/compare/$user-60.json
	fi

	run_mongo 'db.runCommand({connectionStatus:1,showPrivileges:true})' "$uri" \
		| egrep -v "Time|Percona Server for MongoDB|bye|BinData|NumberLong|connecting to|Error saving history file|I NETWORK|W NETWORK|Implicit session:|versions do not match" \
		| sed -e 's^20[0-9][0-9]-[0-9][0-9]-[0-9][0-9]T[0-9][0-9]:[0-9][0-9]:[0-9][0-9]\.[0-9][0-9][0-9]+[0-9][0-9][0-9][0-9]^^' \
		| $sed -e '/"ok" : 1/,+4d' \
		| sed -e '$s/,$/}/' \
		| jq '.authInfo.authenticatedUserPrivileges|=sort_by(.resource.anyResource, .resource.cluster, .resource.db, .resource.collection)|.authInfo.authenticatedUserRoles|=sort_by(.role)' \
			>$tmp_dir/$user.json
	diff -u $expected_result $tmp_dir/$user.json
}

start_gke() {
	gcloud container clusters create operator-testing-$RANDOM --zone europe-west3-c --project cloud-dev-112233 --preemptible --cluster-version 1.11
}

get_pumba() {
	kubectl_bin get pods \
		--selector=name=pumba \
		-o 'jsonpath={.items[].metadata.name}'
}

run_pumba() {
	local cmd="$*"
	kubectl_bin exec -it "$(get_pumba)" -- /pumba -l info ${cmd}
}

deploy_cert_manager() {
	desc 'deploy cert manager'

	kubectl_bin create namespace cert-manager || :
	kubectl_bin label namespace cert-manager certmanager.k8s.io/disable-validation=true || :
	kubectl_bin apply -f "https://github.com/jetstack/cert-manager/releases/download/v${CERT_MANAGER_VER}/cert-manager.yaml" --validate=false || : 2>/dev/null
	sleep 30
}

delete_crd() {
	desc 'get and delete old CRDs and RBAC'
	kubectl_bin get psmdb-backup 2>/dev/null && kubectl_bin delete psmdb-backup --all || :
	kubectl_bin get psmdb-restore 2>/dev/null && kubectl_bin delete psmdb-restore --all || :
	kubectl_bin get psmdb 2>/dev/null && kubectl_bin delete psmdb --all || :
	kubectl_bin get crd/perconaservermongodbs.psmdb.percona.com 2>/dev/null \
		&& timeout 120 kubectl delete -f "${src_dir}/deploy/crd.yaml" || true

	kubectl_bin get crd/perconaservermongodbs.psmdb.percona.com 2>/dev/null \
		&& timeout 120 kubectl delete -f "${src_dir}/deploy/crd.yaml"

	local rbac_yaml='rbac.yaml'
	if [ -n "${OPERATOR_NS}" ]; then
		rbac_yaml='cw-rbac.yaml'
	fi

	kubectl_bin delete -f "${src_dir}/deploy/$rbac_yaml" 2>/dev/null || true

}

destroy() {
	local namespace="$1"
	local ignore_logs="${2:-true}"

	desc 'destroy cluster/operator and all other resources'
	if [ ${ignore_logs} == "false" -o -n "${DEBUG_TESTS}" ]; then
		kubectl_bin logs ${OPERATOR_NS:+-n $OPERATOR_NS} $(get_operator_pod) \
			| grep -v 'level=info' \
			| grep -v 'level=debug' \
			| grep -v 'Getting tasks for pod' \
			| grep -v 'Getting pods from source' \
			| grep -v 'the object has been modified' \
			| grep -v 'get backup status: Job.batch' \
			| $sed -r 's/"ts":[0-9.]+//; s^limits-[0-9.]+/^^g' \
			| sort -u \
			| tee $tmp_dir/operator.log
	fi
	#TODO: maybe will be enabled later
	#diff $test_dir/compare/operator.log $tmp_dir/operator.log

	delete_crd

	kubectl_bin delete -f "https://github.com/jetstack/cert-manager/releases/download/v${CERT_MANAGER_VER}/cert-manager.yaml" 2>/dev/null || :
	if [ -n "$OPENSHIFT" ]; then
		oc delete --grace-period=0 --force=true project "$namespace" &
		if [ -n "$OPERATOR_NS" ]; then
			oc delete --grace-period=0 --force=true project "$OPERATOR_NS" &
		fi
	else
		kubectl_bin delete --grace-period=0 --force=true namespace "$namespace" &
		if [ -n "$OPERATOR_NS" ]; then
			kubectl_bin delete --grace-period=0 --force=true namespace "$OPERATOR_NS" &
		fi
	fi
	rm -rf ${tmp_dir}
}

desc() {
	set +o xtrace
	local msg="$@"
	printf "\n\n-----------------------------------------------------------------------------------\n"
	printf "$msg"
	printf "\n-----------------------------------------------------------------------------------\n\n"
	set_debug
}

get_backup_dest() {
	local backup_name=$1

	kubectl_bin get psmdb-backup $backup_name -o jsonpath='{.status.destination}' \
		| sed -e 's/.json$//'
}

get_service_endpoint() {
	local service=$1

	local hostname=$(
		kubectl_bin get service/$service -o json \
			| jq '.status.loadBalancer.ingress[].hostname' \
			| sed -e 's/^"//; s/"$//;'
	)
	if [ -n "$hostname" -a "$hostname" != "null" ]; then
		echo $hostname
		return
	fi

	local ip=$(
		kubectl_bin get service/$service -o json \
			| jq '.status.loadBalancer.ingress[].ip' \
			| sed -e 's/^"//; s/"$//;'
	)
	if [ -n "$ip" -a "$ip" != "null" ]; then
		echo $ip
		return
	fi

	exit 1
}

get_metric_values() {
	local metric=$1
	local instance=$2
	local user_pass=$3
	local start=$($date -u "+%s" -d "-1 minute")
	local end=$($date -u "+%s")
	local endpoint=$(get_service_endpoint monitoring-service)

	curl -s -k "https://${user_pass}@$endpoint/graph/api/datasources/proxy/1/api/v1/query_range?query=min%28$metric%7Bnode_name%3D%7E%22$instance%22%7d%20or%20$metric%7Bnode_name%3D%7E%22$instance%22%7D%29&start=$start&end=$end&step=60" \
		| jq '.data.result[0].values[][1]' \
		| grep '^"[0-9]'

}

get_qan_values() {
	local instance=$1
	local start=$($date -u "+%Y-%m-%dT%H:%M:%S" -d "-30 minute")
	local end=$($date -u "+%Y-%m-%dT%H:%M:%S")
	local endpoint=$(get_service_endpoint monitoring-service)

	local uuid=$(
		curl -s -k "https://$endpoint/qan-api/instances?deleted=no" \
			| jq '.[] | select(.Subsystem == "mongo" and .Name == "'$instance'") | .UUID' \
			| sed -e 's/^"//; s/"$//;'
	)

	curl -s -k "https://$endpoint/qan-api/qan/profile/$uuid?begin=$start&end=$end&offset=0" \
		| jq '.Query[].Fingerprint'
}

get_qan20_values() {
	local instance=$1
	local user_pass=$2
	local start=$($date -u "+%Y-%m-%dT%H:%M:%S" -d "-30 minute")
	local end=$($date -u "+%Y-%m-%dT%H:%M:%S")
	local endpoint=$(get_service_endpoint monitoring-service)

	cat >payload.json <<EOF
{
   "columns":[
      "load",
      "num_queries",
      "query_time"
   ],
   "first_seen": false,
   "group_by": "queryid",
   "include_only_fields": [],
   "keyword": "",
   "labels": [
       {
           "key": "cluster",
           "value": ["monitoring"]
   }],
   "limit": 10,
   "offset": 0,
   "order_by": "-load",
   "main_metric": "load",
   "period_start_from": "$($date -u -d '-12 hour' '+%Y-%m-%dT%H:%M:%S%:z')",
   "period_start_to": "$($date -u '+%Y-%m-%dT%H:%M:%S%:z')"
}
EOF

	curl -s -k -XPOST -d @payload.json "https://${user_pass}@$endpoint/v0/qan/GetReport" \
		| jq '.rows[].fingerprint'
	rm -f payload.json
}

cat_config() {
	cat "$1" \
		| yq eval '(.spec | select(.image == null)).image = "'"$IMAGE_MONGOD"'"' \
		| yq eval '(.spec | select(has("pmm"))).pmm.image = "'"$IMAGE_PMM"'"' \
		| yq eval '(.spec | select(has("backup"))).backup.image = "'"$IMAGE_BACKUP"'"' \
		| yq eval '.spec.upgradeOptions.apply="Never"'
}

apply_cluster() {
	if [ -z "$SKIP_BACKUPS_TO_AWS_GCP_AZURE" ]; then
		cat_config "$1" \
			| kubectl_bin apply -f -
	else
		cat_config "$1" \
			| yq eval '
				del(.spec.backup.tasks.[1]) |
				del(.spec.backup.tasks.[1]) |
				del(.spec.backup.tasks.[1])' - \
			| kubectl_bin apply -f -
	fi
}

spinup_psmdb() {
	local cluster=$1
	local config=$2
	local size="${3:-3}"

	desc 'create first PSMDB cluster'
	apply_cluster $config

	desc 'check if Pod is started'
	wait_for_running "${cluster}" "$size"
	sleep 20

	compare_kubectl "statefulset/${cluster}"

	desc 'write data'

	run_mongo 'db.createUser({user: "myApp", pwd: "myPass", roles: [{ db: "myApp", role: "readWrite" }]})' \
		"userAdmin:userAdmin123456@${cluster}.${namespace}"

	run_mongo 'use myApp\n db.test.insert({ x: 100500 })' "myApp:myPass@${cluster}.${namespace}"
}

kubectl_bin() {
	local LAST_OUT="$(mktemp)"
	local LAST_ERR="$(mktemp)"
	local exit_status=0
	local timeout=4

	for i in $(seq 0 2); do
		set +e
		kubectl "$@" 1>"$LAST_OUT" 2>"$LAST_ERR"
		exit_status=$?
		set -e
		if [ ${exit_status} != 0 -a -n "${DEBUG_TESTS}" ]; then
			cat "$LAST_OUT"
			cat "$LAST_ERR" >&2
			sleep "$((timeout * i))"
		else
			break
		fi
	done

	cat "$LAST_OUT"
	cat "$LAST_ERR" >&2
	rm "$LAST_OUT" "$LAST_ERR"
	return ${exit_status}
}

patch_secret() {
	local secret=$1
	local key=$2
	local value=$3

	kubectl patch secret $secret -p="{\"data\":{\"$key\": \"$value\"}}"
}

getSecretData() {
	local secretName=$1
	local dataKey=$2
	local data=$(kubectl get secrets/${secretName} --template={{.data.${dataKey}}} | base64 -d)
	echo "$data"
}

check_mongo_auth() {
	local uri="$1"

	ping=$(run_mongo "db.runCommand({ ping: 1 }).ok" "$uri" "mongodb" "" "--quiet" | egrep -v 'I NETWORK|W NETWORK|Error saving history file|Percona Server for MongoDB|connecting to:|Unable to reach primary for set|Implicit session:|versions do not match')
	desc "ping return"
	if [ "${ping}" != "1" ]; then
		return 1
	fi
}

wait_cluster_consistency() {
	local cluster_name=$1

	retry=0
	sleep 7 # wait for two reconcile loops ;)  3 sec x 2 times + 1 sec = 7 seconds
	echo -n 'waiting for cluster readyness'
	until [[ "$(kubectl_bin get psmdb "${cluster_name}" -o jsonpath='{.status.state}')" == "ready" ]]; do
		let retry+=1
		if [ $retry -ge 32 ]; then
			echo max retry count $retry reached. something went wrong with operator or kubernetes cluster
			exit 1
		fi
		echo -n .
		sleep 10
	done
}

run_backup() {
	local storage=$1

	desc "run backup $storage"
	kubectl_bin apply -f $test_dir/conf/backup-$storage.yml
}

check_backup_deletion() {
	path=$1
	storage_name=$2
	retry=0
	until [[ $(curl -sw '%{http_code}' -o /dev/null $path) -eq 403 ]] || [[ $(curl -sw '%{http_code}' -o /dev/null $path) -eq 404 ]]; do
		if [ $retry -ge 10 ]; then
			echo max retry count $retry reached. something went wrong with operator or kubernetes cluster
			echo "Backup was not removed from bucket -- $storage_name"
			exit 1
		fi
		echo "waiting for backup deletion $storage_name"
		sleep $((10 * 2 ** retry))
		((retry += 1))
	done
}

create_infra() {
	local ns="$1"

	delete_crd
	check_crd_for_deletion "${GIT_BRANCH}"
	if [ -n "$OPERATOR_NS" ]; then
		create_namespace $OPERATOR_NS
		deploy_operator
		create_namespace $ns
	else
		create_namespace $ns
		deploy_operator
	fi
}

create_infra_gh() {
	local ns="$1"
	local git_tag="$2"

	check_crd_for_deletion "${git_tag}"
	if [ -n "${OPERATOR_NS}" ]; then
		create_namespace "${OPERATOR_NS}"
		deploy_operator_gh "${git_tag}"
		create_namespace "${ns}"
	else
		create_namespace "${ns}"
		deploy_operator_gh "${git_tag}"
	fi
}

check_crd_for_deletion() {
	# 1.24 rejects CR object creation if the corresponding CRD object is to be removed.
	# We need to make sure that it will happen before the next CR creation request.
	local git_tag="$1"

	for crd_name in $(curl -s https://raw.githubusercontent.com/percona/percona-server-mongodb-operator/${git_tag}/deploy/crd.yaml | yq eval '.metadata.name' | $sed 's/---//g' | $sed ':a;N;$!ba;s/\n/ /g'); do
		if [[ $(kubectl_bin get crd/${crd_name} -o jsonpath='{.status.conditions[-1].type}') == "Terminating" ]]; then
			kubectl get ${crd_name} --all-namespaces -o wide \
				| grep -v 'NAMESPACE' \
				| xargs -L 1 sh -xc 'kubectl patch '${crd_name}' -n $0 $1 --type=merge -p "{\"metadata\":{\"finalizers\":[]}}"' \
				|| :
		fi
	done
}<|MERGE_RESOLUTION|>--- conflicted
+++ resolved
@@ -227,14 +227,6 @@
 run_restore() {
 	local backup_name=$1
 
-<<<<<<< HEAD
-		for i in $(seq 0 $last_pod); do
-			compare_mongo_cmd "find" "myApp:myPass@$cluster$cluster_pfx-${i}.$cluster$cluster_pfx.$namespace" "-2nd"
-		done
-	fi
-	desc "run restore restore-$backup_name from backup $backup_name"
-=======
->>>>>>> 84b98090
 	cat $test_dir/conf/restore.yml \
 		| $sed -e "s/name:/name: restore-$backup_name/" \
 		| $sed -e "s/backupName:/backupName: $backup_name/" \
@@ -264,21 +256,6 @@
 		| kubectl_bin apply -f -
 }
 
-<<<<<<< HEAD
-wait_restore() {
-	local isSharded=${3:-0}
-	local cluster_pfx=$4
-
-	wait_restore_object "${1}"
-	echo
-	set_debug
-
-	sleep 20
-	simple_data_check "${cluster}" "${2}" "$isSharded" "$cluster_pfx"
-}
-
-=======
->>>>>>> 84b98090
 wait_deployment() {
 	local name=$1
 
