#!/bin/bash

GIT_COMMIT=$(git rev-parse HEAD)
GIT_BRANCH=${VERSION:-$(git rev-parse --abbrev-ref HEAD | sed -e 's^/^-^g; s^[.]^-^g;' | sed -e 's/_/-/g' | tr '[:upper:]' '[:lower:]')}
API="psmdb.percona.com/v1"
OPERATOR_VERSION="1.15.0"
IMAGE=${IMAGE:-"perconalab/percona-server-mongodb-operator:${GIT_BRANCH}"}
IMAGE_PMM=${IMAGE_PMM:-"perconalab/pmm-client:dev-latest"}
IMAGE_MONGOD=${IMAGE_MONGOD:-"perconalab/percona-server-mongodb-operator:main-mongod5.0"}
IMAGE_MONGOD_CHAIN=${IMAGE_MONGOD_CHAIN:-$'
perconalab/percona-server-mongodb-operator:main-mongod4.4
perconalab/percona-server-mongodb-operator:main-mongod5.0
perconalab/percona-server-mongodb-operator:main-mongod6.0'}
IMAGE_BACKUP=${IMAGE_BACKUP:-"perconalab/percona-server-mongodb-operator:main-backup"}
SKIP_BACKUPS_TO_AWS_GCP_AZURE=${SKIP_BACKUPS_TO_AWS_GCP_AZURE:-1}
PMM_SERVER_VER=${PMM_SERVER_VER:-"9.9.9"}
IMAGE_PMM_SERVER_REPO=${IMAGE_PMM_SERVER_REPO:-"perconalab/pmm-server"}
IMAGE_PMM_SERVER_TAG=${IMAGE_PMM_SERVER_TAG:-"dev-latest"}
CERT_MANAGER_VER="1.8.0"
tmp_dir=$(mktemp -d)
sed=$(which gsed || which sed)
date=$(which gdate || which date)

test_name=$(basename $test_dir)
namespace="${test_name}-${RANDOM}"
replica_namespace="${test_name}-replica-${RANDOM}"
conf_dir=$(realpath $test_dir/../conf || :)
src_dir=$(realpath $test_dir/../..)
logs_dir=$(realpath $test_dir/../logs)

if [[ ${ENABLE_LOGGING} == "true" ]]; then
	if [ ! -d "${logs_dir}" ]; then
		mkdir "${logs_dir}"
	fi
	exec &> >(tee ${logs_dir}/${test_name}.log)
	echo "Log: ${logs_dir}/${test_name}.log"
fi

if [ -f "$conf_dir/cloud-secret.yml" ]; then
	SKIP_BACKUPS_TO_AWS_GCP_AZURE=''
fi

if oc get projects 2>/dev/null; then
	OPENSHIFT=4
fi

if kubectl get nodes | grep "^minikube" >/dev/null; then
	export MINIKUBE=1
fi

minikube_sleep() {
	sleep_time=${1:-10}
	if [[ $MINIKUBE == 1 ]]; then
		sleep $sleep_time
	fi
}

if [ $(kubectl version -o json | jq -r '.serverVersion.gitVersion' | grep "\-eks\-") ]; then
	EKS=1
else
	EKS=0
fi

if [ $(kubectl version -o json | jq -r '.serverVersion.gitVersion' | grep "gke") ]; then
	GKE=1
else
	GKE=0
fi
KUBE_VERSION=$(kubectl version -o json | jq -r '.serverVersion.major + "." + .serverVersion.minor' | $sed -r 's/[^0-9.]+//g')

set_debug() {
	if [[ ${DEBUG_TESTS} == 1 ]]; then
		set -o xtrace
	else
		set +o xtrace
	fi
}
version_gt() {
	# return true if kubernetes version equal or greater than desired
	if [ $(echo "${KUBE_VERSION} >= $1" | bc -l) -eq 1 ]; then
		return 0
	else
		return 1
	fi
}

apply_s3_storage_secrets() {
	desc 'create secrets for cloud storages'
	if [ -z "$SKIP_BACKUPS_TO_AWS_GCP_AZURE" ]; then
		kubectl_bin apply \
			-f $conf_dir/minio-secret.yml \
			-f $conf_dir/cloud-secret.yml
	else
		kubectl_bin apply \
			-f $conf_dir/minio-secret.yml
	fi
}

create_namespace() {
	local namespace="$1"
	local skip_clean_namespace="$2"

	if [[ ${CLEAN_NAMESPACE} == 1 ]] && [[ -z ${skip_clean_namespace} ]]; then
		destroy_chaos_mesh
		desc 'cleaned up all old namespaces'
		kubectl_bin get ns \
			| egrep -v "^kube-|^default|Terminating|psmdb-operator|openshift|gke-mcs|^NAME" \
			| awk '{print$1}' \
			| xargs kubectl delete ns &
	fi

	if [ -n "${OPENSHIFT}" ]; then
		desc 'cleaned up all old namespaces'
		if [ -n "$OPERATOR_NS" -a $(oc get project "$OPERATOR_NS" -o json | jq -r '.metadata.name') ]; then
			oc delete --grace-period=0 --force=true project "$namespace" && sleep 120 || :
		else
			oc delete project "$namespace" && sleep 40 || :
		fi

		desc "create namespace $namespace"
		oc new-project "$namespace"
		oc project "$namespace"
		oc adm policy add-scc-to-user hostaccess -z default || :
	else

		desc "cleaned up old namespaces $namespace"
		kubectl_bin delete namespace "$namespace" --ignore-not-found || :
		kubectl_bin wait --for=delete namespace "$namespace" || :

		desc "create namespace $namespace"
		kubectl_bin create namespace "$namespace"
		kubectl_bin config set-context $(kubectl_bin config current-context) --namespace="$namespace"
	fi
}

get_operator_pod() {
	kubectl_bin get pods \
		--selector=name=percona-server-mongodb-operator \
		-o 'jsonpath={.items[].metadata.name}' ${OPERATOR_NS:+-n $OPERATOR_NS}
}

wait_pod() {
	local pod=$1

	set +o xtrace
	retry=0
	echo -n "waiting for pod/$pod to be ready"
	until kubectl_bin get pod/$pod -o jsonpath='{.status.containerStatuses[0].ready}' 2>/dev/null | grep --quiet 'true'; do
		sleep 1
		echo -n .
		let retry+=1
		if [ $retry -ge 360 ]; then
			kubectl_bin describe pod/$pod
			kubectl_bin logs $pod
			kubectl_bin logs ${OPERATOR_NS:+-n $OPERATOR_NS} $(get_operator_pod) \
				| grep -v 'level=info' \
				| grep -v 'level=debug' \
				| grep -v 'Getting tasks for pod' \
				| grep -v 'Getting pods from source' \
				| tail -100
			echo max retry count $retry reached. something went wrong with operator or kubernetes cluster
			exit 1
		fi
	done
	echo ".OK"
	set_debug
}

wait_cron() {
	local backup=$1

	set +o xtrace
	retry=0
	echo -n $backup
	until kubectl_bin get cronjob/$backup -o jsonpath='{.status.lastScheduleTime}' 2>/dev/null | grep 'T'; do
		sleep 1
		echo -n .
		let retry+=1
		if [ $retry -ge 360 ]; then
			kubectl_bin logs ${OPERATOR_NS:+-n $OPERATOR_NS} $(get_operator_pod) \
				| grep -v 'level=info' \
				| grep -v 'level=debug' \
				| grep -v 'Getting tasks for pod' \
				| grep -v 'Getting pods from source' \
				| tail -100
			echo max retry count $retry reached. something went wrong with operator or kubernetes cluster
			exit 1
		fi
	done
	set_debug
}

wait_backup_agent() {
	local agent_pod=$1

	set +o xtrace
	retry=0
	echo -n $agent_pod
	until [ "$(kubectl_bin logs $agent_pod -c backup-agent | egrep -v "\[ERROR\] pitr: check if on:|node:|starting PITR routine|\[agentCheckup\]" | cut -d' ' -f3- | tail -n 1)" == "listening for the commands" ]; do
		sleep 5
		echo -n .
		let retry+=1
		if [ $retry -ge 360 ]; then
			kubectl_bin logs $agent_pod -c backup-agent \
				| tail -100
			echo max retry count $retry reached. something went wrong with operator or kubernetes cluster
			exit 1
		fi
	done
	echo
	set_debug
}

wait_backup() {
	local backup_name=$1

	set +o xtrace
	retry=0
	echo -n $backup_name
	local current_status=
	until [[ ${current_status} == "ready" ]]; do
		sleep 1
		echo -n .
		let retry+=1
		current_status=$(kubectl_bin get psmdb-backup $backup_name -o jsonpath='{.status.state}')
		if [[ $retry -ge 360 || ${current_status} == 'error' ]]; then
			kubectl_bin logs ${OPERATOR_NS:+-n $OPERATOR_NS} $(get_operator_pod) \
				| grep -v 'level=info' \
				| grep -v 'level=debug' \
				| grep -v 'Getting tasks for pod' \
				| grep -v 'Getting pods from source' \
				| tail -100
			echo "Backup object psmdb-backup/${backup_name} is in ${current_state} state."
			echo something went wrong with operator or kubernetes cluster
			exit 1
		fi
	done
	echo
	set_debug
}

run_restore() {
	local backup_name=$1

	cat $test_dir/conf/restore.yml \
		| $sed -e "s/name:/name: restore-$backup_name/" \
		| $sed -e "s/backupName:/backupName: $backup_name/" \
		| kubectl_bin apply -f -
}

run_restore_backupsource() {
	local backupName=$1
	local backupDest=$2
	local storageName=$3

	desc "run restore restore-$backupName from backup $backupName destination is $backupDest"
	if [ -z "$storageName" ]; then
		cat $test_dir/conf/restore-backupsource.yml \
			| $sed -e "s/name:/name: restore-$backupName/" \
			| $sed -e "s/BACKUP-NAME/$backupDest/" \
			| $sed -e "/storageName/d" \
			| kubectl_bin apply -f -

		return
	fi

	cat $test_dir/conf/restore-backupsource.yml \
		| $sed -e "s/name:/name: restore-$backupName/" \
		| $sed -e "s/BACKUP-NAME/$backupDest/" \
		| $sed -e "s/storageName:/storageName: $storageName/" \
		| kubectl_bin apply -f -
}

wait_deployment() {
	local name=$1

	sleep 10
	retry=0
	echo -n $name
	until kubectl_bin get deployment $name ${OPERATOR_NS:+-n $OPERATOR_NS} >/dev/null \
		&& [ "$(kubectl_bin get deployment $name -o jsonpath='{.status.replicas}' ${OPERATOR_NS:+-n $OPERATOR_NS})" == "$(kubectl_bin get deployment $name -o jsonpath='{.status.readyReplicas}' ${OPERATOR_NS:+-n $OPERATOR_NS})" ]; do
		sleep 1
		echo -n .
		let retry+=1
		if [ $retry -ge 360 ]; then
			kubectl_bin logs ${OPERATOR_NS:+-n $OPERATOR_NS} $(get_operator_pod) \
				| grep -v 'level=info' \
				| grep -v 'level=debug' \
				| grep -v 'Getting tasks for pod' \
				| grep -v 'Getting pods from source' \
				| tail -100
			echo max retry count $retry reached. something went wrong with operator or kubernetes cluster
			exit 1
		fi
	done
}

simple_data_check() {
	local cluster_name=${1}
	let last_pod="$2-1" || :
	local isSharded=${3:-0}
	local cluster_pfx=$4

	if [ $isSharded -eq 1 ]; then
		sleep 10 # give time for start mongos
		wait_cluster_consistency "${cluster_name}"
		compare_mongos_cmd "find" "myApp:myPass@$cluster$cluster_pfx.$namespace"
	else
		for i in $(seq 0 $last_pod); do
			compare_mongo_cmd "find" "myApp:myPass@${cluster_name}${cluster_pfx}-${i}.${cluster_name}${cluster_pfx}.$namespace"
		done
	fi
}

wait_restore() {
	local backup_name=$1
	local cluster_name=$2
	local target_state=${3:-"ready"}
	local wait_cluster_consistency=${4:-1}

	set +o xtrace
	retry=0
	echo -n "waiting psmdb-restore/${backup_name} to reach ${target_state} state"
	local current_state=
	until [[ ${current_state} == ${target_state} ]]; do
		sleep 1
		echo -n .
		let retry+=1
		current_state=$(kubectl_bin get psmdb-restore restore-$backup_name -o jsonpath='{.status.state}')
		if [[ $retry -ge 720 || ${current_state} == 'error' ]]; then
			kubectl_bin logs ${OPERATOR_NS:+-n $OPERATOR_NS} $(get_operator_pod) \
				| grep -v 'level=info' \
				| grep -v 'level=debug' \
				| grep -v 'Getting tasks for pod' \
				| grep -v 'Getting pods from source' \
				| tail -100

			echo "Restore object restore-${backup_name} is in ${current_state} state."
			echo something went wrong with operator or kubernetes cluster
			exit 1
		fi
	done
	echo
	set -o xtrace

	if [ $wait_cluster_consistency -eq 1 ]; then
		wait_cluster_consistency "${cluster_name}"
	fi
}

apply_rbac() {
	local operator_namespace=${OPERATOR_NS:-'psmdb-operator'}
	local rbac=${1:-'rbac'}

	cat ${src_dir}/deploy/${rbac}.yaml \
		| sed -e "s^namespace: .*^namespace: $operator_namespace^" \
		| kubectl_bin apply ${OPERATOR_NS:+-n $OPERATOR_NS} -f -
}

deploy_operator() {
	desc 'start PSMDB operator'

	local cr_file
	if [ -f "${test_dir}/conf/crd.yaml" ]; then
		cr_file="${test_dir}/conf/crd.yaml"
	else
		cr_file="${src_dir}/deploy/crd.yaml"
	fi

	kubectl_bin apply --server-side --force-conflicts -f "${cr_file}"
	if [ -n "$OPERATOR_NS" ]; then
		apply_rbac cw-rbac
		yq eval '
			(.spec.template.spec.containers[].image = "'${IMAGE}'") |
			((.. | select(.[] == "DISABLE_TELEMETRY")) |= .value="true") |
			((.. | select(.[] == "LOG_LEVEL")) |= .value="DEBUG")' ${src_dir}/deploy/cw-operator.yaml \
			| kubectl_bin apply -f -
	else
		apply_rbac rbac
		yq eval '
			(.spec.template.spec.containers[].image = "'${IMAGE}'") |
			((.. | select(.[] == "DISABLE_TELEMETRY")) |= .value="true") |
			((.. | select(.[] == "LOG_LEVEL")) |= .value="DEBUG")' ${src_dir}/deploy/operator.yaml \
			| kubectl_bin apply -f -
	fi
	sleep 2
	wait_pod $(get_operator_pod)
}

deploy_operator_gh() {
	local git_tag="$1"

	desc 'start operator'
	kubectl_bin apply -f "https://raw.githubusercontent.com/percona/percona-server-mongodb-operator/${git_tag}/deploy/crd.yaml" --server-side
	local rbac_yaml="rbac"
	local operator_yaml="operator"
	if [ -n "${OPERATOR_NS}" ]; then
		rbac_yaml="cw-rbac"
		operator_yaml="cw-operator"
	fi
	kubectl_bin apply -f "https://raw.githubusercontent.com/percona/percona-server-mongodb-operator/${git_tag}/deploy/${rbac_yaml}.yaml"
	curl -s "https://raw.githubusercontent.com/percona/percona-server-mongodb-operator/${git_tag}/deploy/${operator_yaml}.yaml" >"${tmp_dir}/${operator_yaml}_${git_tag}.yaml"

	$sed -i -e "s^image: .*^image: ${IMAGE}^" "${tmp_dir}/${operator_yaml}_${git_tag}.yaml"
	kubectl_bin apply -f "${tmp_dir}/${operator_yaml}_${git_tag}.yaml"

	sleep 2
	wait_pod "$(get_operator_pod)"
}

deploy_minio() {
	desc 'install Minio'
	helm uninstall minio-service || :
	helm repo remove minio || :
	helm repo add minio https://helm.min.io/
	# kubectl_bin delete pvc minio-service --force
	retry 10 60 helm install minio-service \
		--version 8.0.5 \
		--set accessKey=some-access-key \
		--set secretKey=some-secret-key \
		--set service.type=ClusterIP \
		--set configPathmc=/tmp/.minio/ \
		--set persistence.size=2G \
		--set environment.MINIO_REGION=us-east-1 \
		--set environment.MINIO_HTTP_TRACE=/tmp/trace.log \
		--set securityContext.enabled=false \
		minio/minio
	MINIO_POD=$(kubectl_bin get pods --selector=release=minio-service -o 'jsonpath={.items[].metadata.name}')
	wait_pod $MINIO_POD

	if [ -n "$OPERATOR_NS" ]; then
		kubectl_bin create svc -n ${OPERATOR_NS} externalname minio-service --external-name="minio-service.${namespace}.svc.cluster.local" --tcp="9000"
	fi

	# create bucket
	kubectl_bin run -i --rm aws-cli --image=perconalab/awscli --restart=Never -- \
		bash -c 'AWS_ACCESS_KEY_ID=some-access-key AWS_SECRET_ACCESS_KEY=some-secret-key AWS_DEFAULT_REGION=us-east-1 \
        /usr/bin/aws --endpoint-url http://minio-service:9000 s3 mb s3://operator-testing'
}

deploy_vault() {
	name=${1:-vault-service}

	desc "install Vault $name"
	helm uninstall vault-service || :
	helm repo remove hashicorp || :
	helm repo add hashicorp https://helm.releases.hashicorp.com

	destroy_vault

	if [[ -n ${OPENSHIFT} ]]; then
		oc patch clusterrole system:auth-delegator --type='json' -p '[{"op":"add","path":"/rules/-", "value":{"apiGroups":["security.openshift.io"], "resourceNames": ["privileged"], "resources":["securitycontextconstraints"],"verbs":["use"]}}]'

		retry 10 60 helm install $name hashicorp/vault \
			--disable-openapi-validation \
			--set dataStorage.enabled=false \
			--set global.openshift=true \
			--set injector.image.repository="docker.io/hashicorp/vault-k8s" \
			--set injector.agentImage.repository="docker.io/hashicorp/vault" \
			--set server.image.repository="docker.io/hashicorp/vault"
	else
		retry 10 60 helm install $name hashicorp/vault \
			--disable-openapi-validation \
			--set dataStorage.enabled=false
	fi

	until kubectl_bin get pod/vault-service-0 -o jsonpath='{.status.phase}' 2>/dev/null | grep 'Running'; do
		sleep 1
	done

	kubectl_bin exec pod/vault-service-0 -- vault operator init -key-shares=1 -key-threshold=1 -format=json >"${tmp_dir}"/vault-init
	local unsealKey=$(jq -r ".unseal_keys_b64[]" <"${tmp_dir}"/vault-init)
	local token=$(jq -r ".root_token" <"${tmp_dir}"/vault-init)
	kubectl_bin exec pod/vault-service-0 -- vault operator unseal "${unsealKey}"
	kubectl_bin exec -it pod/vault-service-0 -- sh <<EOF
vault login "${token}"
vault secrets enable -path secret kv-v2
EOF
	kubectl_bin create secret generic vault-secret --from-literal=token="${token}"
}

destroy_vault() {
	local vault_ns=$(helm list --all-namespaces --filter vault-service | tail -n1 | awk -F' ' '{print $2}' | sed 's/NAMESPACE//')

	desc 'destroy vault'
	for i in $(kubectl api-resources | grep vault | awk '{print $1}'); do timeout 30 kubectl delete ${i} --all --all-namespaces || :; done
	if [ -n "${vault_ns}" ]; then
		helm uninstall vault-service --namespace ${vault_ns} || :
	fi
	timeout 30 kubectl delete crd $(kubectl get crd | grep 'vault' | awk '{print $1}') || :
	timeout 30 kubectl delete clusterrolebinding $(kubectl get clusterrolebinding | grep 'vault' | awk '{print $1}') || :
	timeout 30 kubectl delete clusterrole $(kubectl get clusterrole | grep 'vault' | awk '{print $1}') || :
	timeout 30 kubectl delete mutatingwebhookconfiguration $(kubectl get mutatingwebhookconfiguration | grep 'vault' | awk '{print $1}') || :
}

deploy_chaos_mesh() {
	local chaos_mesh_ns=$1

	destroy_chaos_mesh

	desc 'install chaos-mesh'
	helm repo add chaos-mesh https://charts.chaos-mesh.org
	helm install chaos-mesh chaos-mesh/chaos-mesh --namespace=${chaos_mesh_ns} --set chaosDaemon.runtime=containerd --set chaosDaemon.socketPath=/run/containerd/containerd.sock --set dashboard.create=false --version 2.5.1
	sleep 10
}

destroy_chaos_mesh() {
	local chaos_mesh_ns=$(helm list --all-namespaces --filter chaos-mesh | tail -n1 | awk -F' ' '{print $2}' | sed 's/NAMESPACE//')

	desc 'destroy chaos-mesh'
	for i in $(kubectl api-resources | grep chaos-mesh | awk '{print $1}'); do timeout 30 kubectl delete ${i} --all --all-namespaces || :; done
	if [ -n "${chaos_mesh_ns}" ]; then
		helm uninstall chaos-mesh --namespace ${chaos_mesh_ns} || :
	fi
	timeout 30 kubectl delete crd $(kubectl get crd | grep 'chaos-mesh.org' | awk '{print $1}') || :
	timeout 30 kubectl delete clusterrolebinding $(kubectl get clusterrolebinding | grep 'chaos-mesh' | awk '{print $1}') || :
	timeout 30 kubectl delete clusterrole $(kubectl get clusterrole | grep 'chaos-mesh' | awk '{print $1}') || :
	timeout 30 kubectl delete MutatingWebhookConfiguration $(kubectl get MutatingWebhookConfiguration | grep 'chaos-mesh' | awk '{print $1}') || :
	timeout 30 kubectl delete ValidatingWebhookConfiguration $(kubectl get ValidatingWebhookConfiguration | grep 'chaos-mesh' | awk '{print $1}') || :
	timeout 30 kubectl delete ValidatingWebhookConfiguration $(kubectl get ValidatingWebhookConfiguration | grep 'validate-auth' | awk '{print $1}') || :
}

retry() {
	local max=$1
	local delay=$2
	shift 2 # cut delay and max args
	local n=1

	until "$@"; do
		if [[ $n -ge $max ]]; then
			echo "The command '$@' has failed after $n attempts."
			exit 1
		fi
		((n++))
		sleep $delay
	done
}

wait_for_running() {
	local name="$1"
	let last_pod="$(($2 - 1))" || :
	local check_cluster_readyness="${3:-true}"

	set_debug
	local rs_name=${name/*-/}
	local cluster_name=${name/-$rs_name/}
	for i in $(seq 0 $last_pod); do
		if [[ $i -eq $last_pod && $(kubectl_bin get psmdb ${cluster_name} -o jsonpath='{.spec.replsets[?(@.name=="'${rs_name}'")].arbiter.enabled}') == "true" ]]; then
			wait_pod ${name}-arbiter-0
		else
			wait_pod ${name}-${i}
		fi
	done
	if [[ $(kubectl_bin get psmdb ${cluster_name} -o jsonpath='{.spec.replsets[?(@.name=="'${rs_name}'")].non_voting.enabled}') == "true" ]]; then
		last_pod=$(($(kubectl_bin get psmdb ${cluster_name} -o jsonpath='{.spec.replsets[?(@.name=="'${rs_name}'")].non_voting.size}') - 1))
		for i in $(seq 0 $last_pod); do
			wait_pod ${name}-nv-${i}
		done
	fi
	sleep 10
	if [[ ${check_cluster_readyness} == "true" ]]; then
		set +x
		echo -n "Waiting for cluster readyness"
		local timeout=0
		until [[ $(kubectl_bin get psmdb ${cluster_name} -o jsonpath={.status.state}) == "ready" ]]; do
			sleep 1
			timeout=$((timeout + 1))
			echo -n '.'
			if [[ ${timeout} -gt 1500 ]]; then
				echo
				echo "Waiting timeout has been reached. Exiting..."
				exit 1
			fi
		done
		echo
		set_debug
	fi
}

wait_for_delete() {
	local res="$1"

	set +o xtrace
	echo -n "$res - "
	retry=0
	until (kubectl_bin get $res || :) 2>&1 | grep NotFound; do
		sleep 1
		echo -n .
		let retry+=1
		if [ $retry -ge 60 ]; then
			kubectl_bin logs ${OPERATOR_NS:+-n $OPERATOR_NS} $(get_operator_pod) \
				| grep -v 'level=info' \
				| grep -v 'level=debug' \
				| grep -v 'Getting tasks for pod' \
				| grep -v 'Getting pods from source' \
				| tail -100
			echo max retry count $retry reached. something went wrong with operator or kubernetes cluster
			exit 1
		fi
	done
	set_debug
}

compare_generation() {
	local generation="$1"
	local resource_type="$2"
	local resource_name="$3"
	local current_generation

	current_generation="$(kubectl_bin get ${resource_type} "${resource_name}" -o jsonpath='{.metadata.generation}')"
	if [[ ${generation} != "${current_generation}" ]]; then
		echo "Generation for ${resource_type}/${resource_name} is: ${current_generation}, but should be: ${generation}"
		exit 1
	fi
}

compare_kubectl() {
	local resource="$1"
	local postfix="$2"
	local expected_result=${test_dir}/compare/${resource//\//_}${postfix}.yml
	local new_result="${tmp_dir}/${resource//\//_}.yml"

	if [ -n "$OPENSHIFT" -a -f ${expected_result//.yml/-oc.yml} ]; then
		desc "OPENSHIFT"
		expected_result=${expected_result//.yml/-oc.yml}
		if [ "$OPENSHIFT" = 4 -a -f ${expected_result//-oc.yml/-4-oc.yml} ]; then
			expected_result=${expected_result//-oc.yml/-4-oc.yml}
		fi
	fi

	kubectl_bin get -o yaml ${resource} \
		| yq eval '
			del(.metadata.ownerReferences[].apiVersion) |
			del(.metadata.managedFields) |
			del(.. | select(has("creationTimestamp")).creationTimestamp) |
			del(.. | select(has("namespace")).namespace) |
			del(.. | select(has("uid")).uid) |
			del(.metadata.resourceVersion) |
			del(.spec.template.spec.containers[].env[] | select(.name == "NAMESPACE")) |
			del(.metadata.selfLink) |
			del(.metadata.annotations."cloud.google.com/neg") |
			del(.. | select(has("image")).image) |
			del(.. | select(has("clusterIP")).clusterIP) |
			del(.. | select(has("clusterIPs")).clusterIPs) |
			del(.. | select(has("dataSource")).dataSource) |
			del(.. | select(has("procMount")).procMount) |
			del(.. | select(has("storageClassName")).storageClassName) |
			del(.. | select(has("finalizers")).finalizers) |
			del(.. | select(has("kubernetes.io/pvc-protection"))."kubernetes.io/pvc-protection") |
			del(.. | select(has("volumeName")).volumeName) |
			del(.. | select(has("volume.beta.kubernetes.io/storage-provisioner"))."volume.beta.kubernetes.io/storage-provisioner") |
			del(.. | select(has("volume.kubernetes.io/storage-provisioner"))."volume.kubernetes.io/storage-provisioner") |
			del(.spec.volumeMode) |
			del(.. | select(has("volume.kubernetes.io/selected-node"))."volume.kubernetes.io/selected-node") |
			del(.. | select(has("percona.com/last-config-hash"))."percona.com/last-config-hash") |
			del(.. | select(has("percona.com/configuration-hash"))."percona.com/configuration-hash") |
			del(.. | select(has("percona.com/ssl-hash"))."percona.com/ssl-hash") |
			del(.. | select(has("percona.com/ssl-internal-hash"))."percona.com/ssl-internal-hash") |
			del(.spec.volumeClaimTemplates[].spec.volumeMode | select(. == "Filesystem")) |
			del(.. | select(has("healthCheckNodePort")).healthCheckNodePort) |
			del(.. | select(has("nodePort")).nodePort) |
			del(.status) |
			(.. | select(tag == "!!str")) |= sub("'$namespace'", "NAME_SPACE") |
			del(.spec.volumeClaimTemplates[].apiVersion) |
			del(.spec.volumeClaimTemplates[].kind) |
			del(.spec.ipFamilies) |
			del(.spec.ipFamilyPolicy) |
			(.. | select(. == "extensions/v1beta1")) = "apps/v1" |
			(.. | select(. == "batch/v1beta1")) = "batch/v1" ' - >${new_result}

	if version_gt "1.22"; then
		yq -i eval 'del(.spec.internalTrafficPolicy)' ${new_result}
		yq -i eval 'del(.spec.allocateLoadBalancerNodePorts)' ${new_result}
		if [[ ${expected_result} == */cronjob* ]]; then
			yq -i eval 'del(.metadata.generation)' ${new_result}
		fi
	fi
	diff -u "$expected_result" "$new_result"
}

run_mongo() {
	local command="$1"
	local uri="$2"
	local driver=${3:-mongodb+srv}
	local suffix=${4:-.svc.cluster.local}
	local client_container=$(kubectl_bin get pods --selector=name=psmdb-client -o 'jsonpath={.items[].metadata.name}')
	local mongo_flag="$5"
	[[ $uri == *cfg* ]] && replica_set='cfg' || replica_set='rs0'
	kubectl_bin exec ${client_container} -- \
		bash -c "printf '$command\n' | mongo $driver://$uri$suffix/admin?ssl=false\&replicaSet=$replica_set $mongo_flag"

}

run_mongos() {
	local command="$1"
	local uri="$2"
	local driver=${3:-mongodb}
	local suffix=${4:-.svc.cluster.local}
	local client_container=$(kubectl_bin get pods --selector=name=psmdb-client -o 'jsonpath={.items[].metadata.name}')
	local mongo_flag="$5"

	kubectl_bin exec ${client_container} -- \
		bash -c "printf '$command\n' | mongo $driver://$uri$suffix/admin $mongo_flag"
}

run_script_mongos() {
	local script="$1"
	local uri="$2"
	local driver=${3:-mongodb}
	local suffix=${4:-.svc.cluster.local}
	local client_container=$(kubectl_bin get pods --selector=name=psmdb-client -o 'jsonpath={.items[].metadata.name}')
	local mongo_flag="$5"

	name="$(basename $script)"
	kubectl_bin cp ${script} $namespace/${client_container}:/tmp
	kubectl_bin exec ${client_container} -- \
		bash -c "mongo $driver://$uri$suffix/admin $mongo_flag /tmp/${name}"
}

get_service_ip() {
	local service=$1
	local server_type=${2:-rs0}
	if [ "$(kubectl_bin get psmdb/${service/-$server_type*/} -o 'jsonpath={.spec.replsets[].expose.enabled}')" != "true" ]; then
		echo -n $service.${service/-rs0*/}-rs0
		return
	fi
	while (kubectl_bin get service/$service -o 'jsonpath={.spec.type}' 2>&1 || :) | grep -q NotFound; do
		sleep 1
	done
	service_type=$(kubectl_bin get service/"$service" -o 'jsonpath={.spec.type}')
	if [ "$service_type" = "ClusterIP" ] || [ "$service_type" = "NodePort" ]; then
		kubectl_bin get service/$service -o 'jsonpath={.spec.clusterIP}'
		return
	fi
	until kubectl_bin get service/$service -o 'jsonpath={.status.loadBalancer.ingress[]}' 2>&1 | egrep -q "hostname|ip"; do
		sleep 1
	done
	kubectl_bin get service/$service -o 'jsonpath={.status.loadBalancer.ingress[].ip}'
	kubectl_bin get service/$service -o 'jsonpath={.status.loadBalancer.ingress[].hostname}'
}

compare_mongo_cmd() {
	local command="$1"
	local uri="$2"
	local postfix="$3"
	local suffix="$4"
	local database="${5:-myApp}"
	local collection="${6:-test}"

	run_mongo "use ${database}\n db.${collection}.${command}()" "$uri" "mongodb" "$suffix" \
		| egrep -v 'I NETWORK|W NETWORK|F NETWORK|Error saving history file|Percona Server for MongoDB|connecting to:|Unable to reach primary for set|Implicit session:|versions do not match' \
		| $sed -re 's/ObjectId\("[0-9a-f]+"\)//; s/-[0-9]+.svc/-xxx.svc/' \
			>$tmp_dir/${command}${postfix}
	diff ${test_dir}/compare/${command}${postfix}.json $tmp_dir/${command}${postfix}
}

compare_mongos_cmd() {
	local command="$1"
	local uri="$2"
	local postfix="$3"
	local suffix="$4"
	local database="${5:-myApp}"
	local collection="${6:-test}"

	run_mongos "use ${database}\n db.${collection}.${command}()" "$uri" "mongodb" "$suffix" \
		| egrep -v 'I NETWORK|W NETWORK|Error saving history file|Percona Server for MongoDB|connecting to:|Unable to reach primary for set|Implicit session:|versions do not match' \
		| $sed -re 's/ObjectId\("[0-9a-f]+"\)//; s/-[0-9]+.svc/-xxx.svc/' \
			>$tmp_dir/${command}${postfix}
	diff ${test_dir}/compare/${command}${postfix}.json $tmp_dir/${command}${postfix}
}

get_mongo_primary_endpoint() {
	local uri="$1"

	run_mongo 'db.isMaster().me' "$uri" "mongodb" ":27017" \
		| egrep -v "Time|Percona Server for MongoDB|bye|BinData|NumberLong|connecting to|Error saving history file|I NETWORK|W NETWORK|Implicit session:|versions do not match" \
		| sed -e 's^20[0-9][0-9]-[0-9][0-9]-[0-9][0-9]T[0-9][0-9]:[0-9][0-9]:[0-9][0-9]\.[0-9][0-9][0-9]+[0-9][0-9][0-9][0-9]^^' \
		| grep ":27017$"
}

get_mongo_primary() {
	local uri="$1"
	local cluster="$2"

	set_debug
	endpoint=$(get_mongo_primary_endpoint $uri)
	if [[ $endpoint =~ ".$cluster" ]]; then
		echo $endpoint \
			| cut -d . -f 1
	else
		kubectl_bin get service -o wide \
			| grep " ${endpoint/:*/} " \
			| awk '{print$1}'
	fi
}

compare_mongo_user() {
	local uri="$1"
	local user=$(echo $uri | cut -d : -f 1)
	local expected_result=${test_dir}/compare/$user.json

	if [[ $IMAGE_MONGOD =~ 4\.0 ]] && [ -f ${test_dir}/compare/$user-40.json ]; then
		expected_result=${test_dir}/compare/$user-40.json
	fi
	if [[ $IMAGE_MONGOD =~ 4\.2 ]] && [ -f ${test_dir}/compare/$user-42.json ]; then
		expected_result=${test_dir}/compare/$user-42.json
	fi
	if [[ $IMAGE_MONGOD =~ 4\.4 ]] && [ -f ${test_dir}/compare/$user-44.json ]; then
		expected_result=${test_dir}/compare/$user-44.json
	fi
	if [[ $IMAGE_MONGOD =~ 5\.0 ]] && [ -f ${test_dir}/compare/$user-50.json ]; then
		expected_result=${test_dir}/compare/$user-50.json
	fi
	if [[ $IMAGE_MONGOD =~ 6\.0 ]] && [ -f ${test_dir}/compare/$user-60.json ]; then
		expected_result=${test_dir}/compare/$user-60.json
	fi

	run_mongo 'db.runCommand({connectionStatus:1,showPrivileges:true})' "$uri" \
		| egrep -v "Time|Percona Server for MongoDB|bye|BinData|NumberLong|connecting to|Error saving history file|I NETWORK|W NETWORK|Implicit session:|versions do not match" \
		| sed -e 's^20[0-9][0-9]-[0-9][0-9]-[0-9][0-9]T[0-9][0-9]:[0-9][0-9]:[0-9][0-9]\.[0-9][0-9][0-9]+[0-9][0-9][0-9][0-9]^^' \
		| $sed -e '/"ok" : 1/,+4d' \
		| sed -e '$s/,$/}/' \
		| jq '.authInfo.authenticatedUserPrivileges|=sort_by(.resource.anyResource, .resource.cluster, .resource.db, .resource.collection)|.authInfo.authenticatedUserRoles|=sort_by(.role)' \
			>$tmp_dir/$user.json
	diff -u $expected_result $tmp_dir/$user.json
}

start_gke() {
	gcloud container clusters create operator-testing-$RANDOM --zone europe-west3-c --project cloud-dev-112233 --preemptible --cluster-version 1.11
}

get_pumba() {
	kubectl_bin get pods \
		--selector=name=pumba \
		-o 'jsonpath={.items[].metadata.name}'
}

run_pumba() {
	local cmd="$*"
	kubectl_bin exec -it "$(get_pumba)" -- /pumba -l info ${cmd}
}

deploy_cert_manager() {
	desc 'deploy cert manager'

	kubectl_bin create namespace cert-manager || :
	kubectl_bin label namespace cert-manager certmanager.k8s.io/disable-validation=true || :
	kubectl_bin apply -f "https://github.com/jetstack/cert-manager/releases/download/v${CERT_MANAGER_VER}/cert-manager.yaml" --validate=false || : 2>/dev/null
	sleep 30
}

delete_crd() {
	desc 'get and delete old CRDs and RBAC'

	kubectl_bin delete -f "${src_dir}/deploy/crd.yaml" --ignore-not-found --wait=false || :
	for crd_name in $(yq eval '.metadata.name' "${src_dir}/deploy/crd.yaml" | grep -v '\-\-\-'); do
		kubectl get ${crd_name} --all-namespaces -o wide \
			| grep -v 'NAMESPACE' \
			| xargs -L 1 sh -xc 'kubectl patch '${crd_name}' -n $0 $1 --type=merge -p "{\"metadata\":{\"finalizers\":[]}}"' \
			|| :
		kubectl_bin wait --for=delete crd ${crd_name} || :
	done

	local rbac_yaml='rbac.yaml'
	if [ -n "${OPERATOR_NS}" ]; then
		rbac_yaml='cw-rbac.yaml'
	fi

	kubectl_bin delete -f "${src_dir}/deploy/$rbac_yaml" --ignore-not-found || true
}

destroy() {
	local namespace="$1"
	local ignore_logs="${2:-true}"

	desc 'destroy cluster/operator and all other resources'
	if [ ${ignore_logs} == "false" ] && [ "${DEBUG_TESTS}" == 1 ]; then
		kubectl_bin logs ${OPERATOR_NS:+-n $OPERATOR_NS} $(get_operator_pod) \
			| grep -v 'level=info' \
			| grep -v 'level=debug' \
			| grep -v 'Getting tasks for pod' \
			| grep -v 'Getting pods from source' \
			| grep -v 'the object has been modified' \
			| grep -v 'get backup status: Job.batch' \
			| $sed -r 's/"ts":[0-9.]+//; s^limits-[0-9.]+/^^g' \
			| sort -u \
			| tee $tmp_dir/operator.log
	fi
	#TODO: maybe will be enabled later
	#diff $test_dir/compare/operator.log $tmp_dir/operator.log

	delete_crd

	kubectl_bin delete -f "https://github.com/jetstack/cert-manager/releases/download/v${CERT_MANAGER_VER}/cert-manager.yaml" 2>/dev/null || :
	if [ -n "$OPENSHIFT" ]; then
		oc delete --grace-period=0 --force=true project "$namespace" &
		if [ -n "$OPERATOR_NS" ]; then
			oc delete --grace-period=0 --force=true project "$OPERATOR_NS" &
		fi
	else
		kubectl_bin delete --grace-period=0 --force=true namespace "$namespace" &
		if [ -n "$OPERATOR_NS" ]; then
			kubectl_bin delete --grace-period=0 --force=true namespace "$OPERATOR_NS" &
		fi
	fi
	rm -rf ${tmp_dir}
}

desc() {
	set +o xtrace
	local msg="$@"
	printf "\n\n-----------------------------------------------------------------------------------\n"
	printf "$msg"
	printf "\n-----------------------------------------------------------------------------------\n\n"
	set_debug
}

get_backup_dest() {
	local backup_name=$1

	kubectl_bin get psmdb-backup $backup_name -o jsonpath='{.status.destination}' \
		| sed -e 's/.json$//'
}

get_service_endpoint() {
	local service=$1

	local hostname=$(
		kubectl_bin get service/$service -o json \
			| jq '.status.loadBalancer.ingress[].hostname' \
			| sed -e 's/^"//; s/"$//;'
	)
	if [ -n "$hostname" -a "$hostname" != "null" ]; then
		echo $hostname
		return
	fi

	local ip=$(
		kubectl_bin get service/$service -o json \
			| jq '.status.loadBalancer.ingress[].ip' \
			| sed -e 's/^"//; s/"$//;'
	)
	if [ -n "$ip" -a "$ip" != "null" ]; then
		echo $ip
		return
	fi

	exit 1
}

get_metric_values() {
	local metric=$1
	local instance=$2
	local user_pass=$3
	local start=$($date -u "+%s" -d "-1 minute")
	local end=$($date -u "+%s")
	local endpoint=$(get_service_endpoint monitoring-service)

	curl -s -k "https://${user_pass}@$endpoint/graph/api/datasources/proxy/1/api/v1/query_range?query=min%28$metric%7Bnode_name%3D%7E%22$instance%22%7d%20or%20$metric%7Bnode_name%3D%7E%22$instance%22%7D%29&start=$start&end=$end&step=60" \
		| jq '.data.result[0].values[][1]' \
		| grep '^"[0-9]'

}

get_qan_values() {
	local instance=$1
	local start=$($date -u "+%Y-%m-%dT%H:%M:%S" -d "-30 minute")
	local end=$($date -u "+%Y-%m-%dT%H:%M:%S")
	local endpoint=$(get_service_endpoint monitoring-service)

	local uuid=$(
		curl -s -k "https://$endpoint/qan-api/instances?deleted=no" \
			| jq '.[] | select(.Subsystem == "mongo" and .Name == "'$instance'") | .UUID' \
			| sed -e 's/^"//; s/"$//;'
	)

	curl -s -k "https://$endpoint/qan-api/qan/profile/$uuid?begin=$start&end=$end&offset=0" \
		| jq '.Query[].Fingerprint'
}

get_qan20_values() {
	local instance=$1
	local user_pass=$2
	local start=$($date -u "+%Y-%m-%dT%H:%M:%S" -d "-30 minute")
	local end=$($date -u "+%Y-%m-%dT%H:%M:%S")
	local endpoint=$(get_service_endpoint monitoring-service)

	cat >payload.json <<EOF
{
   "columns":[
      "load",
      "num_queries",
      "query_time"
   ],
   "first_seen": false,
   "group_by": "queryid",
   "include_only_fields": [],
   "keyword": "",
   "labels": [
       {
           "key": "cluster",
           "value": ["monitoring"]
   }],
   "limit": 10,
   "offset": 0,
   "order_by": "-load",
   "main_metric": "load",
   "period_start_from": "$($date -u -d '-12 hour' '+%Y-%m-%dT%H:%M:%S%:z')",
   "period_start_to": "$($date -u '+%Y-%m-%dT%H:%M:%S%:z')"
}
EOF

	curl -s -k -XPOST -d @payload.json "https://${user_pass}@$endpoint/v0/qan/GetReport" \
		| jq '.rows[].fingerprint'
	rm -f payload.json
}

cat_config() {
	cat "$1" \
		| yq eval '(.spec | select(.image == null)).image = "'"$IMAGE_MONGOD"'"' \
		| yq eval '(.spec | select(has("pmm"))).pmm.image = "'"$IMAGE_PMM"'"' \
		| yq eval '(.spec | select(has("backup"))).backup.image = "'"$IMAGE_BACKUP"'"' \
		| yq eval '.spec.upgradeOptions.apply="Never"'
}

apply_cluster() {
	if [ -z "$SKIP_BACKUPS_TO_AWS_GCP_AZURE" ]; then
		cat_config "$1" \
			| kubectl_bin apply -f -
	else
		cat_config "$1" \
			| yq eval '
				del(.spec.backup.tasks.[1]) |
				del(.spec.backup.tasks.[1]) |
				del(.spec.backup.tasks.[1])' - \
			| kubectl_bin apply -f -
	fi
}

spinup_psmdb() {
	local cluster=$1
	local config=$2
	local size="${3:-3}"

	desc 'create first PSMDB cluster'
	apply_cluster $config

	desc 'check if Pod is started'
	wait_for_running "${cluster}" "$size"
	sleep 20

	compare_kubectl "statefulset/${cluster}"

	desc 'write data'

	run_mongo 'db.createUser({user: "myApp", pwd: "myPass", roles: [{ db: "myApp", role: "readWrite" }]})' \
		"userAdmin:userAdmin123456@${cluster}.${namespace}"

	run_mongo 'use myApp\n db.test.insert({ x: 100500 })' "myApp:myPass@${cluster}.${namespace}"
}

kubectl_bin() {
	local LAST_OUT="$(mktemp)"
	local LAST_ERR="$(mktemp)"
	local exit_status=0
	local timeout=4

	for i in $(seq 0 2); do
		set +e
		kubectl "$@" 1>"$LAST_OUT" 2>"$LAST_ERR"
		exit_status=$?
		set -e
		if [ ${exit_status} != 0 -a -n "${DEBUG_TESTS}" ]; then
			cat "$LAST_OUT"
			cat "$LAST_ERR" >&2
			sleep "$((timeout * i))"
		else
			break
		fi
	done

	cat "$LAST_OUT"
	cat "$LAST_ERR" >&2
	rm "$LAST_OUT" "$LAST_ERR"
	return ${exit_status}
}

patch_secret() {
	local secret=$1
	local key=$2
	local value=$3

	kubectl patch secret $secret -p="{\"data\":{\"$key\": \"$value\"}}"
}

getSecretData() {
	local secretName=$1
	local dataKey=$2
	local data=$(kubectl get secrets/${secretName} --template={{.data.${dataKey}}} | base64 -d)
	echo "$data"
}

check_mongo_auth() {
	local uri="$1"

	ping=$(run_mongo "db.runCommand({ ping: 1 }).ok" "$uri" "mongodb" "" "--quiet" | egrep -v 'I NETWORK|W NETWORK|Error saving history file|Percona Server for MongoDB|connecting to:|Unable to reach primary for set|Implicit session:|versions do not match')
	desc "ping return"
	if [ "${ping}" != "1" ]; then
		return 1
	fi
}

wait_cluster_consistency() {
	local cluster_name=$1

	retry=0
	sleep 7 # wait for two reconcile loops ;)  3 sec x 2 times + 1 sec = 7 seconds
	echo -n 'waiting for cluster readyness'
	until [[ "$(kubectl_bin get psmdb "${cluster_name}" -o jsonpath='{.status.state}')" == "ready" ]]; do
		let retry+=1
		if [ $retry -ge 32 ]; then
			echo max retry count $retry reached. something went wrong with operator or kubernetes cluster
			exit 1
		fi
		echo -n .
		sleep 10
	done
}

run_backup() {
	local storage=$1
	local backup_name=${2:-"backup-${storage}"}

	desc "run backup $backup_name"

	yq eval '.metadata.name = "'${backup_name}'"
			| .spec.storageName = "'${storage}'"' \
		$test_dir/conf/backup-$storage.yml \
		| kubectl_bin apply -f -
}

check_backup_deletion() {
	path=$1
	storage_name=$2
	retry=0
	until [[ $(curl -sw '%{http_code}' -o /dev/null $path) -eq 403 ]] || [[ $(curl -sw '%{http_code}' -o /dev/null $path) -eq 404 ]]; do
		if [ $retry -ge 10 ]; then
			echo max retry count $retry reached. something went wrong with operator or kubernetes cluster
			echo "Backup was not removed from bucket -- $storage_name"
			exit 1
		fi
		echo "waiting for backup deletion $storage_name"
		sleep $((10 * 2 ** retry))
		((retry += 1))
	done
}

create_infra() {
	local ns="$1"

	delete_crd
	check_crd_for_deletion "${GIT_BRANCH}"
	if [ -n "$OPERATOR_NS" ]; then
		create_namespace $OPERATOR_NS
		deploy_operator
		create_namespace $ns
	else
		create_namespace $ns
		deploy_operator
	fi
}

create_infra_gh() {
	local ns="$1"
	local git_tag="$2"

	check_crd_for_deletion "${git_tag}"
	if [ -n "${OPERATOR_NS}" ]; then
		create_namespace "${OPERATOR_NS}"
		deploy_operator_gh "${git_tag}"
		create_namespace "${ns}"
	else
		create_namespace "${ns}"
		deploy_operator_gh "${git_tag}"
	fi
}

check_crd_for_deletion() {
	# 1.24 rejects CR object creation if the corresponding CRD object is to be removed.
	# We need to make sure that it will happen before the next CR creation request.
	local git_tag="$1"

	for crd_name in $(curl -s https://raw.githubusercontent.com/percona/percona-server-mongodb-operator/${git_tag}/deploy/crd.yaml | yq eval '.metadata.name' | $sed 's/---//g' | $sed ':a;N;$!ba;s/\n/ /g'); do
		if [[ $(kubectl_bin get crd/${crd_name} -o jsonpath='{.status.conditions[-1].type}') == "Terminating" ]]; then
			kubectl get ${crd_name} --all-namespaces -o wide \
				| grep -v 'NAMESPACE' \
				| xargs -L 1 sh -xc 'kubectl patch '${crd_name}' -n $0 $1 --type=merge -p "{\"metadata\":{\"finalizers\":[]}}"' \
				|| :
		fi
	done
}

function get_mongod_ver_from_image() {
	local image=${1}

	version_info=$(run_simple_cli_inside_image ${image} 'mongod --version' | $sed -r 's/^.*db version v(([0-9]+\.){2}[0-9]+-[0-9]+).*$/\1/g')

	if [[ ! ${version_info} =~ ^([0-9]+\.){2}[0-9]+-[0-9]+$ ]]; then
		printf "No mongod version obtained from %s. Exiting" ${image}
		exit 1
	fi
	echo ${version_info}
}

<<<<<<< HEAD
function get_pbm_version() {
	local image=${1}

	local version_info=$(run_simple_cli_inside_image ${image} 'pbm-agent version' | $sed -r 's/^Version:\ (([0-9]+\.){2}[0-9]+)\ .*/\1/g')

	if [[ ! ${version_info} =~ ^([0-9]+\.){2}[0-9]+$ ]]; then
		printf "No pbm version obtained from %s. Exiting" ${image}
		exit 1
	fi
	echo ${version_info}
}

function run_simple_cli_inside_image() {
	local image=${1}
	local cli=${2}

	local pod_name=${RANDOM}
	kubectl_bin -n default run ${pod_name} --image=${image} --restart=Never --command -- sleep infinity >/dev/null
	kubectl_bin -n default wait --for=condition=Ready pod/${pod_name} >/dev/null
	local output=$(kubectl_bin -n default exec ${pod_name} -- ${cli})
	kubectl_bin -n default delete pod/${pod_name} --grace-period=0 --force >/dev/null
	echo ${output}
}

function generate_vs_json() {
	local template_path=${1}
	local target_path=${2}

	local version_service_source=$(jq '.versions[0].operator="'${OPERATOR_VERSION}'"' ${template_path})

	for image_mongod in ${IMAGE_MONGOD_CHAIN[@]}; do
		current_mongod_version=$(get_mongod_ver_from_image ${image_mongod})

		version_service_source=$(echo ${version_service_source} \
			| jq '.versions[0].matrix.mongod += {"'${current_mongod_version}'": {"image_path":"'${image_mongod}'","status":"recommended"}}')
	done

	version_service_source=$(echo ${version_service_source} \
		| jq '.versions[0].matrix.backup += {"'$(get_pbm_version ${IMAGE_BACKUP})'": {"image_path":"'${IMAGE_BACKUP}'","status":"recommended"}}')

	version_service_source=$(echo ${version_service_source} \
		| jq '.versions[0].matrix.operator += {"'${OPERATOR_VERSION}'": {"image_path":"'${IMAGE}'","status":"recommended"}}')

	echo ${version_service_source} | jq '.' >${target_path}
=======
check_passwords_leak() {
	secrets=$(kubectl_bin get secrets -o json | jq -r '.items[].data | to_entries | .[] | select(.key | (contains("_PASSWORD"))) | .value')
	echo secrets=$secrets

	passwords="$(for i in $secrets; do base64 -d <<< $i; echo; done) $secrets"
	echo passwords=$passwords

	pods=$(kubectl_bin get pods -o name | awk -F "/" '{print $2}')
	echo pods=$pods

	TEMP_DIR=$(mktemp -d)

	collect_logs() {
		NS=$1
		for p in $pods; do
			containers=$(kubectl_bin -n "$NS" get pod $p -o jsonpath='{.spec.containers[*].name}')
			for c in $containers; do
				# temporary, because of: https://jira.percona.com/browse/PMM-8357
				if [[ ${c} =~ "pmm" ]]; then
					continue
				fi
				kubectl_bin -n "$NS" logs $p -c $c > ${TEMP_DIR}/logs_output-$p-$c.txt
				echo logs saved in: ${TEMP_DIR}/logs_output-$p-$c.txt
				for pass in $passwords; do
					count=$(grep -c --fixed-strings -- "$pass" ${TEMP_DIR}/logs_output-$p-$c.txt || :)
					if [[ $count != 0 ]]; then
						echo leaked passwords are found in log ${TEMP_DIR}/logs_output-$p-$c.txt
						false
					fi
				done
			done
			echo
		done
	}

	collect_logs $namespace
	if [ -n "$OPERATOR_NS" ]; then
		pods=$(kubectl_bin -n "${OPERATOR_NS}" get pods -o name | awk -F "/" '{print $2}')
		collect_logs $OPERATOR_NS
	fi
>>>>>>> ac20eb07
}<|MERGE_RESOLUTION|>--- conflicted
+++ resolved
@@ -1212,7 +1212,6 @@
 	echo ${version_info}
 }
 
-<<<<<<< HEAD
 function get_pbm_version() {
 	local image=${1}
 
@@ -1257,7 +1256,8 @@
 		| jq '.versions[0].matrix.operator += {"'${OPERATOR_VERSION}'": {"image_path":"'${IMAGE}'","status":"recommended"}}')
 
 	echo ${version_service_source} | jq '.' >${target_path}
-=======
+}
+
 check_passwords_leak() {
 	secrets=$(kubectl_bin get secrets -o json | jq -r '.items[].data | to_entries | .[] | select(.key | (contains("_PASSWORD"))) | .value')
 	echo secrets=$secrets
@@ -1298,5 +1298,4 @@
 		pods=$(kubectl_bin -n "${OPERATOR_NS}" get pods -o name | awk -F "/" '{print $2}')
 		collect_logs $OPERATOR_NS
 	fi
->>>>>>> ac20eb07
 }