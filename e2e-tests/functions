#!/bin/bash

GIT_COMMIT=$(git rev-parse HEAD)
GIT_BRANCH=${VERSION:-$(git rev-parse --abbrev-ref HEAD | sed -e 's^/^-^g; s^[.]^-^g;' | sed -e 's/_/-/g' | tr '[:upper:]' '[:lower:]')}
API="psmdb.percona.com/v1"
OPERATOR_VERSION="1.14.0"
IMAGE=${IMAGE:-"perconalab/percona-server-mongodb-operator:${GIT_BRANCH}"}
IMAGE_PMM=${IMAGE_PMM:-"perconalab/pmm-client:dev-latest"}
IMAGE_MONGOD=${IMAGE_MONGOD:-"perconalab/percona-server-mongodb-operator:main-mongod5.0"}
IMAGE_MONGOD_CHAIN=${IMAGE_MONGOD_CHAIN:-$'
perconalab/percona-server-mongodb-operator:main-mongod4.4
perconalab/percona-server-mongodb-operator:main-mongod5.0
perconalab/percona-server-mongodb-operator:main-mongod6.0'}
IMAGE_BACKUP=${IMAGE_BACKUP:-"perconalab/percona-server-mongodb-operator:main-backup"}
SKIP_BACKUPS_TO_AWS_GCP_AZURE=${SKIP_BACKUPS_TO_AWS_GCP_AZURE:-1}
PMM_SERVER_VER=${PMM_SERVER_VER:-"9.9.9"}
IMAGE_PMM_SERVER_REPO=${IMAGE_PMM_SERVER_REPO:-"perconalab/pmm-server"}
IMAGE_PMM_SERVER_TAG=${IMAGE_PMM_SERVER_TAG:-"dev-latest"}
CERT_MANAGER_VER="1.8.0"
tmp_dir=$(mktemp -d)
sed=$(which gsed || which sed)
date=$(which gdate || which date)

test_name=$(basename $test_dir)
namespace="${test_name}-${RANDOM}"
replica_namespace="${test_name}-replica-${RANDOM}"
conf_dir=$(realpath $test_dir/../conf || :)
src_dir=$(realpath $test_dir/../..)
logs_dir=$(realpath $test_dir/../logs)

if [[ ${ENABLE_LOGGING} == "true" ]]; then
	if [ ! -d "${logs_dir}" ]; then
		mkdir "${logs_dir}"
	fi
	exec &> >(tee ${logs_dir}/${test_name}.log)
	echo "Log: ${logs_dir}/${test_name}.log"
fi

if [ -f "$conf_dir/cloud-secret.yml" ]; then
	SKIP_BACKUPS_TO_AWS_GCP_AZURE=''
fi

if oc get projects 2>/dev/null; then
	OPENSHIFT=4
fi

if kubectl get nodes | grep "^minikube" >/dev/null; then
	export MINIKUBE=1
fi

minikube_sleep() {
	sleep_time=${1:-10}
	if [[ $MINIKUBE == 1 ]]; then
		sleep $sleep_time
	fi
}

if [ $(kubectl version -o json | jq -r '.serverVersion.gitVersion' | grep "\-eks\-") ]; then
	EKS=1
else
	EKS=0
fi

KUBE_VERSION=$(kubectl version -o json | jq -r '.serverVersion.major + "." + .serverVersion.minor' | $sed -r 's/[^0-9.]+//g')

set_debug() {
	if [ -n "${DEBUG_TESTS}" ]; then
		set -o xtrace
	else
		set +o xtrace
	fi
}
version_gt() {
	# return true if kubernetes version equal or greater than desired
	if [ $(echo "${KUBE_VERSION} >= $1" | bc -l) -eq 1 ]; then
		return 0
	else
		return 1
	fi
}

apply_s3_storage_secrets() {
	desc 'create secrets for cloud storages'
	if [ -z "$SKIP_BACKUPS_TO_AWS_GCP_AZURE" ]; then
		kubectl_bin apply \
			-f $conf_dir/minio-secret.yml \
			-f $conf_dir/cloud-secret.yml
	else
		kubectl_bin apply \
			-f $conf_dir/minio-secret.yml
	fi
}

create_namespace() {
	local namespace="$1"
	local skip_clean_namespace="$2"

	if [[ ${CLEAN_NAMESPACE} == 1 ]] && [[ -z ${skip_clean_namespace} ]]; then
		desc 'cleaned up all old namespaces'
		kubectl_bin get ns \
			| egrep -v "^kube-|^default|Terminating|psmdb-operator|openshift|^NAME" \
			| awk '{print$1}' \
			| xargs kubectl delete ns &
	fi

	if [ -n "${OPENSHIFT}" ]; then
		desc 'cleaned up all old namespaces'
		if [ -n "$OPERATOR_NS" -a $(oc get project "$OPERATOR_NS" -o json | jq -r '.metadata.name') ]; then
			oc delete --grace-period=0 --force=true project "$namespace" && sleep 120 || :
		else
			oc delete project "$namespace" && sleep 40 || :
		fi

		desc "create namespace $namespace"
		oc new-project "$namespace"
		oc project "$namespace"
		oc adm policy add-scc-to-user hostaccess -z default || :
	else
<<<<<<< HEAD
		desc "cleaned up old namespaces $namespace"
		kubectl_bin delete namespace "$namespace" || :
		wait_for_delete "namespace/$namespace"

		desc "create namespace $namespace"
=======
		kubectl_bin delete namespace "$namespace" --ignore-not-found || :
		kubectl_bin wait --for=delete namespace "$namespace" || :
>>>>>>> dc34474e
		kubectl_bin create namespace "$namespace"
		kubectl_bin config set-context $(kubectl_bin config current-context) --namespace="$namespace"
	fi
}

get_operator_pod() {
	kubectl_bin get pods \
		--selector=name=percona-server-mongodb-operator \
		-o 'jsonpath={.items[].metadata.name}' ${OPERATOR_NS:+-n $OPERATOR_NS}
}

wait_pod() {
	local pod=$1

	set +o xtrace
	retry=0
	echo -n "waiting for pod/$pod to be ready"
	until kubectl_bin get pod/$pod -o jsonpath='{.status.containerStatuses[0].ready}' 2>/dev/null | grep --quiet 'true'; do
		sleep 1
		echo -n .
		let retry+=1
		if [ $retry -ge 360 ]; then
			kubectl_bin describe pod/$pod
			kubectl_bin logs $pod
			kubectl_bin logs ${OPERATOR_NS:+-n $OPERATOR_NS} $(get_operator_pod) \
				| grep -v 'level=info' \
				| grep -v 'level=debug' \
				| grep -v 'Getting tasks for pod' \
				| grep -v 'Getting pods from source' \
				| tail -100
			echo max retry count $retry reached. something went wrong with operator or kubernetes cluster
			exit 1
		fi
	done
	set_debug
}

wait_cron() {
	local backup=$1

	set +o xtrace
	retry=0
	echo -n $backup
	until kubectl_bin get cronjob/$backup -o jsonpath='{.status.lastScheduleTime}' 2>/dev/null | grep 'T'; do
		sleep 1
		echo -n .
		let retry+=1
		if [ $retry -ge 360 ]; then
			kubectl_bin logs ${OPERATOR_NS:+-n $OPERATOR_NS} $(get_operator_pod) \
				| grep -v 'level=info' \
				| grep -v 'level=debug' \
				| grep -v 'Getting tasks for pod' \
				| grep -v 'Getting pods from source' \
				| tail -100
			echo max retry count $retry reached. something went wrong with operator or kubernetes cluster
			exit 1
		fi
	done
	set_debug
}

wait_backup_agent() {
	local agent_pod=$1

	set +o xtrace
	retry=0
	echo -n $agent_pod
	until [ "$(kubectl_bin logs $agent_pod -c backup-agent | egrep -v "\[ERROR\] pitr: check if on:|node:|starting PITR routine|\[agentCheckup\]" | cut -d' ' -f3- | tail -n 1)" == "listening for the commands" ]; do
		sleep 5
		echo -n .
		let retry+=1
		if [ $retry -ge 360 ]; then
			kubectl_bin logs $agent_pod -c backup-agent \
				| tail -100
			echo max retry count $retry reached. something went wrong with operator or kubernetes cluster
			exit 1
		fi
	done
	echo
	set_debug
}

wait_backup() {
	local backup_name=$1

	set +o xtrace
	retry=0
	echo -n $backup_name
	until [ "$(kubectl_bin get psmdb-backup $backup_name -o jsonpath='{.status.state}')" == "ready" ]; do
		sleep 1
		echo -n .
		let retry+=1
		if [ $retry -ge 360 ]; then
			kubectl_bin logs ${OPERATOR_NS:+-n $OPERATOR_NS} $(get_operator_pod) \
				| grep -v 'level=info' \
				| grep -v 'level=debug' \
				| grep -v 'Getting tasks for pod' \
				| grep -v 'Getting pods from source' \
				| tail -100
			echo max retry count $retry reached. something went wrong with operator or kubernetes cluster
			exit 1
		fi
	done
	echo
	set_debug
}

run_restore() {
	local backup_name=$1

	cat $test_dir/conf/restore.yml \
		| $sed -e "s/name:/name: restore-$backup_name/" \
		| $sed -e "s/backupName:/backupName: $backup_name/" \
		| kubectl_bin apply -f -
}

run_restore_backupsource() {
	local backupName=$1
	local backupDest=$2
	local storageName=$3

	desc "run restore restore-$backupName from backup $backupName destination is $backupDest"
	if [ -z "$storageName" ]; then
		cat $test_dir/conf/restore-backupsource.yml \
			| $sed -e "s/name:/name: restore-$backupName/" \
			| $sed -e "s/BACKUP-NAME/$backupDest/" \
			| $sed -e "/storageName/d" \
			| kubectl_bin apply -f -

		return
	fi

	cat $test_dir/conf/restore-backupsource.yml \
		| $sed -e "s/name:/name: restore-$backupName/" \
		| $sed -e "s/BACKUP-NAME/$backupDest/" \
		| $sed -e "s/storageName:/storageName: $storageName/" \
		| kubectl_bin apply -f -
}

wait_deployment() {
	local name=$1

	sleep 10
	retry=0
	echo -n $name
	until kubectl_bin get deployment $name ${OPERATOR_NS:+-n $OPERATOR_NS} >/dev/null \
		&& [ "$(kubectl_bin get deployment $name -o jsonpath='{.status.replicas}' ${OPERATOR_NS:+-n $OPERATOR_NS})" == "$(kubectl_bin get deployment $name -o jsonpath='{.status.readyReplicas}' ${OPERATOR_NS:+-n $OPERATOR_NS})" ]; do
		sleep 1
		echo -n .
		let retry+=1
		if [ $retry -ge 360 ]; then
			kubectl_bin logs ${OPERATOR_NS:+-n $OPERATOR_NS} $(get_operator_pod) \
				| grep -v 'level=info' \
				| grep -v 'level=debug' \
				| grep -v 'Getting tasks for pod' \
				| grep -v 'Getting pods from source' \
				| tail -100
			echo max retry count $retry reached. something went wrong with operator or kubernetes cluster
			exit 1
		fi
	done
}

simple_data_check() {
	local cluster_name=${1}
	let last_pod="$2-1" || :
	local isSharded=${3:-0}
	local cluster_pfx=$4

	if [ $isSharded -eq 1 ]; then
		sleep 10 # give time for start mongos
		wait_cluster_consistency "${cluster_name}"
		compare_mongos_cmd "find" "myApp:myPass@$cluster$cluster_pfx.$namespace"
	else
		for i in $(seq 0 $last_pod); do
			compare_mongo_cmd "find" "myApp:myPass@${cluster_name}${cluster_pfx}-${i}.${cluster_name}${cluster_pfx}.$namespace"
		done
	fi
}

wait_restore() {
	local backup_name=$1
	local cluster_name=$2
	local target_state=${3:-"ready"}
	local wait_cluster_consistency=${4:-1}

	set +o xtrace
	retry=0
	echo -n "waiting psmdb-restore/${backup_name} to reach ${target_state} state"
	until [ "$(kubectl_bin get psmdb-restore restore-$backup_name -o jsonpath='{.status.state}')" == ${target_state} ]; do
		sleep 1
		echo -n .
		let retry+=1
		if [ $retry -ge 720 ]; then
			kubectl_bin logs ${OPERATOR_NS:+-n $OPERATOR_NS} $(get_operator_pod) \
				| grep -v 'level=info' \
				| grep -v 'level=debug' \
				| grep -v 'Getting tasks for pod' \
				| grep -v 'Getting pods from source' \
				| tail -100
			echo max retry count $retry reached. something went wrong with operator or kubernetes cluster
			exit 1
		fi
	done
	echo
	set -o xtrace

	if [ $wait_cluster_consistency -eq 1 ]; then
		wait_cluster_consistency "${cluster_name}"
	fi
}

apply_rbac() {
	local operator_namespace=${OPERATOR_NS:-'psmdb-operator'}
	local rbac=${1:-'rbac'}

	cat ${src_dir}/deploy/${rbac}.yaml \
		| sed -e "s^namespace: .*^namespace: $operator_namespace^" \
		| kubectl_bin apply ${OPERATOR_NS:+-n $OPERATOR_NS} -f -
}

deploy_operator() {
	desc 'start PSMDB operator'

	local cr_file
	if [ -f "${test_dir}/conf/crd.yaml" ]; then
		cr_file="${test_dir}/conf/crd.yaml"
	else
		cr_file="${src_dir}/deploy/crd.yaml"
	fi

	kubectl_bin apply --server-side --force-conflicts -f "${cr_file}"
	if [ -n "$OPERATOR_NS" ]; then
		apply_rbac cw-rbac
		yq eval '
			(.spec.template.spec.containers[].image = "'${IMAGE}'") |
			((.. | select(.[] == "DISABLE_TELEMETRY")) |= .value="true") |
			((.. | select(.[] == "LOG_LEVEL")) |= .value="DEBUG")' ${src_dir}/deploy/cw-operator.yaml \
			| kubectl_bin apply -f -
	else
		apply_rbac rbac
		yq eval '
			(.spec.template.spec.containers[].image = "'${IMAGE}'") |
			((.. | select(.[] == "DISABLE_TELEMETRY")) |= .value="true") |
			((.. | select(.[] == "LOG_LEVEL")) |= .value="DEBUG")' ${src_dir}/deploy/operator.yaml \
			| kubectl_bin apply -f -
	fi
	sleep 2
	wait_pod $(get_operator_pod)
}

deploy_operator_gh() {
	local git_tag="$1"

	desc 'start operator'
	kubectl_bin apply -f "https://raw.githubusercontent.com/percona/percona-server-mongodb-operator/${git_tag}/deploy/crd.yaml"
	local rbac_yaml="rbac"
	local operator_yaml="operator"
	if [ -n "${OPERATOR_NS}" ]; then
		rbac_yaml="cw-rbac"
		operator_yaml="cw-operator"
	fi
	kubectl_bin apply -f "https://raw.githubusercontent.com/percona/percona-server-mongodb-operator/${git_tag}/deploy/${rbac_yaml}.yaml"
	curl -s "https://raw.githubusercontent.com/percona/percona-server-mongodb-operator/${git_tag}/deploy/${operator_yaml}.yaml" >"${tmp_dir}/${operator_yaml}_${git_tag}.yaml"

	$sed -i -e "s^image: .*^image: ${IMAGE}^" "${tmp_dir}/${operator_yaml}_${git_tag}.yaml"
	kubectl_bin apply -f "${tmp_dir}/${operator_yaml}_${git_tag}.yaml"

	sleep 2
	wait_pod "$(get_operator_pod)"
}

deploy_minio() {
	desc 'install Minio'
	helm uninstall minio-service || :
	helm repo remove minio || :
	helm repo add minio https://helm.min.io/
	# kubectl_bin delete pvc minio-service --force
	retry 10 60 helm install minio-service \
		--version 8.0.5 \
		--set accessKey=some-access-key \
		--set secretKey=some-secret-key \
		--set service.type=ClusterIP \
		--set configPathmc=/tmp/.minio/ \
		--set persistence.size=2G \
		--set environment.MINIO_REGION=us-east-1 \
		--set environment.MINIO_HTTP_TRACE=/tmp/trace.log \
		--set securityContext.enabled=false \
		minio/minio
	MINIO_POD=$(kubectl_bin get pods --selector=release=minio-service -o 'jsonpath={.items[].metadata.name}')
	wait_pod $MINIO_POD

	if [ -n "$OPERATOR_NS" ]; then
		kubectl_bin create svc -n ${OPERATOR_NS} externalname minio-service --external-name="minio-service.${namespace}.svc.cluster.local" --tcp="9000"
	fi

	# create bucket
	kubectl_bin run -i --rm aws-cli --image=perconalab/awscli --restart=Never -- \
		bash -c 'AWS_ACCESS_KEY_ID=some-access-key AWS_SECRET_ACCESS_KEY=some-secret-key AWS_DEFAULT_REGION=us-east-1 \
        /usr/bin/aws --endpoint-url http://minio-service:9000 s3 mb s3://operator-testing'
}

deploy_vault() {
	desc 'install Vault'
	helm uninstall vault-service || :
	helm repo remove hashicorp || :
	helm repo add hashicorp https://helm.releases.hashicorp.com

	destroy_vault

	retry 10 60 helm install vault-service hashicorp/vault

	until kubectl_bin get pod/vault-service-0 -o jsonpath='{.status.phase}' 2>/dev/null | grep 'Running'; do
		sleep 1
	done

	kubectl_bin exec pod/vault-service-0 -- vault operator init -key-shares=1 -key-threshold=1 -format=json >"${tmp_dir}"/vault-init
	local unsealKey=$(jq -r ".unseal_keys_b64[]" <"${tmp_dir}"/vault-init)
	local token=$(jq -r ".root_token" <"${tmp_dir}"/vault-init)
	kubectl_bin exec pod/vault-service-0 -- vault operator unseal "${unsealKey}"
	kubectl_bin exec -it pod/vault-service-0 -- sh <<EOF
vault login "${token}"
vault secrets enable -path secret kv-v2
EOF
	kubectl_bin create secret generic vault-secret --from-literal=token="${token}"
}

destroy_vault() {
	local vault_ns=$(helm list --all-namespaces --filter vault-service | tail -n1 | awk -F' ' '{print $2}' | sed 's/NAMESPACE//')

	desc 'destroy vault'
	for i in $(kubectl api-resources | grep vault | awk '{print $1}'); do timeout 30 kubectl delete ${i} --all --all-namespaces || :; done
	if [ -n "${vault_ns}" ]; then
		helm uninstall vault-service --namespace ${vault_ns} || :
	fi
	timeout 30 kubectl delete crd $(kubectl get crd | grep 'vault' | awk '{print $1}') || :
	timeout 30 kubectl delete clusterrolebinding $(kubectl get clusterrolebinding | grep 'vault' | awk '{print $1}') || :
	timeout 30 kubectl delete clusterrole $(kubectl get clusterrole | grep 'vault' | awk '{print $1}') || :
	timeout 30 kubectl delete mutatingwebhookconfiguration $(kubectl get mutatingwebhookconfiguration | grep 'vault' | awk '{print $1}') || :
}

deploy_chaos_mesh() {
	local chaos_mesh_ns=$1

	destroy_chaos_mesh

	desc 'install chaos-mesh'
	helm repo add chaos-mesh https://charts.chaos-mesh.org
	helm install chaos-mesh chaos-mesh/chaos-mesh --namespace=${chaos_mesh_ns} --set chaosDaemon.runtime=containerd --set chaosDaemon.socketPath=/run/containerd/containerd.sock --set dashboard.create=false --version 2.5.1
	sleep 10
}

destroy_chaos_mesh() {
	local chaos_mesh_ns=$(helm list --all-namespaces --filter chaos-mesh | tail -n1 | awk -F' ' '{print $2}' | sed 's/NAMESPACE//')

	desc 'destroy chaos-mesh'
	for i in $(kubectl api-resources | grep chaos-mesh | awk '{print $1}'); do timeout 30 kubectl delete ${i} --all --all-namespaces || :; done
	if [ -n "${chaos_mesh_ns}" ]; then
		helm uninstall chaos-mesh --namespace ${chaos_mesh_ns} || :
	fi
	timeout 30 kubectl delete crd $(kubectl get crd | grep 'chaos-mesh.org' | awk '{print $1}') || :
	timeout 30 kubectl delete clusterrolebinding $(kubectl get clusterrolebinding | grep 'chaos-mesh' | awk '{print $1}') || :
	timeout 30 kubectl delete clusterrole $(kubectl get clusterrole | grep 'chaos-mesh' | awk '{print $1}') || :
	timeout 30 kubectl delete MutatingWebhookConfiguration $(kubectl get MutatingWebhookConfiguration | grep 'chaos-mesh' | awk '{print $1}') || :
	timeout 30 kubectl delete ValidatingWebhookConfiguration $(kubectl get ValidatingWebhookConfiguration | grep 'chaos-mesh' | awk '{print $1}') || :
	timeout 30 kubectl delete ValidatingWebhookConfiguration $(kubectl get ValidatingWebhookConfiguration | grep 'validate-auth' | awk '{print $1}') || :
}

retry() {
	local max=$1
	local delay=$2
	shift 2 # cut delay and max args
	local n=1

	until "$@"; do
		if [[ $n -ge $max ]]; then
			echo "The command '$@' has failed after $n attempts."
			exit 1
		fi
		((n++))
		sleep $delay
	done
}

wait_for_running() {
	local name="$1"
	let last_pod="$(($2 - 1))" || :
	local check_cluster_readyness="${3:-true}"

	set_debug
	local rs_name=${name/*-/}
	local cluster_name=${name/-$rs_name/}
	for i in $(seq 0 $last_pod); do
		if [[ $i -eq $last_pod && $(kubectl_bin get psmdb ${cluster_name} -o jsonpath='{.spec.replsets[?(@.name=="'${rs_name}'")].arbiter.enabled}') == "true" ]]; then
			wait_pod ${name}-arbiter-0
		else
			wait_pod ${name}-${i}
		fi
	done
	if [[ $(kubectl_bin get psmdb ${cluster_name} -o jsonpath='{.spec.replsets[?(@.name=="'${rs_name}'")].non_voting.enabled}') == "true" ]]; then
		last_pod=$(($(kubectl_bin get psmdb ${cluster_name} -o jsonpath='{.spec.replsets[?(@.name=="'${rs_name}'")].non_voting.size}') - 1))
		for i in $(seq 0 $last_pod); do
			wait_pod ${name}-nv-${i}
		done
	fi
	sleep 10
	if [[ ${check_cluster_readyness} == "true" ]]; then
		set +x
		echo -n "Waiting for cluster readyness"
		local timeout=0
		until [[ $(kubectl_bin get psmdb ${cluster_name} -o jsonpath={.status.state}) == "ready" ]]; do
			sleep 1
			timeout=$((timeout + 1))
			echo -n '.'
			if [[ ${timeout} -gt 1500 ]]; then
				echo
				echo "Waiting timeout has been reached. Exiting..."
				exit 1
			fi
		done
		echo
		set_debug
	fi
}

wait_for_delete() {
	local res="$1"

	set +o xtrace
	echo -n "$res - "
	retry=0
	until (kubectl_bin get $res || :) 2>&1 | grep NotFound; do
		sleep 1
		echo -n .
		let retry+=1
		if [ $retry -ge 60 ]; then
			kubectl_bin logs ${OPERATOR_NS:+-n $OPERATOR_NS} $(get_operator_pod) \
				| grep -v 'level=info' \
				| grep -v 'level=debug' \
				| grep -v 'Getting tasks for pod' \
				| grep -v 'Getting pods from source' \
				| tail -100
			echo max retry count $retry reached. something went wrong with operator or kubernetes cluster
			exit 1
		fi
	done
	set_debug
}

compare_generation() {
	local generation="$1"
	local resource_type="$2"
	local resource_name="$3"
	local current_generation

	current_generation="$(kubectl_bin get ${resource_type} "${resource_name}" -o jsonpath='{.metadata.generation}')"
	if [[ ${generation} != "${current_generation}" ]]; then
		echo "Generation for ${resource_type}/${resource_name} is: ${current_generation}, but should be: ${generation}"
		exit 1
	fi
}

compare_kubectl() {
	local resource="$1"
	local postfix="$2"
	local expected_result=${test_dir}/compare/${resource//\//_}${postfix}.yml
	local new_result="${tmp_dir}/${resource//\//_}.yml"

	if [ -n "$OPENSHIFT" -a -f ${expected_result//.yml/-oc.yml} ]; then
		expected_result=${expected_result//.yml/-oc.yml}
		if [ "$OPENSHIFT" = 4 -a -f ${expected_result//-oc.yml/-4-oc.yml} ]; then
			expected_result=${expected_result//-oc.yml/-4-oc.yml}
		fi
	fi

	kubectl_bin get -o yaml ${resource} \
		| yq eval '
			del(.metadata.ownerReferences[].apiVersion) |
			del(.metadata.managedFields) |
			del(.. | select(has("creationTimestamp")).creationTimestamp) |
			del(.. | select(has("namespace")).namespace) |
			del(.. | select(has("uid")).uid) |
			del(.metadata.resourceVersion) |
			del(.spec.template.spec.containers[].env[] | select(.name == "NAMESPACE")) |
			del(.metadata.selfLink) |
			del(.metadata.annotations."cloud.google.com/neg") |
			del(.. | select(has("image")).image) |
			del(.. | select(has("clusterIP")).clusterIP) |
			del(.. | select(has("clusterIPs")).clusterIPs) |
			del(.. | select(has("dataSource")).dataSource) |
			del(.. | select(has("procMount")).procMount) |
			del(.. | select(has("storageClassName")).storageClassName) |
			del(.. | select(has("finalizers")).finalizers) |
			del(.. | select(has("kubernetes.io/pvc-protection"))."kubernetes.io/pvc-protection") |
			del(.. | select(has("volumeName")).volumeName) |
			del(.. | select(has("volume.beta.kubernetes.io/storage-provisioner"))."volume.beta.kubernetes.io/storage-provisioner") |
			del(.. | select(has("volume.kubernetes.io/storage-provisioner"))."volume.kubernetes.io/storage-provisioner") |
			del(.spec.volumeMode) |
			del(.. | select(has("volume.kubernetes.io/selected-node"))."volume.kubernetes.io/selected-node") |
			del(.. | select(has("percona.com/last-config-hash"))."percona.com/last-config-hash") |
			del(.. | select(has("percona.com/configuration-hash"))."percona.com/configuration-hash") |
			del(.. | select(has("percona.com/ssl-hash"))."percona.com/ssl-hash") |
			del(.. | select(has("percona.com/ssl-internal-hash"))."percona.com/ssl-internal-hash") |
			del(.spec.volumeClaimTemplates[].spec.volumeMode | select(. == "Filesystem")) |
			del(.. | select(has("healthCheckNodePort")).healthCheckNodePort) |
			del(.. | select(has("nodePort")).nodePort) |
			del(.status) |
			(.. | select(tag == "!!str")) |= sub("'$namespace'", "NAME_SPACE") |
			del(.spec.volumeClaimTemplates[].apiVersion) |
			del(.spec.volumeClaimTemplates[].kind) |
			del(.spec.ipFamilies) |
			del(.spec.ipFamilyPolicy) |
			(.. | select(. == "extensions/v1beta1")) = "apps/v1" |
			(.. | select(. == "batch/v1beta1")) = "batch/v1" ' - >${new_result}

	if version_gt "1.22"; then
		yq -i eval 'del(.spec.internalTrafficPolicy)' ${new_result}
		yq -i eval 'del(.spec.allocateLoadBalancerNodePorts)' ${new_result}
		if [[ ${expected_result} == */cronjob* ]]; then
			yq -i eval 'del(.metadata.generation)' ${new_result}
		fi
	fi

	diff -u "$expected_result" "$new_result"
}

run_mongo() {
	local command="$1"
	local uri="$2"
	local driver=${3:-mongodb+srv}
	local suffix=${4:-.svc.cluster.local}
	local client_container=$(kubectl_bin get pods --selector=name=psmdb-client -o 'jsonpath={.items[].metadata.name}')
	local mongo_flag="$5"
	[[ $uri == *cfg* ]] && replica_set='cfg' || replica_set='rs0'
	kubectl_bin exec ${client_container} -- \
		bash -c "printf '$command\n' | mongo $driver://$uri$suffix/admin?ssl=false\&replicaSet=$replica_set $mongo_flag"

}

run_mongos() {
	local command="$1"
	local uri="$2"
	local driver=${3:-mongodb}
	local suffix=${4:-.svc.cluster.local}
	local client_container=$(kubectl_bin get pods --selector=name=psmdb-client -o 'jsonpath={.items[].metadata.name}')
	local mongo_flag="$5"

	kubectl_bin exec ${client_container} -- \
		bash -c "printf '$command\n' | mongo $driver://$uri$suffix/admin $mongo_flag"
}

run_script_mongos() {
	local script="$1"
	local uri="$2"
	local driver=${3:-mongodb}
	local suffix=${4:-.svc.cluster.local}
	local client_container=$(kubectl_bin get pods --selector=name=psmdb-client -o 'jsonpath={.items[].metadata.name}')
	local mongo_flag="$5"

	name="$(basename $script)"
	kubectl_bin cp ${script} $namespace/${client_container}:/tmp
	kubectl_bin exec ${client_container} -- \
		bash -c "mongo $driver://$uri$suffix/admin $mongo_flag /tmp/${name}"
}

get_service_ip() {
	local service=$1
	local server_type=${2:-rs0}
	if [ "$(kubectl_bin get psmdb/${service/-$server_type*/} -o 'jsonpath={.spec.replsets[].expose.enabled}')" != "true" ]; then
		echo -n $service.${service/-rs0*/}-rs0
		return
	fi
	while (kubectl_bin get service/$service -o 'jsonpath={.spec.type}' 2>&1 || :) | grep -q NotFound; do
		sleep 1
	done
	service_type=$(kubectl_bin get service/"$service" -o 'jsonpath={.spec.type}')
	if [ "$service_type" = "ClusterIP" ] || [ "$service_type" = "NodePort" ]; then
		kubectl_bin get service/$service -o 'jsonpath={.spec.clusterIP}'
		return
	fi
	until kubectl_bin get service/$service -o 'jsonpath={.status.loadBalancer.ingress[]}' 2>&1 | egrep -q "hostname|ip"; do
		sleep 1
	done
	kubectl_bin get service/$service -o 'jsonpath={.status.loadBalancer.ingress[].ip}'
	kubectl_bin get service/$service -o 'jsonpath={.status.loadBalancer.ingress[].hostname}'
}

compare_mongo_cmd() {
	local command="$1"
	local uri="$2"
	local postfix="$3"
	local suffix="$4"
	local database="${5:-myApp}"
	local collection="${6:-test}"

	run_mongo "use ${database}\n db.${collection}.${command}()" "$uri" "mongodb" "$suffix" \
		| egrep -v 'I NETWORK|W NETWORK|F NETWORK|Error saving history file|Percona Server for MongoDB|connecting to:|Unable to reach primary for set|Implicit session:|versions do not match' \
		| $sed -re 's/ObjectId\("[0-9a-f]+"\)//; s/-[0-9]+.svc/-xxx.svc/' \
			>$tmp_dir/${command}${postfix}
	diff ${test_dir}/compare/${command}${postfix}.json $tmp_dir/${command}${postfix}
}

compare_mongos_cmd() {
	local command="$1"
	local uri="$2"
	local postfix="$3"
	local suffix="$4"
	local database="${5:-myApp}"
	local collection="${6:-test}"

	run_mongos "use ${database}\n db.${collection}.${command}()" "$uri" "mongodb" "$suffix" \
		| egrep -v 'I NETWORK|W NETWORK|Error saving history file|Percona Server for MongoDB|connecting to:|Unable to reach primary for set|Implicit session:|versions do not match' \
		| $sed -re 's/ObjectId\("[0-9a-f]+"\)//; s/-[0-9]+.svc/-xxx.svc/' \
			>$tmp_dir/${command}${postfix}
	diff ${test_dir}/compare/${command}${postfix}.json $tmp_dir/${command}${postfix}
}

get_mongo_primary_endpoint() {
	local uri="$1"

	run_mongo 'db.isMaster().me' "$uri" "mongodb" ":27017" \
		| egrep -v "Time|Percona Server for MongoDB|bye|BinData|NumberLong|connecting to|Error saving history file|I NETWORK|W NETWORK|Implicit session:|versions do not match" \
		| sed -e 's^20[0-9][0-9]-[0-9][0-9]-[0-9][0-9]T[0-9][0-9]:[0-9][0-9]:[0-9][0-9]\.[0-9][0-9][0-9]+[0-9][0-9][0-9][0-9]^^' \
		| grep ":27017$"
}

get_mongo_primary() {
	local uri="$1"
	local cluster="$2"

	set_debug
	endpoint=$(get_mongo_primary_endpoint $uri)
	if [[ $endpoint =~ ".$cluster" ]]; then
		echo $endpoint \
			| cut -d . -f 1
	else
		kubectl_bin get service -o wide \
			| grep " ${endpoint/:*/} " \
			| awk '{print$1}'
	fi
}

compare_mongo_user() {
	local uri="$1"
	local user=$(echo $uri | cut -d : -f 1)
	local expected_result=${test_dir}/compare/$user.json

	if [[ $IMAGE_MONGOD =~ 4\.0 ]] && [ -f ${test_dir}/compare/$user-40.json ]; then
		expected_result=${test_dir}/compare/$user-40.json
	fi
	if [[ $IMAGE_MONGOD =~ 4\.2 ]] && [ -f ${test_dir}/compare/$user-42.json ]; then
		expected_result=${test_dir}/compare/$user-42.json
	fi
	if [[ $IMAGE_MONGOD =~ 4\.4 ]] && [ -f ${test_dir}/compare/$user-44.json ]; then
		expected_result=${test_dir}/compare/$user-44.json
	fi
	if [[ $IMAGE_MONGOD =~ 5\.0 ]] && [ -f ${test_dir}/compare/$user-50.json ]; then
		expected_result=${test_dir}/compare/$user-50.json
	fi
	if [[ $IMAGE_MONGOD =~ 6\.0 ]] && [ -f ${test_dir}/compare/$user-60.json ]; then
		expected_result=${test_dir}/compare/$user-60.json
	fi

	run_mongo 'db.runCommand({connectionStatus:1,showPrivileges:true})' "$uri" \
		| egrep -v "Time|Percona Server for MongoDB|bye|BinData|NumberLong|connecting to|Error saving history file|I NETWORK|W NETWORK|Implicit session:|versions do not match" \
		| sed -e 's^20[0-9][0-9]-[0-9][0-9]-[0-9][0-9]T[0-9][0-9]:[0-9][0-9]:[0-9][0-9]\.[0-9][0-9][0-9]+[0-9][0-9][0-9][0-9]^^' \
		| $sed -e '/"ok" : 1/,+4d' \
		| sed -e '$s/,$/}/' \
		| jq '.authInfo.authenticatedUserPrivileges|=sort_by(.resource.anyResource, .resource.cluster, .resource.db, .resource.collection)|.authInfo.authenticatedUserRoles|=sort_by(.role)' \
			>$tmp_dir/$user.json
	diff -u $expected_result $tmp_dir/$user.json
}

start_gke() {
	gcloud container clusters create operator-testing-$RANDOM --zone europe-west3-c --project cloud-dev-112233 --preemptible --cluster-version 1.11
}

get_pumba() {
	kubectl_bin get pods \
		--selector=name=pumba \
		-o 'jsonpath={.items[].metadata.name}'
}

run_pumba() {
	local cmd="$*"
	kubectl_bin exec -it "$(get_pumba)" -- /pumba -l info ${cmd}
}

deploy_cert_manager() {
	desc 'deploy cert manager'

	kubectl_bin create namespace cert-manager || :
	kubectl_bin label namespace cert-manager certmanager.k8s.io/disable-validation=true || :
	kubectl_bin apply -f "https://github.com/jetstack/cert-manager/releases/download/v${CERT_MANAGER_VER}/cert-manager.yaml" --validate=false || : 2>/dev/null
	sleep 30
}

delete_crd() {
<<<<<<< HEAD
	desc 'get and delete old CRDs and RBAC'
	kubectl_bin get psmdb-backup 2>/dev/null && kubectl_bin delete psmdb-backup --all || :
	kubectl_bin get psmdb-restore 2>/dev/null && kubectl_bin delete psmdb-restore --all || :
	kubectl_bin get psmdb 2>/dev/null && kubectl_bin delete psmdb --all || :
	kubectl_bin get crd/perconaservermongodbs.psmdb.percona.com 2>/dev/null \
		&& timeout 120 kubectl delete -f "${src_dir}/deploy/crd.yaml" || true

	kubectl_bin get crd/perconaservermongodbs.psmdb.percona.com 2>/dev/null \
		&& timeout 120 kubectl delete -f "${src_dir}/deploy/crd.yaml"
=======
	kubectl_bin delete -f "${src_dir}/deploy/crd.yaml" --ignore-not-found --wait=false || :
	for crd_name in $(yq eval '.metadata.name' "${src_dir}/deploy/crd.yaml" | grep -v '\-\-\-'); do
		kubectl get ${crd_name} --all-namespaces -o wide \
			| grep -v 'NAMESPACE' \
			| xargs -L 1 sh -xc 'kubectl patch '${crd_name}' -n $0 $1 --type=merge -p "{\"metadata\":{\"finalizers\":[]}}"' \
			|| :
		kubectl_bin wait --for=delete crd ${crd_name} || :
	done
>>>>>>> dc34474e

	local rbac_yaml='rbac.yaml'
	if [ -n "${OPERATOR_NS}" ]; then
		rbac_yaml='cw-rbac.yaml'
	fi
<<<<<<< HEAD

	kubectl_bin delete -f "${src_dir}/deploy/$rbac_yaml" 2>/dev/null || true

=======
	kubectl_bin delete -f "${src_dir}/deploy/$rbac_yaml" --ignore-not-found || true
>>>>>>> dc34474e
}

destroy() {
	local namespace="$1"
	local ignore_logs="${2:-true}"

	desc 'destroy cluster/operator and all other resources'
	if [ ${ignore_logs} == "false" -o -n "${DEBUG_TESTS}" ]; then
		kubectl_bin logs ${OPERATOR_NS:+-n $OPERATOR_NS} $(get_operator_pod) \
			| grep -v 'level=info' \
			| grep -v 'level=debug' \
			| grep -v 'Getting tasks for pod' \
			| grep -v 'Getting pods from source' \
			| grep -v 'the object has been modified' \
			| grep -v 'get backup status: Job.batch' \
			| $sed -r 's/"ts":[0-9.]+//; s^limits-[0-9.]+/^^g' \
			| sort -u \
			| tee $tmp_dir/operator.log
	fi
	#TODO: maybe will be enabled later
	#diff $test_dir/compare/operator.log $tmp_dir/operator.log

	delete_crd

	kubectl_bin delete -f "https://github.com/jetstack/cert-manager/releases/download/v${CERT_MANAGER_VER}/cert-manager.yaml" 2>/dev/null || :
	if [ -n "$OPENSHIFT" ]; then
		oc delete --grace-period=0 --force=true project "$namespace" &
		if [ -n "$OPERATOR_NS" ]; then
			oc delete --grace-period=0 --force=true project "$OPERATOR_NS" &
		fi
	else
		kubectl_bin delete --grace-period=0 --force=true namespace "$namespace" &
		if [ -n "$OPERATOR_NS" ]; then
			kubectl_bin delete --grace-period=0 --force=true namespace "$OPERATOR_NS" &
		fi
	fi
	rm -rf ${tmp_dir}
}

desc() {
	set +o xtrace
	local msg="$@"
	printf "\n\n-----------------------------------------------------------------------------------\n"
	printf "$msg"
	printf "\n-----------------------------------------------------------------------------------\n\n"
	set_debug
}

get_backup_dest() {
	local backup_name=$1

	kubectl_bin get psmdb-backup $backup_name -o jsonpath='{.status.destination}' \
		| sed -e 's/.json$//'
}

get_service_endpoint() {
	local service=$1

	local hostname=$(
		kubectl_bin get service/$service -o json \
			| jq '.status.loadBalancer.ingress[].hostname' \
			| sed -e 's/^"//; s/"$//;'
	)
	if [ -n "$hostname" -a "$hostname" != "null" ]; then
		echo $hostname
		return
	fi

	local ip=$(
		kubectl_bin get service/$service -o json \
			| jq '.status.loadBalancer.ingress[].ip' \
			| sed -e 's/^"//; s/"$//;'
	)
	if [ -n "$ip" -a "$ip" != "null" ]; then
		echo $ip
		return
	fi

	exit 1
}

get_metric_values() {
	local metric=$1
	local instance=$2
	local user_pass=$3
	local start=$($date -u "+%s" -d "-1 minute")
	local end=$($date -u "+%s")
	local endpoint=$(get_service_endpoint monitoring-service)

	curl -s -k "https://${user_pass}@$endpoint/graph/api/datasources/proxy/1/api/v1/query_range?query=min%28$metric%7Bnode_name%3D%7E%22$instance%22%7d%20or%20$metric%7Bnode_name%3D%7E%22$instance%22%7D%29&start=$start&end=$end&step=60" \
		| jq '.data.result[0].values[][1]' \
		| grep '^"[0-9]'

}

get_qan_values() {
	local instance=$1
	local start=$($date -u "+%Y-%m-%dT%H:%M:%S" -d "-30 minute")
	local end=$($date -u "+%Y-%m-%dT%H:%M:%S")
	local endpoint=$(get_service_endpoint monitoring-service)

	local uuid=$(
		curl -s -k "https://$endpoint/qan-api/instances?deleted=no" \
			| jq '.[] | select(.Subsystem == "mongo" and .Name == "'$instance'") | .UUID' \
			| sed -e 's/^"//; s/"$//;'
	)

	curl -s -k "https://$endpoint/qan-api/qan/profile/$uuid?begin=$start&end=$end&offset=0" \
		| jq '.Query[].Fingerprint'
}

get_qan20_values() {
	local instance=$1
	local user_pass=$2
	local start=$($date -u "+%Y-%m-%dT%H:%M:%S" -d "-30 minute")
	local end=$($date -u "+%Y-%m-%dT%H:%M:%S")
	local endpoint=$(get_service_endpoint monitoring-service)

	cat >payload.json <<EOF
{
   "columns":[
      "load",
      "num_queries",
      "query_time"
   ],
   "first_seen": false,
   "group_by": "queryid",
   "include_only_fields": [],
   "keyword": "",
   "labels": [
       {
           "key": "cluster",
           "value": ["monitoring"]
   }],
   "limit": 10,
   "offset": 0,
   "order_by": "-load",
   "main_metric": "load",
   "period_start_from": "$($date -u -d '-12 hour' '+%Y-%m-%dT%H:%M:%S%:z')",
   "period_start_to": "$($date -u '+%Y-%m-%dT%H:%M:%S%:z')"
}
EOF

	curl -s -k -XPOST -d @payload.json "https://${user_pass}@$endpoint/v0/qan/GetReport" \
		| jq '.rows[].fingerprint'
	rm -f payload.json
}

cat_config() {
	cat "$1" \
		| yq eval '(.spec | select(.image == null)).image = "'"$IMAGE_MONGOD"'"' \
		| yq eval '(.spec | select(has("pmm"))).pmm.image = "'"$IMAGE_PMM"'"' \
		| yq eval '(.spec | select(has("backup"))).backup.image = "'"$IMAGE_BACKUP"'"' \
		| yq eval '.spec.upgradeOptions.apply="Never"'
}

apply_cluster() {
	if [ -z "$SKIP_BACKUPS_TO_AWS_GCP_AZURE" ]; then
		cat_config "$1" \
			| kubectl_bin apply -f -
	else
		cat_config "$1" \
			| yq eval '
				del(.spec.backup.tasks.[1]) |
				del(.spec.backup.tasks.[1]) |
				del(.spec.backup.tasks.[1])' - \
			| kubectl_bin apply -f -
	fi
}

spinup_psmdb() {
	local cluster=$1
	local config=$2
	local size="${3:-3}"

	desc 'create first PSMDB cluster'
	apply_cluster $config

	desc 'check if Pod is started'
	wait_for_running "${cluster}" "$size"
	sleep 20

	compare_kubectl "statefulset/${cluster}"

	desc 'write data'

	run_mongo 'db.createUser({user: "myApp", pwd: "myPass", roles: [{ db: "myApp", role: "readWrite" }]})' \
		"userAdmin:userAdmin123456@${cluster}.${namespace}"

	run_mongo 'use myApp\n db.test.insert({ x: 100500 })' "myApp:myPass@${cluster}.${namespace}"
}

kubectl_bin() {
	local LAST_OUT="$(mktemp)"
	local LAST_ERR="$(mktemp)"
	local exit_status=0
	local timeout=4

	for i in $(seq 0 2); do
		set +e
		kubectl "$@" 1>"$LAST_OUT" 2>"$LAST_ERR"
		exit_status=$?
		set -e
		if [ ${exit_status} != 0 -a -n "${DEBUG_TESTS}" ]; then
			cat "$LAST_OUT"
			cat "$LAST_ERR" >&2
			sleep "$((timeout * i))"
		else
			break
		fi
	done

	cat "$LAST_OUT"
	cat "$LAST_ERR" >&2
	rm "$LAST_OUT" "$LAST_ERR"
	return ${exit_status}
}

patch_secret() {
	local secret=$1
	local key=$2
	local value=$3

	kubectl patch secret $secret -p="{\"data\":{\"$key\": \"$value\"}}"
}

getSecretData() {
	local secretName=$1
	local dataKey=$2
	local data=$(kubectl get secrets/${secretName} --template={{.data.${dataKey}}} | base64 -d)
	echo "$data"
}

check_mongo_auth() {
	local uri="$1"

	ping=$(run_mongo "db.runCommand({ ping: 1 }).ok" "$uri" "mongodb" "" "--quiet" | egrep -v 'I NETWORK|W NETWORK|Error saving history file|Percona Server for MongoDB|connecting to:|Unable to reach primary for set|Implicit session:|versions do not match')
	desc "ping return"
	if [ "${ping}" != "1" ]; then
		return 1
	fi
}

wait_cluster_consistency() {
	local cluster_name=$1

	retry=0
	sleep 7 # wait for two reconcile loops ;)  3 sec x 2 times + 1 sec = 7 seconds
	echo -n 'waiting for cluster readyness'
	until [[ "$(kubectl_bin get psmdb "${cluster_name}" -o jsonpath='{.status.state}')" == "ready" ]]; do
		let retry+=1
		if [ $retry -ge 32 ]; then
			echo max retry count $retry reached. something went wrong with operator or kubernetes cluster
			exit 1
		fi
		echo -n .
		sleep 10
	done
}

run_backup() {
	local storage=$1
	local backup_name=${2:-"backup-${storage}"}

<<<<<<< HEAD
	desc "run backup $storage"
	kubectl_bin apply -f $test_dir/conf/backup-$storage.yml
=======
	yq eval '.metadata.name = "'${backup_name}'"
			| .spec.storageName = "'${storage}'"' \
		$test_dir/conf/backup-$storage.yml \
		| kubectl_bin apply -f -
>>>>>>> dc34474e
}

check_backup_deletion() {
	path=$1
	storage_name=$2
	retry=0
	until [[ $(curl -sw '%{http_code}' -o /dev/null $path) -eq 403 ]] || [[ $(curl -sw '%{http_code}' -o /dev/null $path) -eq 404 ]]; do
		if [ $retry -ge 10 ]; then
			echo max retry count $retry reached. something went wrong with operator or kubernetes cluster
			echo "Backup was not removed from bucket -- $storage_name"
			exit 1
		fi
		echo "waiting for backup deletion $storage_name"
		sleep $((10 * 2 ** retry))
		((retry += 1))
	done
}

create_infra() {
	local ns="$1"

	delete_crd
	check_crd_for_deletion "${GIT_BRANCH}"
	if [ -n "$OPERATOR_NS" ]; then
		create_namespace $OPERATOR_NS
		deploy_operator
		create_namespace $ns
	else
		create_namespace $ns
		deploy_operator
	fi
}

create_infra_gh() {
	local ns="$1"
	local git_tag="$2"

	check_crd_for_deletion "${git_tag}"
	if [ -n "${OPERATOR_NS}" ]; then
		create_namespace "${OPERATOR_NS}"
		deploy_operator_gh "${git_tag}"
		create_namespace "${ns}"
	else
		create_namespace "${ns}"
		deploy_operator_gh "${git_tag}"
	fi
}

check_crd_for_deletion() {
	# 1.24 rejects CR object creation if the corresponding CRD object is to be removed.
	# We need to make sure that it will happen before the next CR creation request.
	local git_tag="$1"

	for crd_name in $(curl -s https://raw.githubusercontent.com/percona/percona-server-mongodb-operator/${git_tag}/deploy/crd.yaml | yq eval '.metadata.name' | $sed 's/---//g' | $sed ':a;N;$!ba;s/\n/ /g'); do
		if [[ $(kubectl_bin get crd/${crd_name} -o jsonpath='{.status.conditions[-1].type}') == "Terminating" ]]; then
			kubectl get ${crd_name} --all-namespaces -o wide \
				| grep -v 'NAMESPACE' \
				| xargs -L 1 sh -xc 'kubectl patch '${crd_name}' -n $0 $1 --type=merge -p "{\"metadata\":{\"finalizers\":[]}}"' \
				|| :
		fi
	done
}<|MERGE_RESOLUTION|>--- conflicted
+++ resolved
@@ -116,16 +116,12 @@
 		oc project "$namespace"
 		oc adm policy add-scc-to-user hostaccess -z default || :
 	else
-<<<<<<< HEAD
+
 		desc "cleaned up old namespaces $namespace"
-		kubectl_bin delete namespace "$namespace" || :
-		wait_for_delete "namespace/$namespace"
-
-		desc "create namespace $namespace"
-=======
 		kubectl_bin delete namespace "$namespace" --ignore-not-found || :
 		kubectl_bin wait --for=delete namespace "$namespace" || :
->>>>>>> dc34474e
+    
+    desc "create namespace $namespace"
 		kubectl_bin create namespace "$namespace"
 		kubectl_bin config set-context $(kubectl_bin config current-context) --namespace="$namespace"
 	fi
@@ -824,17 +820,8 @@
 }
 
 delete_crd() {
-<<<<<<< HEAD
 	desc 'get and delete old CRDs and RBAC'
-	kubectl_bin get psmdb-backup 2>/dev/null && kubectl_bin delete psmdb-backup --all || :
-	kubectl_bin get psmdb-restore 2>/dev/null && kubectl_bin delete psmdb-restore --all || :
-	kubectl_bin get psmdb 2>/dev/null && kubectl_bin delete psmdb --all || :
-	kubectl_bin get crd/perconaservermongodbs.psmdb.percona.com 2>/dev/null \
-		&& timeout 120 kubectl delete -f "${src_dir}/deploy/crd.yaml" || true
-
-	kubectl_bin get crd/perconaservermongodbs.psmdb.percona.com 2>/dev/null \
-		&& timeout 120 kubectl delete -f "${src_dir}/deploy/crd.yaml"
-=======
+  
 	kubectl_bin delete -f "${src_dir}/deploy/crd.yaml" --ignore-not-found --wait=false || :
 	for crd_name in $(yq eval '.metadata.name' "${src_dir}/deploy/crd.yaml" | grep -v '\-\-\-'); do
 		kubectl get ${crd_name} --all-namespaces -o wide \
@@ -843,19 +830,13 @@
 			|| :
 		kubectl_bin wait --for=delete crd ${crd_name} || :
 	done
->>>>>>> dc34474e
 
 	local rbac_yaml='rbac.yaml'
 	if [ -n "${OPERATOR_NS}" ]; then
 		rbac_yaml='cw-rbac.yaml'
 	fi
-<<<<<<< HEAD
-
-	kubectl_bin delete -f "${src_dir}/deploy/$rbac_yaml" 2>/dev/null || true
-
-=======
+
 	kubectl_bin delete -f "${src_dir}/deploy/$rbac_yaml" --ignore-not-found || true
->>>>>>> dc34474e
 }
 
 destroy() {
@@ -1120,15 +1101,12 @@
 	local storage=$1
 	local backup_name=${2:-"backup-${storage}"}
 
-<<<<<<< HEAD
-	desc "run backup $storage"
-	kubectl_bin apply -f $test_dir/conf/backup-$storage.yml
-=======
+	desc "run backup $backup_name"
+
 	yq eval '.metadata.name = "'${backup_name}'"
 			| .spec.storageName = "'${storage}'"' \
 		$test_dir/conf/backup-$storage.yml \
 		| kubectl_bin apply -f -
->>>>>>> dc34474e
 }
 
 check_backup_deletion() {
