--- conflicted
+++ resolved
@@ -716,20 +716,6 @@
 	local namespace="$1"
 	local ignore_logs="${2:-false}"
 
-<<<<<<< HEAD
-  if [[ ${ingore_logs} == false ]]; then
-    kubectl_bin logs $(get_operator_pod) \
-      | grep -v 'level=info' \
-      | grep -v 'level=debug' \
-      | grep -v 'Getting tasks for pod' \
-      | grep -v 'Getting pods from source' \
-      | grep -v 'the object has been modified' \
-      | grep -v 'get backup status: Job.batch' \
-      | $sed -r 's/"ts":[0-9.]+//; s^limits-[0-9.]+/^^g' \
-      | sort -u \
-      | tee $tmp_dir/operator.log
-  fi
-=======
 	if [[ ${ignore_logs} == "false" ]]; then
 		kubectl_bin logs $(get_operator_pod) \
 			| grep -v 'level=info' \
@@ -742,7 +728,6 @@
 			| sort -u \
 			| tee $tmp_dir/operator.log
 	fi
->>>>>>> bef4bcc6
 	#TODO: maybe will be enabled later
 	#diff $test_dir/compare/operator.log $tmp_dir/operator.log
 
