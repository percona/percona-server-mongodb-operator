#!/bin/bash

exec 5>&2
BASH_XTRACEFD="5"

GIT_COMMIT=$(git rev-parse HEAD)
GIT_BRANCH=${VERSION:-$(git rev-parse --abbrev-ref HEAD | sed -e 's^/^-^g; s^[.]^-^g;' | sed -e 's/_/-/g' | tr '[:upper:]' '[:lower:]')}
API="psmdb.percona.com/v1-8-0"
IMAGE=${IMAGE:-"perconalab/percona-server-mongodb-operator:${GIT_BRANCH}"}
IMAGE_PMM=${IMAGE_PMM:-"perconalab/pmm-client:dev-latest"}
IMAGE_MONGOD=${IMAGE_MONGOD:-"perconalab/percona-server-mongodb-operator:main-mongod4.4"}
IMAGE_BACKUP=${IMAGE_BACKUP:-"perconalab/percona-server-mongodb-operator:main-backup"}
SKIP_BACKUPS_TO_AWS_GCP=${SKIP_BACKUPS_TO_AWS_GCP:-1}
tmp_dir=$(mktemp -d)
sed=$(which gsed || which sed)
date=$(which gdate || which date)

test_name=$(basename $test_dir)
namespace="${test_name}-${RANDOM}"
conf_dir=$(realpath $test_dir/../conf || :)
src_dir=$(realpath $test_dir/../..)

if [ -f "$conf_dir/cloud-secret.yml" ]; then
    SKIP_BACKUPS_TO_AWS_GCP=''
fi

if oc get projects ; then
    # Guessing Openshift version from master node API version
    case "$(oc get nodes --no-headers=true | grep master | head -n1 | grep -Eo 'v[0-9]+\.[0-9]+')" in
        "v1.11") OPENSHIFT=3.11 ;;
              *) OPENSHIFT=4    ;;
    esac
fi

<<<<<<< HEAD
=======
apply_s3_storage_secrets() {
    if [ -z "$SKIP_BACKUPS_TO_AWS_GCP" ]; then
        kubectl_bin apply \
            -f $conf_dir/minio-secret.yml \
            -f $conf_dir/cloud-secret.yml
    else
        kubectl_bin apply \
            -f $conf_dir/minio-secret.yml
    fi
}

>>>>>>> ed8d4481
create_namespace() {
    local namespace="$1"
    local skip_clean_namespace="$2"

    if [[ "${CLEAN_NAMESPACE}" == 1 ]] && [[ -z "${skip_clean_namespace}" ]]; then
        kubectl_bin get ns \
            | egrep -v "^kube-|^default|Terminating|pxc-operator|openshift|^NAME" \
            | awk '{print$1}' \
            | xargs kubectl delete ns &
    fi

    if [ -n "${OPENSHIFT}" ]; then
        oc delete project "$namespace" && sleep 40 || :
        oc new-project "$namespace"
        oc project "$namespace"
        oc adm policy add-scc-to-user hostaccess -z default || :
    else
        kubectl_bin delete namespace "$namespace" || :
        wait_for_delete "namespace/$namespace"
        kubectl_bin create namespace "$namespace"
        kubectl_bin config set-context $(kubectl_bin config current-context) --namespace="$namespace"
    fi
}

get_operator_pod() {
    kubectl_bin get pods \
        --selector=name=percona-server-mongodb-operator \
        -o 'jsonpath={.items[].metadata.name}'
}

wait_pod() {
    local pod=$1

    set +o xtrace
    retry=0
    echo -n $pod
    #until kubectl_bin get pod/$pod -o jsonpath='{.status.phase}' 2>/dev/null | grep 'Running'; do
    until kubectl_bin get pod/$pod -o jsonpath='{.status.containerStatuses[0].ready}' 2>/dev/null | grep 'true'; do
        sleep 1
        echo -n .
        let retry+=1
        if [ $retry -ge 360 ]; then
            kubectl_bin describe pod/$pod
            kubectl_bin logs $pod
            kubectl_bin logs $(get_operator_pod) \
                | grep -v 'level=info' \
                | grep -v 'level=debug' \
                | grep -v 'Getting tasks for pod' \
                | grep -v 'Getting pods from source' \
                | tail -100
            echo max retry count $retry reached. something went wrong with operator or kubernetes cluster
            exit 1
        fi
    done
    set -o xtrace
}

wait_cron() {
    local backup=$1

    set +o xtrace
    retry=0
    echo -n $backup
    until kubectl_bin get cronjob/$backup -o jsonpath='{.status.lastScheduleTime}' 2>/dev/null | grep 'T'; do
        sleep 1
        echo -n .
        let retry+=1
        if [ $retry -ge 360 ]; then
            kubectl_bin logs $(get_operator_pod) \
                | grep -v 'level=info' \
                | grep -v 'level=debug' \
                | grep -v 'Getting tasks for pod' \
                | grep -v 'Getting pods from source' \
                | tail -100
            echo max retry count $retry reached. something went wrong with operator or kubernetes cluster
            exit 1
        fi
    done
    set -o xtrace
}

wait_backup_agent() {
    local agent_pod=$1

    set +o xtrace
    retry=0
    echo -n $agent_pod
    until [ "$(kubectl_bin logs $agent_pod -c backup-agent | egrep -v "\[ERROR\] pitr: check if on:|node:|starting PITR routine|\[agentCheckup\]" | cut -d' ' -f3- | tail -n 1)" == "listening for the commands" ]; do
        sleep 5
        echo -n .
        let retry+=1
        if [ $retry -ge 360 ]; then
            kubectl_bin logs $agent_pod -c backup-agent \
                | tail -100
            echo max retry count $retry reached. something went wrong with operator or kubernetes cluster
            exit 1
        fi
    done
    echo
    set -o xtrace
}

wait_backup() {
    local backup_name=$1

    set +o xtrace
    retry=0
    echo -n $backup_name
    until [ "$(kubectl_bin get psmdb-backup $backup_name -o jsonpath='{.status.state}')" == "ready" ]; do
        sleep 1
        echo -n .
        let retry+=1
        if [ $retry -ge 360 ]; then
            kubectl_bin logs $(get_operator_pod) \
                | grep -v 'level=info' \
                | grep -v 'level=debug' \
                | grep -v 'Getting tasks for pod' \
                | grep -v 'Getting pods from source' \
                | tail -100
            echo max retry count $retry reached. something went wrong with operator or kubernetes cluster
            exit 1
        fi
    done
    echo
    set -o xtrace
}

run_restore() {
    local backup_name=$1
    let last_pod="$2-1" || :
    local isSharded=${3:-0}
    local cluster_pfx=$4
    if [ $isSharded -eq 1 ]; then
        run_mongos \
            'use myApp\n db.test.insert({ x: 100501 })' \
            "myApp:myPass@$cluster$cluster_pfx.$namespace"
        compare_mongos_cmd "find" "myApp:myPass@$cluster$cluster_pfx.$namespace" "-2nd"
    else
        run_mongo \
            'use myApp\n db.test.insert({ x: 100501 })' \
            "myApp:myPass@$cluster.$namespace"

        for i in $(seq 0 $last_pod); do
            compare_mongo_cmd "find" "myApp:myPass@$cluster-${i}.$cluster.$namespace" "-2nd"
        done
    fi
    cat $test_dir/conf/restore.yml \
        | $sed -e "s/name:/name: restore-$backup_name/" \
        | $sed -e "s/backupName:/backupName: $backup_name/" \
        | kubectl_bin apply -f -
}

wait_restore() {
    local isSharded=${3:-0}
    local cluster_pfx=$4

    wait_restore_object "${1}"
    echo
    set -o xtrace

    simple_data_check "${cluster}" "${2}" "$isSharded" "$cluster_pfx"
}

wait_deployment() {
    local name=$1

    sleep 10
    set +o xtrace
    retry=0
    echo -n $name
    until [ "$(kubectl_bin get deployment $name -o jsonpath='{.status.replicas}')" == "$(kubectl_bin get deployment $name -o jsonpath='{.status.readyReplicas}')"  ]; do
        sleep 1
        echo -n .
        let retry+=1
        if [ $retry -ge 360 ]; then
            kubectl_bin logs $(get_operator_pod) \
                | grep -v 'level=info' \
                | grep -v 'level=debug' \
                | grep -v 'Getting tasks for pod' \
                | grep -v 'Getting pods from source' \
                | tail -100
            echo max retry count $retry reached. something went wrong with operator or kubernetes cluster
            exit 1
        fi
    done
}

simple_data_check() {
    cluster_name=${1}
    let last_pod="$2-1" || :
    local isSharded=${3:-0}
    local cluster_pfx=$4

    if [ $isSharded -eq 1 ]; then
        wait_deployment "$cluster_name-mongos"
        sleep 10
        compare_mongos_cmd "find" "myApp:myPass@$cluster$cluster_pfx.$namespace"
    else
        for i in $(seq 0 $last_pod); do
            compare_mongo_cmd "find" "myApp:myPass@${cluster_name}-${i}.${cluster_name}.$namespace"
        done
    fi
}

wait_restore_object() {
    local backup_name=$1

    set +o xtrace
    retry=0
    echo -n $backup_name
    until [ "$(kubectl_bin get psmdb-restore restore-$backup_name -o jsonpath='{.status.state}')" == "ready" ]; do
        sleep 1
        echo -n .
        let retry+=1
        if [ $retry -ge 360 ]; then
            kubectl_bin logs $(get_operator_pod) \
                | grep -v 'level=info' \
                | grep -v 'level=debug' \
                | grep -v 'Getting tasks for pod' \
                | grep -v 'Getting pods from source' \
                | tail -100
            echo max retry count $retry reached. something went wrong with operator or kubernetes cluster
            exit 1
        fi
    done
}

deploy_operator() {
    desc 'start operator'

    kubectl_bin apply -f ${test_dir}/conf/crd.yaml || kubectl_bin apply -f ${src_dir}/deploy/crd.yaml || :
    kubectl_bin apply -f ${src_dir}/deploy/rbac.yaml

    cat ${src_dir}/deploy/operator.yaml \
        | sed -e "s^image: .*^image: ${IMAGE}^" \
        | kubectl_bin apply -f -

    sleep 2

    wait_pod $(get_operator_pod)
}

deploy_minio() {
    desc 'install Minio'
    helm del minio-service || :
    helm repo remove minio || :
    helm repo add minio https://helm.min.io/
    # kubectl_bin delete pvc minio-service --force
    retry 10 60 helm install minio-service \
        --version 8.0.5 \
        --set accessKey=some-access-key \
        --set secretKey=some-secret-key \
        --set service.type=ClusterIP \
        --set configPathmc=/tmp/.minio/ \
        --set persistence.size=2G \
        --set environment.MINIO_REGION=us-east-1 \
        --set environment.MINIO_HTTP_TRACE=/tmp/trace.log \
        --set securityContext.enabled=false \
        minio/minio
    MINIO_POD=$(kubectl_bin get pods --selector=release=minio-service -o 'jsonpath={.items[].metadata.name}')
    wait_pod $MINIO_POD

    # create bucket
    kubectl_bin run -i --rm aws-cli --image=perconalab/awscli --restart=Never -- \
        bash -c 'AWS_ACCESS_KEY_ID=some-access-key AWS_SECRET_ACCESS_KEY=some-secret-key AWS_DEFAULT_REGION=us-east-1 \
        /usr/bin/aws --endpoint-url http://minio-service:9000 s3 mb s3://operator-testing'
}

retry() {
    local max=$1
    local delay=$2
    shift 2 # cut delay and max args
    local n=1

    until "$@"; do
        if [[ $n -ge $max ]]; then
            echo "The command '$@' has failed after $n attempts."
            exit 1
        fi
        ((n++))
        sleep $delay
    done
}

wait_for_running() {
    local name="$1"
    let last_pod="$(($2-1))" || :
    local check_cluster_readyness="${3:-true}"

    for i in $(seq 0 $last_pod); do
        wait_pod ${name}-${i}
    done
    sleep 10
    if [[ ${check_cluster_readyness} == "true" ]]; then
        set +x
        echo -n "Waiting for cluster readyness"
        local timeout=0
        until [[ $(kubectl_bin get psmdb ${name//-rs0/} -o jsonpath={.status.state}) == "ready" ]]; do
            sleep 1
            timeout=$((${timeout}+1))
            echo -n '.'
            if [[ ${timeout} -gt 1500 ]]; then
                echo
                echo "Waiting timeout has been reached. Exiting..."
                exit 1
            fi
        done
        echo
        set -x
    fi
}

wait_for_delete() {
    local res="$1"

    set +o xtrace
    echo -n "$res - "
    retry=0
    until (kubectl_bin get $res || :) 2>&1 | grep NotFound; do
        sleep 1
        echo -n .
        let retry+=1
        if [ $retry -ge 60 ]; then
            kubectl_bin logs $(get_operator_pod) \
                | grep -v 'level=info' \
                | grep -v 'level=debug' \
                | grep -v 'Getting tasks for pod' \
                | grep -v 'Getting pods from source' \
                | tail -100
            echo max retry count $retry reached. something went wrong with operator or kubernetes cluster
            exit 1
        fi
    done
    set -o xtrace
}

compare_kubectl() {
    local resource="$1"
    local postfix="$2"
    local expected_result=${test_dir}/compare/${resource//\//_}${postfix}.yml
    local new_result="${tmp_dir}/${resource//\//_}.yml"

    if [ -n "$OPENSHIFT" -a -f ${expected_result//.yml/-oc.yml} ]; then
        expected_result=${expected_result//.yml/-oc.yml}
        if [ "$OPENSHIFT" = 4 -a -f ${expected_result//-oc.yml/-4-oc.yml} ]; then
            expected_result=${expected_result//-oc.yml/-4-oc.yml}
        fi
    fi

    kubectl_bin get -o yaml ${resource} \
        | yq d - 'metadata.ownerReferences.*.apiVersion' \
        | yq d - 'metadata.managedFields' \
        | yq d - '**.creationTimestamp' \
        | yq d - '**.namespace' \
        | yq d - '**.uid' \
        | yq d - 'metadata.resourceVersion' \
        | yq d - 'metadata.selfLink' \
        | yq d - '**.creationTimestamp' \
        | yq d - '**.image' \
        | yq d - '**.clusterIP' \
        | yq d - 'spec.clusterIPs' \
        | yq d - '**.dataSource' \
        | yq d - '**.procMount' \
        | yq d - '**.storageClassName' \
        | yq d - '**.finalizers' \
        | yq d - '**."kubernetes.io/pvc-protection"' \
        | yq d - '**.volumeName' \
        | yq d - '**."volume.beta.kubernetes.io/storage-provisioner"' \
        | yq d - 'spec.volumeMode' \
        | yq d - '**."volume.kubernetes.io/selected-node"' \
        | yq d - '**."percona.com/ssl*"' \
        | yq d - '**.(volumeMode==Filesystem).volumeMode' \
        | yq d - '**.healthCheckNodePort' \
        | yq d - '**.nodePort' \
        | yq d - 'status' \
        | yq d - '**.(name==NAMESPACE)' \
        | yq d - '**.(name==PBM_AGENT_SERVER_ADDRESS)' \
        | yq d - 'spec.volumeClaimTemplates.*.apiVersion' \
        | yq d - 'spec.volumeClaimTemplates.*.kind' \
        | $sed "s/${namespace}/NAME_SPACE/g" \
        | $sed "s#^apiVersion: extensions/v1beta1#apiVersion: apps/v1#" \
        > ${new_result}

    diff -u "$expected_result" "$new_result"
}

run_mongo() {
    local command="$1"
    local uri="$2"
    local driver=${3:-mongodb+srv}
    local suffix=${4:-.svc.cluster.local}
    local client_container=$(kubectl_bin get pods --selector=name=psmdb-client -o 'jsonpath={.items[].metadata.name}')
    local mongo_flag="$5"

    kubectl_bin exec ${client_container} -- \
        bash -c "printf '$command\n' | mongo $driver://$uri$suffix/admin?ssl=false\&replicaSet=rs0 $mongo_flag"
}

run_mongos() {
    local command="$1"
    local uri="$2"
    local driver=${3:-mongodb}
    local suffix=${4:-.svc.cluster.local}
    local client_container=$(kubectl_bin get pods --selector=name=psmdb-client -o 'jsonpath={.items[].metadata.name}')
    local mongo_flag="$5"

    kubectl_bin exec ${client_container} -- \
        bash -c "printf '$command\n' | mongo $driver://$uri$suffix/admin $mongo_flag"
}

run_script_mongos() {
    local script="$1"
    local uri="$2"
    local driver=${3:-mongodb}
    local suffix=${4:-.svc.cluster.local}
    local client_container=$(kubectl_bin get pods --selector=name=psmdb-client -o 'jsonpath={.items[].metadata.name}')

    name="$(basename $script)"

    kubectl_bin cp ${script} $namespace/${client_container}:/tmp
    kubectl_bin exec ${client_container} -- \
        bash -c "mongo $driver://$uri$suffix/admin /tmp/${name}"
}

get_service_ip() {
    local service=$1
    if [ "$(kubectl_bin get psmdb/${service/-rs0*/} -o 'jsonpath={.spec.replsets[].expose.enabled}')" != "true" ]; then
        echo -n $service.${service/-rs0*/}-rs0
        return
    fi
    while (kubectl_bin get service/$service -o 'jsonpath={.spec.type}' 2>&1 || : ) | grep -q NotFound; do
        sleep 1
    done
    if [ "$(kubectl_bin get service/$service -o 'jsonpath={.spec.type}')" = "ClusterIP" ]; then
        kubectl_bin get service/$service -o 'jsonpath={.spec.clusterIP}'
        return
    fi
    until kubectl_bin get service/$service -o 'jsonpath={.status.loadBalancer.ingress[]}' 2>&1 | egrep -q "hostname|ip"; do
        sleep 1
    done
    kubectl_bin get service/$service -o 'jsonpath={.status.loadBalancer.ingress[].ip}'
    kubectl_bin get service/$service -o 'jsonpath={.status.loadBalancer.ingress[].hostname}'
}

compare_mongo_cmd() {
    local command="$1"
    local uri="$2"
    local postfix="$3"
    local suffix="$4"

    run_mongo "use myApp\n db.test.${command}()" "$uri" "mongodb" "$suffix" \
        | egrep -v 'I NETWORK|W NETWORK|Error saving history file|Percona Server for MongoDB|connecting to:|Unable to reach primary for set|Implicit session:|versions do not match' \
        | $sed -re 's/ObjectId\("[0-9a-f]+"\)//; s/-[0-9]+.svc/-xxx.svc/' \
        > $tmp_dir/${command}
    diff ${test_dir}/compare/${command}${postfix}.json $tmp_dir/${command}
}

compare_mongos_cmd() {
    local command="$1"
    local uri="$2"
    local postfix="$3"
    local suffix="$4"

    run_mongos "use myApp\n db.test.${command}()" "$uri" "mongodb" "$suffix" \
        | egrep -v 'I NETWORK|W NETWORK|Error saving history file|Percona Server for MongoDB|connecting to:|Unable to reach primary for set|Implicit session:|versions do not match' \
        | $sed -re 's/ObjectId\("[0-9a-f]+"\)//; s/-[0-9]+.svc/-xxx.svc/' \
        > $tmp_dir/${command}
    diff ${test_dir}/compare/${command}${postfix}.json $tmp_dir/${command}
}

get_mongo_primary_endpoint() {
    local uri="$1"

    run_mongo 'db.isMaster().me' "$uri" "mongodb" ":27017" \
        | egrep -v "Time|Percona Server for MongoDB|bye|BinData|NumberLong|connecting to|Error saving history file|I NETWORK|W NETWORK|Implicit session:|versions do not match" \
        | sed -e 's^20[0-9][0-9]-[0-9][0-9]-[0-9][0-9]T[0-9][0-9]:[0-9][0-9]:[0-9][0-9]\.[0-9][0-9][0-9]+[0-9][0-9][0-9][0-9]^^' \
        | grep ":27017$"
}

get_mongo_primary() {
    local uri="$1"
    local cluster="$2"

    endpoint=$(get_mongo_primary_endpoint $uri)
    if [[ "$endpoint" =~ ".$cluster" ]]; then
        echo $endpoint \
            | cut -d . -f 1
    else
        kubectl_bin get service -o wide \
            | grep " ${endpoint/:*/} " \
            | awk '{print$1}'
    fi
}

compare_mongo_user() {
    local uri="$1"
    local user=$(echo $uri | cut -d : -f 1)
    local expected_result=${test_dir}/compare/$user.json

    if [[ "$IMAGE_MONGOD" =~ 4\.0 ]] && [ -f ${test_dir}/compare/$user-40.json ]; then
        expected_result=${test_dir}/compare/$user-40.json
    fi
    if [[ "$IMAGE_MONGOD" =~ 4\.2 ]] && [ -f ${test_dir}/compare/$user-42.json ]; then
        expected_result=${test_dir}/compare/$user-42.json
    fi
    if [[ "$IMAGE_MONGOD" =~ 4\.4 ]] && [ -f ${test_dir}/compare/$user-44.json ]; then
        expected_result=${test_dir}/compare/$user-44.json
    fi

    run_mongo 'db.runCommand({connectionStatus:1,showPrivileges:true})' "$uri" \
        | egrep -v "Time|Percona Server for MongoDB|bye|BinData|NumberLong|connecting to|Error saving history file|I NETWORK|W NETWORK|Implicit session:|versions do not match" \
        | sed -e 's^20[0-9][0-9]-[0-9][0-9]-[0-9][0-9]T[0-9][0-9]:[0-9][0-9]:[0-9][0-9]\.[0-9][0-9][0-9]+[0-9][0-9][0-9][0-9]^^' \
        | $sed -e '/"ok" : 1/,+4d' \
        | sed -e '$s/,$/}/' \
        | jq '.authInfo.authenticatedUserPrivileges|=sort_by(.resource.anyResource, .resource.cluster, .resource.db, .resource.collection)|.authInfo.authenticatedUserRoles|=sort_by(.role)' \
        > $tmp_dir/$user.json
    diff -u $expected_result $tmp_dir/$user.json
}

start_gke() {
    gcloud container clusters create operator-testing-$RANDOM --zone europe-west3-c --project cloud-dev-112233 --preemptible --cluster-version 1.11
}

get_pumba() {
    kubectl_bin get pods \
        --selector=name=pumba \
        -o 'jsonpath={.items[].metadata.name}'
}

run_pumba() {
    local cmd="$*"
    kubectl_bin exec -it "$(get_pumba)" -- /pumba -l info ${cmd}
}

deploy_cert_manager() {
    kubectl_bin create namespace cert-manager || :
    kubectl_bin label namespace cert-manager certmanager.k8s.io/disable-validation=true || :
    kubectl_bin apply -f https://github.com/jetstack/cert-manager/releases/download/v0.15.1/cert-manager.yaml --validate=false || : 2>/dev/null
    sleep 30
}

destroy() {
    local namespace="$1"

    kubectl_bin logs $(get_operator_pod) \
        | grep -v 'level=info' \
        | grep -v 'level=debug' \
        | grep -v 'Getting tasks for pod' \
        | grep -v 'Getting pods from source' \
        | grep -v 'the object has been modified' \
        | grep -v 'get backup status: Job.batch' \
        | $sed -r 's/"ts":[0-9.]+//; s^limits-[0-9.]+/^^g' \
        | sort -u \
        | tee $tmp_dir/operator.log

    #TODO: maybe will be enabled later
    #diff $test_dir/compare/operator.log $tmp_dir/operator.log

    kubectl_bin delete psmdb --all
    kubectl_bin delete psmdb-backup --all || :
    kubectl_bin delete psmdb-restore --all || :

    kubectl_bin delete -f https://github.com/jetstack/cert-manager/releases/download/v0.15.1/cert-manager.yaml 2>/dev/null || :
    if [ -n "$OPENSHIFT" ]; then
        oc delete --grace-period=0 --force=true project "$namespace"
    else
        kubectl_bin delete --grace-period=0 --force=true namespace "$namespace"
    fi
    rm -rf ${tmp_dir}
}

desc() {
    set +o xtrace
    local msg="$@"
    printf "\n\n-----------------------------------------------------------------------------------\n"
    printf "$msg"
    printf "\n-----------------------------------------------------------------------------------\n\n"
    set -o xtrace
}

get_backup_dest() {
    local backup_name=$1

    kubectl_bin get psmdb-backup $backup_name -o jsonpath='{.status.destination}' \
        | sed -e 's/.json$//'
}

get_service_endpoint() {
    local service=$1

    local hostname=$(
        kubectl_bin get service/$service -o json \
            | jq '.status.loadBalancer.ingress[].hostname' \
            | sed -e 's/^"//; s/"$//;'
    )
    if [ -n "$hostname" -a "$hostname" != "null" ]; then
        echo $hostname
        return
    fi

    local ip=$(
        kubectl_bin get service/$service -o json \
            | jq '.status.loadBalancer.ingress[].ip' \
            | sed -e 's/^"//; s/"$//;'
    )
    if [ -n "$ip" -a "$ip" != "null" ]; then
        echo $ip
        return
    fi

    exit 1
}

get_metric_values() {
    local metric=$1
    local instance=$2
    local user_pass=$3
    local start=$($date -u "+%s" -d "-1 minute")
    local end=$($date -u "+%s")
    local endpoint=$(get_service_endpoint monitoring-service)

    curl -s -k "https://${user_pass}@$endpoint/graph/api/datasources/proxy/1/api/v1/query_range?query=min%28$metric%7Bnode_name%3D%7E%22$instance%22%7d%20or%20$metric%7Bnode_name%3D%7E%22$instance%22%7D%29&start=$start&end=$end&step=60" \
        | jq '.data.result[0].values[][1]' \
        | grep '^"[0-9]'

}

get_qan_values() {
    local instance=$1
    local start=$($date -u "+%Y-%m-%dT%H:%M:%S" -d "-30 minute")
    local end=$($date -u "+%Y-%m-%dT%H:%M:%S")
    local endpoint=$(get_service_endpoint monitoring-service)

    local uuid=$(
        curl -s -k "https://$endpoint/qan-api/instances?deleted=no" \
            | jq '.[] | select(.Subsystem == "mongo" and .Name == "'$instance'") | .UUID' \
            | sed -e 's/^"//; s/"$//;'
    )

    curl -s -k "https://$endpoint/qan-api/qan/profile/$uuid?begin=$start&end=$end&offset=0" \
        | jq '.Query[].Fingerprint'
}

get_qan20_values() {
    local instance=$1
    local user_pass=$2
    local start=$($date -u "+%Y-%m-%dT%H:%M:%S" -d "-30 minute")
    local end=$($date -u "+%Y-%m-%dT%H:%M:%S")
    local endpoint=$(get_service_endpoint monitoring-service)

    cat > payload.json << EOF
{
   "columns":[
      "load",
      "num_queries",
      "query_time"
   ],
   "first_seen": false,
   "group_by": "queryid",
   "include_only_fields": [],
   "keyword": "",
   "labels": [
       {
           "key": "cluster",
           "value": ["monitoring"]
   }],
   "limit": 10,
   "offset": 0,
   "order_by": "-load",
   "main_metric": "load",
   "period_start_from": "$($date -u -d '-12 hour' '+%Y-%m-%dT%H:%M:%S%:z')",
   "period_start_to": "$($date -u '+%Y-%m-%dT%H:%M:%S%:z')"
}
EOF

    curl -s -k -XPOST -d @payload.json "https://${user_pass}@$endpoint/v0/qan/GetReport" \
        | jq '.rows[].fingerprint'
    rm -f payload.json
}

cat_config() {
    cat "$1" \
        | $sed -e "s#apiVersion: psmdb.percona.com/v.*\$#apiVersion: $API#" \
        | $sed -e "s#image:\$#image: $IMAGE_MONGOD#" \
        | $sed -e "s#image:.*-pmm\$#image: $IMAGE_PMM#" \
        | $sed -e "s#image:.*-backup\$#image: $IMAGE_BACKUP#" \
        | $sed -e "s#image: .*-mongod[34].*#image: $IMAGE_MONGOD#" \
        | $sed -e "s#image: .*-mongodb:[34].*#image: $IMAGE_MONGOD#" \
        | $sed -e "s#apply:.*#apply: Never#"
}

apply_cluster() {
    if [ -z "$SKIP_BACKUPS_TO_AWS_GCP" ]; then
        cat_config "$1" \
            | kubectl_bin apply -f -
    else
        cat_config "$1" \
            | yq d - 'spec.backup.tasks.[1]' \
            | yq d - 'spec.backup.tasks.[1]' \
            | yq d - 'spec.backup.tasks.[1]' \
            | kubectl_bin apply -f -
    fi
}

spinup_psmdb() {
    local cluster=$1
    local config=$2
    local size="${3:-3}"

    desc 'create first PSMDB cluster'
    apply_cluster $config

    desc 'check if Pod is started'
    wait_for_running "${cluster}" "$size"
    sleep 20

    compare_kubectl "statefulset/${cluster}"

    desc 'write data'

    run_mongo 'db.createUser({user: "myApp", pwd: "myPass", roles: [{ db: "myApp", role: "readWrite" }]})' \
              "userAdmin:userAdmin123456@${cluster}.${namespace}"

    run_mongo 'use myApp\n db.test.insert({ x: 100500 })' "myApp:myPass@${cluster}.${namespace}"
}

kubectl_bin() {
    local LAST_OUT="$(mktemp)"
    local LAST_ERR="$(mktemp)"
    local exit_status=0
    local timeout=4
    for i in $(seq 0 2); do
        kubectl "$@" 1>"$LAST_OUT" 2>"$LAST_ERR"
        exit_status=$?
        [[ ${-/x} != $- ]] && echo "--- $i stdout" | cat - "$LAST_OUT" >&$BASH_XTRACEFD
        [[ ${-/x} != $- ]] && echo "--- $i stderr" | cat - "$LAST_ERR" >&$BASH_XTRACEFD
        if [[ ${exit_status} != 0 ]]; then
            sleep "$((timeout * i))"
        else
            cat "$LAST_OUT"
            cat "$LAST_ERR" >&2
            rm "$LAST_OUT" "$LAST_ERR"
            return ${exit_status}
        fi
    done
    cat "$LAST_OUT"
    cat "$LAST_ERR" >&2
    rm "$LAST_OUT" "$LAST_ERR"
    return ${exit_status}
}

patch_secret() {
    local secret=$1
    local key=$2
    local value=$3

    kubectl patch secret $secret -p="{\"data\":{\"$key\": \"$value\"}}"
}

getSecretData() {
    local secretName=$1
    local dataKey=$2
    local  data=`kubectl get secrets/${secretName} --template={{.data.${dataKey}}} | base64 -D`
    echo "$data"
}

check_mongo_auth() {
    local uri="$1"

    ping=$(run_mongo "db.runCommand({ ping: 1 }).ok" "$uri" "mongodb" "" "--quiet" | egrep -v 'I NETWORK|W NETWORK|Error saving history file|Percona Server for MongoDB|connecting to:|Unable to reach primary for set|Implicit session:|versions do not match')
    desc "ping return"
    if [ "${ping}" != "1" ]; then
        return 1
    fi
}

wait_cluster_consistency() {
    cluster_name=$1
    retry=0
    sleep 7 # wait for two reconcile loops ;)  3 sec x 2 times + 1 sec = 7 seconds
    until [[ "$(kubectl_bin get psmdb "${cluster_name}" -o jsonpath='{.status.state}')" == "ready" ]]; do
        let retry+=1
        if [ $retry -ge 16 ]; then
            echo max retry count $retry reached. something went wrong with operator or kubernetes cluster
            exit 1
        fi
        echo 'waiting for cluster readyness'
        sleep 10
    done
}

run_backup() {
    local storage=$1

    kubectl_bin apply -f $test_dir/conf/backup-$storage.yml
}
<|MERGE_RESOLUTION|>--- conflicted
+++ resolved
@@ -32,8 +32,6 @@
     esac
 fi
 
-<<<<<<< HEAD
-=======
 apply_s3_storage_secrets() {
     if [ -z "$SKIP_BACKUPS_TO_AWS_GCP" ]; then
         kubectl_bin apply \
@@ -45,7 +43,6 @@
     fi
 }
 
->>>>>>> ed8d4481
 create_namespace() {
     local namespace="$1"
     local skip_clean_namespace="$2"
