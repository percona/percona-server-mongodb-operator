--- conflicted
+++ resolved
@@ -1457,11 +1457,6 @@
 	# we need to get it twice to be sure that timestamp was not changed
 	until [[ $first_timestamp != "" && $first_timestamp != "null" && $first_timestamp == $second_timestamp ]]; do
 		sleep 5
-<<<<<<< HEAD
-		timestamp=$(kubectl exec "$cluster-0" -c backup-agent -- pbm status -o json | jq '.backups.pitrChunks.pitrChunks | last | .range.end')
-		timeout=$((timeout + 5))
-		if [[ $timeout -gt 50 ]]; then
-=======
 		if [[ $first_timestamp != "" && $first_timestamp != "null" ]]; then
 			second_timestamp=$(kubectl_bin exec "$cluster-0" -c backup-agent -- pbm status -o json | jq '.backups.pitrChunks.pitrChunks | last | .range.end')
 		else
@@ -1469,7 +1464,6 @@
 		fi
 		let retry+=1
 		if [[ $retry -gt 30 ]]; then
->>>>>>> 79d75375
 			echo "Error: timeout waiting for timestamp"
 			exit 1
 		fi
