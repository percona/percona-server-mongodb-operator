#!/bin/bash

set -o errexit
set -o xtrace

test_dir=$(realpath $(dirname $0))
. ${test_dir}/../functions

spinup_psmdb() {
	local cluster=$1
	local config=$2
	local size="${3:-3}"

	desc "create first PSMDB cluster $cluster"
	apply_cluster $config

	desc 'check if Pod is started'
	wait_for_running "${cluster}" "$size"
	sleep 20

	desc 'check if statefulset created with expected config'
	compare_kubectl "statefulset/${cluster}"

	desc 'create user myApp'
	run_mongo 'db.createUser({user: "myApp", pwd: "myPass", roles: [{ db: "myApp", role: "readWrite" }]})' \
		"userAdmin:userAdmin123456@${cluster}.${namespace}"

	desc 'write data'
	run_mongo 'use myApp\n db.test.insert({ x: 100500 })' "myApp:myPass@${cluster}.${namespace}"
}

run_backup() {
	local cluster=$1
	local backup1=$2

	desc "make backup $backup1"
	kubectl_bin apply \
		-f $test_dir/conf/$backup1.yml
	wait_backup $backup1
}

run_recovery_check() {
	local cluster=$1
	local backup1=$2

	desc 'write data after backup'

	desc 'recover backup'
	run_restore ${backup1} 1

	wait_restore ${backup1} 1

	kubectl_bin delete -f "$test_dir/conf/${backup1}.yml"
	wait_for_running "${cluster}" 1
}

main() {
	create_infra $namespace

	desc 'create secrets and start client'
	kubectl_bin apply -f "${conf_dir}/client.yml" \
		-f "${conf_dir}/secrets.yml" \
		-f "${conf_dir}/minio-secret.yml"

	deploy_minio

	cluster='one-pod-rs0'
	spinup_psmdb "$cluster" "$test_dir/conf/$cluster.yml" "1"

	desc 'check if service created with expected config'
	compare_kubectl service/$cluster
<<<<<<< HEAD

	desc 'create user'
=======
	compare_kubectl "pvc/mongod-data-one-pod-rs0-0"

>>>>>>> 5688f13f
	run_mongo \
		'db.serverCmdLineOpts()' \
		"clusterAdmin:clusterAdmin123456@$cluster.$namespace" \
		| egrep -v 'I NETWORK|W NETWORK|Error saving history file|Percona Server for MongoDB|connecting to:|Unable to reach primary for set|Implicit session:|versions do not match|bye' \
		| $sed -re 's/((Timestamp|BinData|NumberLong)\((.+?\)))/{}/g' \
		| jq '.parsed.systemLog' \
			>$tmp_dir/parsed_systemLog.json
	diff $test_dir/compare/serverCmdLineOpts_parsed_systemLog.json $tmp_dir/parsed_systemLog.json

	desc 'create secret and check custom config'
	kubectl_bin apply -f "$test_dir/conf/mongod-secret.yml"
	sleep 50

	desc 'check if statefulset created with expected config'
	compare_kubectl "statefulset/$cluster" "-secret"

	run_mongo \
		'db.serverCmdLineOpts()' \
		"clusterAdmin:clusterAdmin123456@$cluster.$namespace" \
		| egrep -v 'I NETWORK|W NETWORK|Error saving history file|Percona Server for MongoDB|connecting to:|Unable to reach primary for set|Implicit session:|versions do not match|bye' \
		| $sed -re 's/((Timestamp|BinData|NumberLong)\((.+?\)))/{}/g' \
		| jq '.parsed.systemLog' \
			>$tmp_dir/parsed_systemLog_secret.json
	diff $test_dir/compare/serverCmdLineOpts_parsed_systemLog_secret.json $tmp_dir/parsed_systemLog_secret.json

	desc 'create secret and check custom config'
	kubectl_bin apply -f "$test_dir/conf/mongod-secret-2.yml"
	sleep 50

	run_mongo \
		'db.serverCmdLineOpts()' \
		"clusterAdmin:clusterAdmin123456@$cluster.$namespace" \
		| egrep -v 'I NETWORK|W NETWORK|Error saving history file|Percona Server for MongoDB|connecting to:|Unable to reach primary for set|Implicit session:|versions do not match|bye' \
		| $sed -re 's/((Timestamp|BinData|NumberLong)\((.+?\)))/{}/g' \
		| jq '.parsed.systemLog' \
			>$tmp_dir/parsed_systemLog_secret-2.json
	diff $test_dir/compare/serverCmdLineOpts_parsed_systemLog_secret-2.json $tmp_dir/parsed_systemLog_secret-2.json

	run_backup "$cluster" "backup-minio"
	sleep 20

	run_recovery_check "$cluster" "backup-minio"

	destroy $namespace

    desc 'test passed'
}

main<|MERGE_RESOLUTION|>--- conflicted
+++ resolved
@@ -67,15 +67,11 @@
 	cluster='one-pod-rs0'
 	spinup_psmdb "$cluster" "$test_dir/conf/$cluster.yml" "1"
 
-	desc 'check if service created with expected config'
+	desc 'check if service and pvc created with expected config'
 	compare_kubectl service/$cluster
-<<<<<<< HEAD
-
-	desc 'create user'
-=======
 	compare_kubectl "pvc/mongod-data-one-pod-rs0-0"
-
->>>>>>> 5688f13f
+  
+  desc 'create user'
 	run_mongo \
 		'db.serverCmdLineOpts()' \
 		"clusterAdmin:clusterAdmin123456@$cluster.$namespace" \
