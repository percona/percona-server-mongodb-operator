--- conflicted
+++ resolved
@@ -6,42 +6,6 @@
 test_dir=$(realpath $(dirname $0))
 . ${test_dir}/../functions
 
-<<<<<<< HEAD
-spinup_psmdb() {
-	local cluster=$1
-	local config=$2
-	local size="${3:-3}"
-
-	desc "create first PSMDB cluster $cluster"
-	apply_cluster $config
-
-	desc 'check if Pod is started'
-	wait_for_running "${cluster}" "$size"
-	sleep 20
-
-	desc 'check if statefulset created with expected config'
-	compare_kubectl "statefulset/${cluster}"
-
-	desc 'create user myApp'
-	run_mongo 'db.createUser({user: "myApp", pwd: "myPass", roles: [{ db: "myApp", role: "readWrite" }]})' \
-		"userAdmin:userAdmin123456@${cluster}.${namespace}"
-
-	desc 'write data'
-	run_mongo 'use myApp\n db.test.insert({ x: 100500 })' "myApp:myPass@${cluster}.${namespace}"
-}
-
-run_backup() {
-	local cluster=$1
-	local backup1=$2
-
-	desc "make backup $backup1"
-	kubectl_bin apply \
-		-f $test_dir/conf/$backup1.yml
-	wait_backup $backup1
-}
-
-=======
->>>>>>> 84b98090
 run_recovery_check() {
 	local cluster=$1
 	local backup1=$2
@@ -116,14 +80,8 @@
 			>$tmp_dir/parsed_systemLog_secret-2.json
 	diff $test_dir/compare/serverCmdLineOpts_parsed_systemLog_secret-2.json $tmp_dir/parsed_systemLog_secret-2.json
 
-<<<<<<< HEAD
-	run_backup "$cluster" "backup-minio"
-	sleep 20
-
-=======
 	run_backup "minio"
 	wait_backup "backup-minio"
->>>>>>> 84b98090
 	run_recovery_check "$cluster" "backup-minio"
 
 	destroy $namespace
