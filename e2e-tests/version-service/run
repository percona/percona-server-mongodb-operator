#!/bin/bash

set -o errexit
set -o xtrace

test_dir=$(realpath $(dirname $0))
. ${test_dir}/../functions

API='psmdb.percona.com/v9-9-9'

function check_telemetry_transfer() {
<<<<<<< HEAD
  local cr_vs_uri=${1}
  local cr_vs_channel=${2:-"disabled"}
  local telemetry_state=${3:-"enabled"}

  desc 'create first PSMDB minimal cluster'
  cluster="minimal-cluster"

  kubectl_bin apply -f $conf_dir/client.yml
  yq w $conf_dir/secrets.yml 'metadata.name' "${cluster}" | kubectl_bin apply -f -

  yq r ${src_dir}/deploy/cr-minimal.yaml |
    yq w - 'spec.upgradeOptions.versionServiceEndpoint' "${cr_vs_uri}" |
    yq w - 'spec.upgradeOptions.apply' ${cr_vs_channel} |
    yq d - "spec.crVersion" |
    $sed -e "s#apiVersion: psmdb.percona.com/v.*\$#apiVersion: $API#" |
    $sed -e "s#image:\$#image: $IMAGE_MONGOD#" |
    $sed -e "s#image:.*-pmm\$#image: $IMAGE_PMM#" |
    $sed -e "s#image:.*-backup\$#image: $IMAGE_BACKUP#" |
    $sed -e "s#image: .*-mongod[34].*#image: $IMAGE_MONGOD#" |
    $sed -e "s#image: .*-mongodb:[34].*#image: $IMAGE_MONGOD#" |
    kubectl_bin apply -f -

  desc 'check if Pod is started'
  wait_for_running "${cluster}-rs0" 1
  sleep 20
  compare_kubectl "statefulset/${cluster}-rs0"

  desc 'write data'
  run_mongo 'db.createUser({user: "myApp", pwd: "myPass", roles: [{ db: "myApp", role: "readWrite" }]})' \
    "userAdmin:userAdmin123456@${cluster}-rs0.${namespace}"

  run_mongo 'use myApp\n db.test.insert({ x: 100500 })' "myApp:myPass@${cluster}-rs0.${namespace}"

  compare_kubectl "statefulset/${cluster}-rs0"

  kubectl_bin logs $(kubectl get pods --selector=run=version-service-cr -o jsonpath='{.items[0].metadata.name}') |
    grep -E 'server request payload|unary call' |
    grep -Eo '\{.*\}' |
    jq 'del(."grpc.request.content".msg.customResourceUid)' |
    jq 'del(."grpc.start_time")' |
    jq 'del(."grpc.time_ms")' \
      >${tmp_dir}/${telemetry_state}_telemetry.version-service-cr.log.json

  [[ ${telemetry_state} == "disabled" && ${cr_vs_channel} == "recommended" ]] \
    && diff -u ${tmp_dir}/enabled_telemetry.version-service-cr.log.json ${test_dir}/compare/enabled_telemetry.version-service-cr.log.json \
    || comm -13 <(sort -u ${tmp_dir}/${telemetry_state}_telemetry.version-service-cr.log.json) <(sort -u ${test_dir}/compare/${telemetry_state}_telemetry.version-service-cr.log.json)

  kubectl_bin delete pod ${OPERATOR_NS:+-n $OPERATOR_NS} $(get_operator_pod)
  kubectl_bin patch psmdb minimal-cluster  --type=merge -p '{"metadata":{"finalizers":["delete-psmdb-pvc"]}}'
  kubectl_bin delete psmdb --all
  kubectl_bin delete deploy psmdb-client
  sleep 30
=======
	local cr_vs_uri=${1}
	local cr_vs_channel=${2:-"disabled"}
	local telemetry_state=${3:-"enabled"}

	desc 'create first PSMDB minimal cluster'
	cluster="minimal-cluster"

	kubectl_bin apply -f $conf_dir/client.yml
	yq w $conf_dir/secrets.yml 'metadata.name' "${cluster}" | kubectl_bin apply -f -

	yq r ${src_dir}/deploy/cr-minimal.yaml \
		| yq w - 'spec.upgradeOptions.versionServiceEndpoint' "${cr_vs_uri}" \
		| yq w - 'spec.upgradeOptions.apply' ${cr_vs_channel} \
		| yq d - "spec.crVersion" \
		| $sed -e "s#apiVersion: psmdb.percona.com/v.*\$#apiVersion: $API#" \
		| $sed -e "s#image:\$#image: $IMAGE_MONGOD#" \
		| $sed -e "s#image:.*-pmm\$#image: $IMAGE_PMM#" \
		| $sed -e "s#image:.*-backup\$#image: $IMAGE_BACKUP#" \
		| $sed -e "s#image: .*-mongod[34].*#image: $IMAGE_MONGOD#" \
		| $sed -e "s#image: .*-mongodb:[34].*#image: $IMAGE_MONGOD#" \
		| kubectl_bin apply -f -

	desc 'check if Pod is started'
	wait_for_running "${cluster}-rs0" 1
	sleep 20
	compare_kubectl "statefulset/${cluster}-rs0"

	desc 'write data'
	run_mongo 'db.createUser({user: "myApp", pwd: "myPass", roles: [{ db: "myApp", role: "readWrite" }]})' \
		"userAdmin:userAdmin123456@${cluster}-rs0.${namespace}"

	run_mongo 'use myApp\n db.test.insert({ x: 100500 })' "myApp:myPass@${cluster}-rs0.${namespace}"

	compare_kubectl "statefulset/${cluster}-rs0"

	kubectl_bin logs $(kubectl get pods --selector=run=version-service-cr -o jsonpath='{.items[0].metadata.name}') \
		| grep -E 'server request payload|unary call' \
		| grep -Eo '\{.*\}' \
		| jq 'del(."grpc.request.content".msg.customResourceUid)' \
		| jq 'del(."grpc.start_time")' \
		| jq 'del(."grpc.time_ms")' \
			>${tmp_dir}/${telemetry_state}_telemetry.version-service-cr.log.json

	kubectl_bin logs $(kubectl get pods --selector=run=version-service -o jsonpath='{.items[0].metadata.name}') \
		| grep -E 'server request payload|unary call' \
		| grep -Eo '\{.*\}' \
		| jq 'del(."grpc.request.content".msg.customResourceUid)' \
		| jq 'del(."grpc.start_time")' \
		| jq 'del(."grpc.time_ms")' \
			>${tmp_dir}/${telemetry_state}_telemetry.version-service.log.json

	diff -u ${tmp_dir}/${telemetry_state}_telemetry.version-service.log.json ${test_dir}/compare/${telemetry_state}_telemetry.version-service.log.json

	[[ ${telemetry_state} == "disabled" && ${cr_vs_channel} == "recommended" ]] \
		&& diff -u ${tmp_dir}/enabled_telemetry.version-service-cr.log.json ${test_dir}/compare/enabled_telemetry.version-service-cr.log.json \
		|| comm -13 <(sort -u ${tmp_dir}/${telemetry_state}_telemetry.version-service-cr.log.json) <(sort -u ${test_dir}/compare/${telemetry_state}_telemetry.version-service-cr.log.json)

	kubectl_bin delete pod ${OPERATOR_NS:+-n $OPERATOR_NS} $(get_operator_pod)
	kubectl_bin patch psmdb minimal-cluster --type=merge -p '{"metadata":{"finalizers":["delete-psmdb-pvc"]}}'
	kubectl_bin delete psmdb --all
	kubectl_bin delete deploy psmdb-client
	sleep 30
>>>>>>> b57c983f
}

create_infra $namespace

# Enable telemetry on operator level
kubectl_bin get deployment/percona-server-mongodb-operator -o yaml -n ${namespace} \
	| yq w - 'spec.template.spec.containers.(name==percona-server-mongodb-operator).env.(name==DISABLE_TELEMETRY).value' '"false"' \
	| kubectl_bin apply -f -

desc 'install version service'
kubectl_bin create configmap ${OPERATOR_NS:+-n $OPERATOR_NS} versions \
	--from-file $test_dir/conf/operator.9.9.9.psmdb-operator.dep.json \
	--from-file $test_dir/conf/operator.9.9.9.psmdb-operator.json

kubectl_bin apply ${OPERATOR_NS:+-n $OPERATOR_NS} -f $test_dir/conf/vs.yml
sleep 10
$sed 's/version-service/version-service-cr/g' "${test_dir}/conf/vs.yml" \
	| yq w - -d0 'spec.template.spec.containers[0].image' $(yq r -d0 "${test_dir}/conf/vs.yml" 'spec.template.spec.containers[0].image') \
	| kubectl_bin apply ${OPERATOR_NS:+-n $OPERATOR_NS} -f -

check_telemetry_transfer "http://version-service-cr:11000" "disabled" "enabled"

# Disabling telemetry on the operator level
kubectl_bin get deployment/percona-server-mongodb-operator -o yaml -n ${namespace} \
	| yq w - 'spec.template.spec.containers.(name==percona-server-mongodb-operator).env.(name==DISABLE_TELEMETRY).value' '"true"' \
	| kubectl_bin apply -f -

wait_deployment 'percona-server-mongodb-operator'

check_telemetry_transfer "http://version-service-cr:11000" "disabled" "disabled"
check_telemetry_transfer "http://version-service-cr:11000" "recommended" "disabled"

cases=("version-service-exact" "version-service-recommended" "version-service-latest" "version-service-major" "version-service-unreachable")
expected_images=("percona/percona-server-mongodb:4.4.8-9" "percona/percona-server-mongodb:4.4.10-11" "percona/percona-server-mongodb:5.0.10-9" "percona/percona-server-mongodb:4.4.10-11" "$IMAGE_MONGOD")

for i in "${!cases[@]}"; do
	desc "test ${cases[$i]}"

	cluster="${cases[$i]}"
	expected_image="${expected_images[$i]}"

	kubectl_bin apply -f $conf_dir/secrets.yml -f $conf_dir/client.yml

	desc 'create PSMDB cluster'
	tmp_file=$(mktemp)
	sed "s%#initImage%$IMAGE%g" "$test_dir/conf/${cluster}-rs0.yml" >"$tmp_file"

	desc 'create first PSMDB cluster'
	cat "$tmp_file" \
		| $sed -e "s#apiVersion: psmdb.percona.com/v.*\$#apiVersion: $API#" \
		| $sed -e "s#image:\$#image: $IMAGE_MONGOD#" \
		| $sed -e "s#image:.*-pmm\$#image: $IMAGE_PMM#" \
		| $sed -e "s#image:.*-backup\$#image: $IMAGE_BACKUP#" \
		| $sed -e "s#image: .*-mongod[34].*#image: $IMAGE_MONGOD#" \
		| $sed -e "s#image: .*-mongodb:[34].*#image: $IMAGE_MONGOD#" \
		| yq w - 'spec.backup.enabled' 'false' \
		| yq w - 'spec.backup.tasks' '[]' \
		| kubectl_bin apply -f -
	desc 'check if Pod is started'
	wait_for_running "${cluster}-rs0" 3
	sleep 20
	compare_kubectl "statefulset/${cluster}-rs0"
	desc 'write data'
	run_mongo 'db.createUser({user: "myApp", pwd: "myPass", roles: [{ db: "myApp", role: "readWrite" }]})' \
		"userAdmin:userAdmin123456@${cluster}-rs0.${namespace}"

	run_mongo 'use myApp\n db.test.insert({ x: 100500 })' "myApp:myPass@${cluster}-rs0.${namespace}"
	compare_kubectl "statefulset/${cluster}-rs0"

	pods=($(kubectl get pods -l app.kubernetes.io/name=percona-server-mongodb -o=name))
	if [ ${#pods[@]} -eq 0 ]; then
		echo "pods not found"
		exit 1
	fi

	for pod in "${pods[@]}"; do
		img=$(kubectl get $pod -o jsonpath='{.spec.containers[0].image}')
		if [ "$img" != "$expected_image" ]; then
			echo "image was not updated"
			exit 1
		fi
	done

	kubectl delete pod ${OPERATOR_NS:+-n $OPERATOR_NS} $(get_operator_pod)
	kubectl_bin delete psmdb --all
	sleep 10
done

destroy $namespace<|MERGE_RESOLUTION|>--- conflicted
+++ resolved
@@ -9,7 +9,7 @@
 API='psmdb.percona.com/v9-9-9'
 
 function check_telemetry_transfer() {
-<<<<<<< HEAD
+
   local cr_vs_uri=${1}
   local cr_vs_channel=${2:-"disabled"}
   local telemetry_state=${3:-"enabled"}
@@ -62,70 +62,6 @@
   kubectl_bin delete psmdb --all
   kubectl_bin delete deploy psmdb-client
   sleep 30
-=======
-	local cr_vs_uri=${1}
-	local cr_vs_channel=${2:-"disabled"}
-	local telemetry_state=${3:-"enabled"}
-
-	desc 'create first PSMDB minimal cluster'
-	cluster="minimal-cluster"
-
-	kubectl_bin apply -f $conf_dir/client.yml
-	yq w $conf_dir/secrets.yml 'metadata.name' "${cluster}" | kubectl_bin apply -f -
-
-	yq r ${src_dir}/deploy/cr-minimal.yaml \
-		| yq w - 'spec.upgradeOptions.versionServiceEndpoint' "${cr_vs_uri}" \
-		| yq w - 'spec.upgradeOptions.apply' ${cr_vs_channel} \
-		| yq d - "spec.crVersion" \
-		| $sed -e "s#apiVersion: psmdb.percona.com/v.*\$#apiVersion: $API#" \
-		| $sed -e "s#image:\$#image: $IMAGE_MONGOD#" \
-		| $sed -e "s#image:.*-pmm\$#image: $IMAGE_PMM#" \
-		| $sed -e "s#image:.*-backup\$#image: $IMAGE_BACKUP#" \
-		| $sed -e "s#image: .*-mongod[34].*#image: $IMAGE_MONGOD#" \
-		| $sed -e "s#image: .*-mongodb:[34].*#image: $IMAGE_MONGOD#" \
-		| kubectl_bin apply -f -
-
-	desc 'check if Pod is started'
-	wait_for_running "${cluster}-rs0" 1
-	sleep 20
-	compare_kubectl "statefulset/${cluster}-rs0"
-
-	desc 'write data'
-	run_mongo 'db.createUser({user: "myApp", pwd: "myPass", roles: [{ db: "myApp", role: "readWrite" }]})' \
-		"userAdmin:userAdmin123456@${cluster}-rs0.${namespace}"
-
-	run_mongo 'use myApp\n db.test.insert({ x: 100500 })' "myApp:myPass@${cluster}-rs0.${namespace}"
-
-	compare_kubectl "statefulset/${cluster}-rs0"
-
-	kubectl_bin logs $(kubectl get pods --selector=run=version-service-cr -o jsonpath='{.items[0].metadata.name}') \
-		| grep -E 'server request payload|unary call' \
-		| grep -Eo '\{.*\}' \
-		| jq 'del(."grpc.request.content".msg.customResourceUid)' \
-		| jq 'del(."grpc.start_time")' \
-		| jq 'del(."grpc.time_ms")' \
-			>${tmp_dir}/${telemetry_state}_telemetry.version-service-cr.log.json
-
-	kubectl_bin logs $(kubectl get pods --selector=run=version-service -o jsonpath='{.items[0].metadata.name}') \
-		| grep -E 'server request payload|unary call' \
-		| grep -Eo '\{.*\}' \
-		| jq 'del(."grpc.request.content".msg.customResourceUid)' \
-		| jq 'del(."grpc.start_time")' \
-		| jq 'del(."grpc.time_ms")' \
-			>${tmp_dir}/${telemetry_state}_telemetry.version-service.log.json
-
-	diff -u ${tmp_dir}/${telemetry_state}_telemetry.version-service.log.json ${test_dir}/compare/${telemetry_state}_telemetry.version-service.log.json
-
-	[[ ${telemetry_state} == "disabled" && ${cr_vs_channel} == "recommended" ]] \
-		&& diff -u ${tmp_dir}/enabled_telemetry.version-service-cr.log.json ${test_dir}/compare/enabled_telemetry.version-service-cr.log.json \
-		|| comm -13 <(sort -u ${tmp_dir}/${telemetry_state}_telemetry.version-service-cr.log.json) <(sort -u ${test_dir}/compare/${telemetry_state}_telemetry.version-service-cr.log.json)
-
-	kubectl_bin delete pod ${OPERATOR_NS:+-n $OPERATOR_NS} $(get_operator_pod)
-	kubectl_bin patch psmdb minimal-cluster --type=merge -p '{"metadata":{"finalizers":["delete-psmdb-pvc"]}}'
-	kubectl_bin delete psmdb --all
-	kubectl_bin delete deploy psmdb-client
-	sleep 30
->>>>>>> b57c983f
 }
 
 create_infra $namespace
