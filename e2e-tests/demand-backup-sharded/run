--- conflicted
+++ resolved
@@ -17,16 +17,11 @@
     -f "$conf_dir/secrets.yml" \
     -f "$conf_dir/client.yml"
 
-<<<<<<< HEAD
+apply_s3_storage_secrets
 if [[ "${OPENSHIFT}" == 4 ]]; then
     cat "$conf_dir/container-rc.yaml" | $sed 's/docker/runc/g' | kubectl_bin apply -f -
 elif [[ -z "${OPENSHIFT}" ]]; then
     kubectl_bin apply -f "$conf_dir/container-rc.yaml"
-=======
-apply_s3_storage_secrets
-if [[ "$OPENSHIFT" != "3.11" ]]; then
-  kubectl_bin apply -f "$conf_dir/docker-rc.yaml"
->>>>>>> ed8d4481
 fi
 
 apply_cluster "$test_dir/conf/$cluster-rs0.yml"
@@ -102,16 +97,7 @@
 run_restore $backup_name_minio 3 1 "-mongos"
 wait_restore $backup_name_minio 3 1 "-mongos"
 
-<<<<<<< HEAD
-desc 'check backup and restore -- gcp-cs'
-backup_dest_gcp=$(get_backup_dest "$backup_name_gcp")
-curl -s "https://storage.googleapis.com/operator-testing/${backup_dest_gcp}_rs0.dump.gz" | gunzip >/dev/null
-run_restore $backup_name_gcp 3 1 "-mongos"
-wait_restore $backup_name_gcp 3 1 "-mongos"
-
 if [[ "$OPENSHIFT" != "3.11" ]]; then
   kubectl_bin delete -f "$conf_dir/container-rc.yaml"
 fi
-=======
->>>>>>> ed8d4481
 destroy "$namespace"