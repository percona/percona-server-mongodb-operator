--- conflicted
+++ resolved
@@ -6,9 +6,8 @@
 . ${test_dir}/../functions
 set_debug
 
-<<<<<<< HEAD
 cluster="some-name-rs0"
-=======
+
 check_pod_restarted() {
 	local pod=$1
 	local nr_restarts=$(kubectl get pod $pod -ojson | jq '.status.containerStatuses[] | select(.name == "mongod") | .restartCount')
@@ -20,7 +19,6 @@
 	fi
 }
 
->>>>>>> 57e98b6d
 setup_cluster() {
 	desc 'create secrets and start client'
 	kubectl_bin apply \
@@ -33,13 +31,8 @@
 	desc "enable backups"
 	kubectl_bin patch psmdb some-name --type='merge' -p '{"spec":{"backup":{"enabled":true}}}'
 
-<<<<<<< HEAD
-	desc 'check if all 3 Pods started'
-	wait_for_running $cluster 3
-=======
 	# check if all 3 Pods started
 	wait_for_running "$cluster" 3
->>>>>>> 57e98b6d
 
 	desc 'create user myApp'
 	run_mongo \
@@ -67,14 +60,8 @@
 	desc "create PSMDB cluster $cluster"
 	apply_cluster $conf_dir/$cluster.yml
 
-<<<<<<< HEAD
-	desc 'check if all 3 Pods started'
-	wait_for_running $cluster 3
-	sleep 240
-=======
 	wait_for_running "$cluster" 3
-	wait_cluster_consistency "${cluster/-rs0/}" 3
->>>>>>> 57e98b6d
+	wait_cluster_consistency "${cluster/-rs0/}"
 
 	desc 'write data, read from all'
 	compare_mongo_cmd "find" "myApp:myPass@$cluster-0.$cluster.$namespace"
@@ -92,16 +79,11 @@
 		| kubectl apply -f -
 	sleep 5
 
-<<<<<<< HEAD
-	desc 'check if all 3 Pods started'
-	wait_for_running $cluster 3
-=======
 	# check if all 3 Pods started
 	wait_for_running "$cluster" 3
-	wait_cluster_consistency "${cluster/-rs0/}" 3
+	wait_cluster_consistency "${cluster/-rs0/}"
 
 	check_pod_restarted $pod
->>>>>>> 57e98b6d
 
 	desc 'check data consistency for chaosed Pod'
 	compare_mongo_cmd "find" "myApp:myPass@$pod.$cluster.$namespace"
@@ -122,16 +104,11 @@
 		'use myApp\n db.test.insert({ x: 100501 })' \
 		"myApp:myPass@$cluster.$namespace"
 
-<<<<<<< HEAD
-	desc 'check if all 3 Pods started'
-	wait_for_running $cluster 3
-=======
 	# check if all 3 Pods started
 	wait_for_running "$cluster" 3
-	wait_cluster_consistency "${cluster/-rs0/}" 3
+	wait_cluster_consistency "${cluster/-rs0/}"
 
 	check_pod_restarted $pod
->>>>>>> 57e98b6d
 
 	desc 'check data consistency for chaosed Pod'
 	compare_mongo_cmd "find" "myApp:myPass@$pod.$cluster.$namespace" "-2nd"
@@ -153,14 +130,9 @@
 		"myApp:myPass@$cluster.$namespace"
 	sleep 60 # network loss is 60 sec
 
-<<<<<<< HEAD
-	desc 'check if all 3 Pods started'
-	wait_for_running $cluster 3
-=======
 	# check if all 3 Pods started
 	wait_for_running "$cluster" 3
-	wait_cluster_consistency "${cluster/-rs0/}" 3
->>>>>>> 57e98b6d
+	wait_cluster_consistency "${cluster/-rs0/}"
 
 	desc 'check data consistency for chaosed Pod'
 	compare_mongo_cmd "find" "myApp:myPass@$pod.$cluster.$namespace" "-3rd"
