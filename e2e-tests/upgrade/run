--- conflicted
+++ resolved
@@ -60,13 +60,8 @@
 }
 
 function wait_cluster_consistency() {
-<<<<<<< HEAD
-	until [[ "$(kubectl_bin get psmdb "${CLUSTER}" -o jsonpath='{.status.state}')" == "ready" &&
-	"$(kubectl_bin get psmdb "${CLUSTER}" -o jsonpath='{.status.replsets.rs0.ready}')" == "${CLUSTER_SIZE}" ]]; do
-=======
 	until [[ "$(kubectl_bin get psmdb "${cluster}" -o jsonpath='{.status.state}')" == "ready" &&
 	"$(kubectl_bin get psmdb "${cluster}" -o jsonpath='{.status.replsets.rs0.ready}')" == "${CLUSTER_SIZE}" ]]; do
->>>>>>> 7b6791a7
 		echo 'waiting for cluster readyness'
 		sleep 20
 	done
@@ -78,15 +73,9 @@
 	case "${updated_image}" in
 		"operator")
 			if [[ ${TARGET_IMAGE} == $(kubectl_bin get pod --selector=name="${OPERATOR_NAME}" -o jsonpath='{.items[*].spec.containers[?(@.name == "'"${OPERATOR_NAME}"'")].image}') &&
-<<<<<<< HEAD
-			${IMAGE_BACKUP} == $(kubectl_bin get psmdb "${CLUSTER}" -o jsonpath='{.spec.backup.image}') &&
-			${IMAGE_PMM} == $(kubectl_bin get psmdb "${CLUSTER}" -o jsonpath='{.spec.pmm.image}') &&
-			${IMAGE_MONGOD} == $(kubectl_bin get psmdb "${CLUSTER}" -o jsonpath='{.spec.image}') ]]; then
-=======
 			${IMAGE_BACKUP} == $(kubectl_bin get psmdb "${cluster}" -o jsonpath='{.spec.backup.image}') &&
 			${IMAGE_PMM} == $(kubectl_bin get psmdb "${cluster}" -o jsonpath='{.spec.pmm.image}') &&
 			${IMAGE_MONGOD} == $(kubectl_bin get psmdb "${cluster}" -o jsonpath='{.spec.image}') ]]; then
->>>>>>> 7b6791a7
 				: Operator image has been updated correctly
 			else
 				echo 'Operator image has not been updated'
@@ -95,15 +84,9 @@
 			;;
 		"all")
 			if [[ ${TARGET_IMAGE} == $(kubectl_bin get pod --selector=name="${OPERATOR_NAME}" -o jsonpath='{.items[*].spec.containers[?(@.name == "'"${OPERATOR_NAME}"'")].image}') &&
-<<<<<<< HEAD
-			${TARGET_IMAGE_BACKUP} == $(kubectl_bin get psmdb "${CLUSTER}" -o jsonpath='{.spec.backup.image}') &&
-			${TARGET_IMAGE_PMM} == $(kubectl_bin get psmdb "${CLUSTER}" -o jsonpath='{.spec.pmm.image}') &&
-			${TARGET_IMAGE_MONGOD} == $(kubectl_bin get psmdb "${CLUSTER}" -o jsonpath='{.spec.image}') ]]; then
-=======
 			${TARGET_IMAGE_BACKUP} == $(kubectl_bin get psmdb "${cluster}" -o jsonpath='{.spec.backup.image}') &&
 			${TARGET_IMAGE_PMM} == $(kubectl_bin get psmdb "${cluster}" -o jsonpath='{.spec.pmm.image}') &&
 			${TARGET_IMAGE_MONGOD} == $(kubectl_bin get psmdb "${cluster}" -o jsonpath='{.spec.image}') ]]; then
->>>>>>> 7b6791a7
 				: Cluster images have been updated correctly
 			else
 				echo 'Cluster images have not been updated'
@@ -239,10 +222,6 @@
 	desc 'cleanup'
 	kubectl_bin delete -f "${src_dir}/deploy/crd.yaml" || :
 	kubectl_bin delete -f "${src_dir}/deploy/rbac.yaml" || :
-<<<<<<< HEAD
-	#	kubectl_bin delete pvc --all
-=======
->>>>>>> 7b6791a7
 	destroy "${namespace}"
 }
 
