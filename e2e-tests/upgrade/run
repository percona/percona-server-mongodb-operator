#!/bin/bash

set -o errexit
set -o xtrace

test_dir=$(realpath $(dirname $0))
. ${test_dir}/../functions

cluster='upgrade'
CLUSTER_SIZE=3
TARGET_API="${API}"
TARGET_OPERATOR_VER=$(echo -n "${API//psmdb.percona.com\/v/}" | $sed 's/-/./g')
TARGET_IMAGE="${IMAGE}"
TARGET_IMAGE_MONGOD="${IMAGE_MONGOD}"
TARGET_IMAGE_PMM="${IMAGE_PMM}"
TARGET_IMAGE_BACKUP="${IMAGE_BACKUP}"
if [[ ${TARGET_IMAGE_MONGOD} == *"percona-server-mongodb-operator"* ]]; then
	MONGO_VER=$(echo -n "${TARGET_IMAGE_MONGOD}" | $sed -r 's/.*([0-9].[0-9])$/\1/')
else
	MONGO_VER=$(echo -n "${TARGET_IMAGE_MONGOD}" | $sed -r 's/.*:([0-9]+\.[0-9]+).*$/\1/')
fi

INIT_OPERATOR_VER=$(curl -s https://check.percona.com/versions/v1/psmdb-operator \
	| jq -r '.versions[].operator' | sort -V | tail -n1)
# if testing on release branch and version service is already updated with new operator images
# use the older version of operator as initial point for test
if [[ ${INIT_OPERATOR_VER} == "${TARGET_OPERATOR_VER}" ]]; then
	INIT_OPERATOR_VER=$(curl -s https://check.percona.com/versions/v1/psmdb-operator \
		| jq -r '.versions[].operator' | sort -V | tail -n2 | head -n1)
fi
GIT_TAG="v${INIT_OPERATOR_VER}"
INIT_OPERATOR_IMAGES=$(curl -s "https://check.percona.com/versions/v1/psmdb-operator/${INIT_OPERATOR_VER}/latest?databaseVersion=${MONGO_VER}")
OPERATOR_NAME='percona-server-mongodb-operator'
API="psmdb.percona.com/v${INIT_OPERATOR_VER//./-}"
IMAGE=$(echo "${INIT_OPERATOR_IMAGES}" | jq -r '.versions[].matrix.operator[].imagePath')
# we use the starting image from the same repo so we don't need to use initImage option
if [[ "$(echo ${TARGET_IMAGE} | cut -d'/' -f1)" == "perconalab" ]]; then
	IMAGE="${IMAGE/percona\//perconalab\/}"
fi
IMAGE_MONGOD=$(echo "${INIT_OPERATOR_IMAGES}" | jq -r '.versions[].matrix.mongod[].imagePath')
IMAGE_PMM=$(echo "${INIT_OPERATOR_IMAGES}" | jq -r '.versions[].matrix.pmm[].imagePath')
IMAGE_BACKUP=$(echo "${INIT_OPERATOR_IMAGES}" | jq -r '.versions[].matrix.backup[].imagePath')

if [[ ${TARGET_API} == "${API}" ]]; then
	echo "API and TARGET_API variables are the same: ${API}! Something is wrong!"
	exit 1
fi

function compare_generation() {
	local generation="$1"
	local resource="${2:-statefulset}"
	local name="$3"
	local current_generation

	current_generation=$(kubectl_bin get "${resource}" "${name}" -o jsonpath='{.metadata.generation}')
	if [[ ${generation} != "${current_generation}" ]]; then
		echo "Generation for resource type ${resource} with name ${name} is: ${current_generation}, but should be: ${generation}!"
		exit 1
	fi
}

function wait_cluster_consistency() {
	local retry=0
	until [[ "$(kubectl_bin get psmdb "${cluster}" -o jsonpath='{.status.state}')" == "ready" &&
	"$(kubectl_bin get psmdb "${cluster}" -o jsonpath='{.status.replsets.rs0.ready}')" == "${CLUSTER_SIZE}" ]]; do
		let retry+=1
		if [ $retry -ge 32 ]; then
			echo max retry count $retry reached. something went wrong with operator or kubernetes cluster
			exit 1
		fi
		echo 'waiting for cluster readyness'
		sleep 20
	done
}

function check_applied_images() {
	local updated_image="$1"

	case "${updated_image}" in
		"operator")
			if [[ ${TARGET_IMAGE} == $(kubectl_bin get pod --selector=name="${OPERATOR_NAME}" -o jsonpath='{.items[*].spec.containers[?(@.name == "'"${OPERATOR_NAME}"'")].image}') &&
			${IMAGE_BACKUP} == $(kubectl_bin get psmdb "${cluster}" -o jsonpath='{.spec.backup.image}') &&
			${IMAGE_PMM} == $(kubectl_bin get psmdb "${cluster}" -o jsonpath='{.spec.pmm.image}') &&
			${IMAGE_MONGOD} == $(kubectl_bin get psmdb "${cluster}" -o jsonpath='{.spec.image}') ]]; then
				: Operator image has been updated correctly
			else
				echo 'Operator image has not been updated'
				exit 1
			fi
			;;
		"all")
			if [[ ${TARGET_IMAGE} == $(kubectl_bin get pod --selector=name="${OPERATOR_NAME}" -o jsonpath='{.items[*].spec.containers[?(@.name == "'"${OPERATOR_NAME}"'")].image}') &&
			${TARGET_IMAGE_BACKUP} == $(kubectl_bin get psmdb "${cluster}" -o jsonpath='{.spec.backup.image}') &&
			${TARGET_IMAGE_PMM} == $(kubectl_bin get psmdb "${cluster}" -o jsonpath='{.spec.pmm.image}') &&
			${TARGET_IMAGE_MONGOD} == $(kubectl_bin get psmdb "${cluster}" -o jsonpath='{.spec.image}') ]]; then
				: Cluster images have been updated correctly
			else
				echo 'Cluster images have not been updated'
				exit 1
			fi
			;;
	esac
}

function prepare_cr_yaml() {
	local cr_yaml="$1"

	# spinup function expects images to have suffix like "-backup"
	# to replace them with images from environment variables
	curl -s "https://raw.githubusercontent.com/percona/percona-server-mongodb-operator/${GIT_TAG}/deploy/cr.yaml" \
		| yq w - "metadata.name" "${cluster}" \
		| yq w - "spec.upgradeOptions.apply" "disabled" \
		| yq w - "spec.replsets[*].size" "${CLUSTER_SIZE}" \
		| yq w - "spec.replsets[*].arbiter.enabled" "false" \
		| yq w - "spec.backup.enabled" "true" \
		| yq w - "spec.backup.pitr.enabled" "false" \
		| yq w - "spec.backup.storages.minio.type" "s3" \
		| yq w - "spec.backup.storages.minio.s3.credentialsSecret" "minio-secret" \
		| yq w - "spec.backup.storages.minio.s3.region" "us-east-1" \
		| yq w - "spec.backup.storages.minio.s3.bucket" "operator-testing" \
		| yq w - "spec.backup.storages.minio.s3.endpointUrl" "http://minio-service:9000/" \
		| yq w - "spec.sharding.enabled" "false" \
		| yq w - "spec.image" "" \
		| yq w - "spec.backup.image" -- "-backup" \
		| yq w - "spec.pmm.image" -- "-pmm" >"${cr_yaml}"
}

function main() {
<<<<<<< HEAD
	rbac="rbac"
	if [ -n "$OPERATOR_NS" ]; then
		rbac="cw-rbac"
	fi
	kubectl_bin delete -f "${src_dir}/deploy/crd.yaml" || true
	kubectl_bin delete -f "${src_dir}/deploy/${rbac}.yaml" || true
	create_infra_gh "${namespace}" "${GIT_TAG}"
=======
	create_namespace "${namespace}"
>>>>>>> b9411565
	apply_s3_storage_secrets
	deploy_minio

	curl -s "https://raw.githubusercontent.com/percona/percona-server-mongodb-operator/${GIT_TAG}/deploy/secrets.yaml" >"${tmp_dir}/secrets.yaml"
	kubectl_bin apply -f "${conf_dir}/client.yml" \
		-f "${tmp_dir}/secrets.yaml"

	local cr_yaml="${tmp_dir}/cr_${GIT_TAG}.yaml"
	prepare_cr_yaml "${cr_yaml}"

	desc 'create first PSMDB cluster'
	apply_cluster "${cr_yaml}"

	desc 'check if Pod is started'
	wait_for_running "${cluster}-rs0" "${CLUSTER_SIZE}"
	sleep 20

	desc 'write data'
	run_mongo 'db.createUser({user: "myApp", pwd: "myPass", roles: [{ db: "myApp", role: "readWrite" }]})' \
		"userAdmin:userAdmin123456@${cluster}-rs0.${namespace}"
	run_mongo 'use myApp\n db.test.insert({ x: 100500 })' "myApp:myPass@${cluster}-rs0.${namespace}"

	compare_generation "1" "statefulset" "${cluster}-rs0"
	compare_generation "1" "psmdb" "${cluster}"

	# create backup
	backup_name_minio="backup-minio"
	run_backup minio
	wait_backup "$backup_name_minio"

	desc 'upgrade operator'
	kubectl_bin apply --server-side --force-conflicts -f "${src_dir}/deploy/crd.yaml"
	kubectl_bin apply -f "${src_dir}/deploy/${rbac}.yaml" ${OPERATOR_NS:+-n $OPERATOR_NS}
	kubectl_bin patch deployment "${OPERATOR_NAME}" \
		-p'{"spec":{"template":{"spec":{"containers":[{"name":"'"${OPERATOR_NAME}"'","image":"'"${TARGET_IMAGE}"'"}]}}}}' ${OPERATOR_NS:+-n $OPERATOR_NS}
	kubectl_bin rollout status deployment/"${OPERATOR_NAME}" ${OPERATOR_NS:+-n $OPERATOR_NS}

	desc 'wait for operator upgrade'
	until [[ $(kubectl_bin get pods --selector=name="${OPERATOR_NAME}" \
		-o custom-columns='NAME:.metadata.name,IMAGE:.spec.containers[0].image' \
		| grep -vc 'NAME' | awk '{print $1}') -eq 1 ]]; do
		sleep 5
	done
	sleep 10

	desc 'check images and generation after operator upgrade'
	wait_for_running "${cluster}-rs0" "${CLUSTER_SIZE}"
	check_applied_images "operator"
	compare_generation "2" "statefulset" "${cluster}-rs0"
	compare_generation "1" "psmdb" "${cluster}"

	desc 'patch psmdb images and upgrade'
	kubectl_bin patch psmdb "${cluster}" --type=merge --patch '{
        "spec": {
            "crVersion": "'"${TARGET_OPERATOR_VER}"'",
            "image": "'"${TARGET_IMAGE_MONGOD}"'",
            "pmm": { "image": "'"${TARGET_IMAGE_PMM}"'" },
            "backup": { "image": "'"${TARGET_IMAGE_BACKUP}"'" }
        }}'
	sleep 10

	desc 'check cluster after full upgrade'
	wait_for_running "${cluster}-rs0" "${CLUSTER_SIZE}"
	wait_cluster_consistency "${cluster}" "${CLUSTER_SIZE}"
	simple_data_check "${cluster}-rs0" "${CLUSTER_SIZE}"
	check_applied_images "all"
	compare_generation "3" "statefulset" "${cluster}-rs0"
	compare_generation "2" "psmdb" "${cluster}"

	desc 'drop collection and do restore with new version'
	run_mongo 'use myApp\n db.test.drop()' "myApp:myPass@${cluster}-rs0.${namespace}"

	backup_dest_minio=$(get_backup_dest "$backup_name_minio")
	kubectl_bin run -i --rm aws-cli --image=perconalab/awscli --restart=Never -- \
		/usr/bin/env AWS_ACCESS_KEY_ID=some-access-key AWS_SECRET_ACCESS_KEY=some-secret-key AWS_DEFAULT_REGION=us-east-1 \
		/usr/bin/aws --endpoint-url http://minio-service:9000 s3 ls s3://operator-testing/${backup_dest_minio} \
		| grep ${backup_dest_minio}_rs0.dump.gz
	run_restore $backup_name_minio 3 0 "-rs0"
	wait_restore $backup_name_minio 3 0 "-rs0"
	simple_data_check "${cluster}-rs0" "${CLUSTER_SIZE}"

	desc 'cleanup'
<<<<<<< HEAD
	kubectl_bin delete -f "${src_dir}/deploy/crd.yaml" || :
	kubectl_bin delete -f "${src_dir}/deploy/${rbac}.yaml" ${OPERATOR_NS:+-n $OPERATOR_NS} || :
=======
>>>>>>> b9411565
	destroy "${namespace}"
}

main<|MERGE_RESOLUTION|>--- conflicted
+++ resolved
@@ -126,17 +126,11 @@
 }
 
 function main() {
-<<<<<<< HEAD
 	rbac="rbac"
 	if [ -n "$OPERATOR_NS" ]; then
 		rbac="cw-rbac"
 	fi
-	kubectl_bin delete -f "${src_dir}/deploy/crd.yaml" || true
-	kubectl_bin delete -f "${src_dir}/deploy/${rbac}.yaml" || true
 	create_infra_gh "${namespace}" "${GIT_TAG}"
-=======
-	create_namespace "${namespace}"
->>>>>>> b9411565
 	apply_s3_storage_secrets
 	deploy_minio
 
@@ -219,11 +213,6 @@
 	simple_data_check "${cluster}-rs0" "${CLUSTER_SIZE}"
 
 	desc 'cleanup'
-<<<<<<< HEAD
-	kubectl_bin delete -f "${src_dir}/deploy/crd.yaml" || :
-	kubectl_bin delete -f "${src_dir}/deploy/${rbac}.yaml" ${OPERATOR_NS:+-n $OPERATOR_NS} || :
-=======
->>>>>>> b9411565
 	destroy "${namespace}"
 }
 
