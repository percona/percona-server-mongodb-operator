apiVersion: apps/v1
kind: StatefulSet
metadata:
  annotations: {}
  generation: 1
  labels:
    app.kubernetes.io/component: mongod
    app.kubernetes.io/instance: another-name
    app.kubernetes.io/managed-by: percona-server-mongodb-operator
    app.kubernetes.io/name: percona-server-mongodb
    app.kubernetes.io/part-of: percona-server-mongodb
    app.kubernetes.io/replset: rs0
  name: another-name-rs0
  ownerReferences:
    - controller: true
      kind: PerconaServerMongoDB
      name: another-name
spec:
  podManagementPolicy: OrderedReady
  replicas: 3
  revisionHistoryLimit: 10
  selector:
    matchLabels:
      app.kubernetes.io/component: mongod
      app.kubernetes.io/instance: another-name
      app.kubernetes.io/managed-by: percona-server-mongodb-operator
      app.kubernetes.io/name: percona-server-mongodb
      app.kubernetes.io/part-of: percona-server-mongodb
      app.kubernetes.io/replset: rs0
  serviceName: another-name-rs0
  template:
    metadata:
      annotations: {}
      labels:
        app.kubernetes.io/component: mongod
        app.kubernetes.io/instance: another-name
        app.kubernetes.io/managed-by: percona-server-mongodb-operator
        app.kubernetes.io/name: percona-server-mongodb
        app.kubernetes.io/part-of: percona-server-mongodb
        app.kubernetes.io/replset: rs0
    spec:
      containers:
        - args:
            - --bind_ip_all
            - --auth
            - --dbpath=/data/db
            - --port=27017
            - --replSet=rs0
            - --storageEngine=wiredTiger
            - --relaxPermChecks
            - --sslAllowInvalidCertificates
            - --clusterAuthMode=keyFile
            - --keyFile=/etc/mongodb-secrets/mongodb-key
            - --enableEncryption
            - --encryptionKeyFile=/etc/mongodb-encryption/encryption-key
            - --wiredTigerCacheSizeGB=0.25
            - --wiredTigerIndexPrefixCompression=true
            - --config=/etc/mongodb-config/mongod.conf
          command:
            - /opt/percona/ps-entry.sh
          env:
            - name: SERVICE_NAME
              value: another-name
            - name: MONGODB_PORT
              value: "27017"
            - name: MONGODB_REPLSET
              value: rs0
          envFrom:
            - secretRef:
                name: internal-another-name-users
                optional: false
          imagePullPolicy: Always
          livenessProbe:
            exec:
              command:
                - /opt/percona/mongodb-healthcheck
                - k8s
                - liveness
                - --ssl
                - --sslInsecure
                - --sslCAFile
                - /etc/mongodb-ssl/ca.crt
                - --sslPEMKeyFile
                - /tmp/tls.pem
                - --startupDelaySeconds
                - "7200"
            failureThreshold: 4
            initialDelaySeconds: 60
            periodSeconds: 30
            successThreshold: 1
            timeoutSeconds: 10
          name: mongod
          ports:
            - containerPort: 27017
              name: mongodb
              protocol: TCP
          readinessProbe:
            failureThreshold: 8
            initialDelaySeconds: 10
            periodSeconds: 3
            successThreshold: 1
            tcpSocket:
              port: 27017
            timeoutSeconds: 2
          resources:
            limits:
              cpu: 500m
              memory: 500M
            requests:
              cpu: 100m
              memory: 100M
          securityContext:
            runAsNonRoot: true
          terminationMessagePath: /dev/termination-log
          terminationMessagePolicy: File
          volumeMounts:
            - mountPath: /data/db
              name: mongod-data
            - mountPath: /etc/mongodb-secrets
              name: another-name-mongodb-keyfile
              readOnly: true
            - mountPath: /etc/mongodb-ssl
              name: ssl
              readOnly: true
            - mountPath: /etc/mongodb-ssl-internal
              name: ssl-internal
              readOnly: true
            - mountPath: /etc/mongodb-config
              name: config
            - mountPath: /opt/percona
              name: bin
            - mountPath: /etc/mongodb-encryption
              name: another-name-mongodb-encryption-key
              readOnly: true
            - mountPath: /etc/users-secret
              name: users-secret-file
          workingDir: /data/db
        - args:
            - -c
            - while true; do echo echo $(date -u) 'test' >> /dev/null; sleep 5;done
          command:
            - /bin/sh
          imagePullPolicy: Always
          name: my-sidecar-1
          resources: {}
          terminationMessagePath: /dev/termination-log
          terminationMessagePolicy: File
        - args:
            - -c
            - while true; do echo echo $(date -u) 'test' >> /dev/null; sleep 5;done
          command:
            - /bin/sh
          imagePullPolicy: Always
          name: my-sidecar-2
          resources: {}
          terminationMessagePath: /dev/termination-log
          terminationMessagePolicy: File
      dnsPolicy: ClusterFirst
      initContainers:
        - command:
            - /init-entrypoint.sh
          imagePullPolicy: Always
          name: mongo-init
          resources:
            limits:
              cpu: 500m
              memory: 500M
            requests:
              cpu: 100m
              memory: 100M
          terminationMessagePath: /dev/termination-log
          terminationMessagePolicy: File
          volumeMounts:
            - mountPath: /data/db
              name: mongod-data
            - mountPath: /opt/percona
              name: bin
      restartPolicy: Always
      schedulerName: default-scheduler
      securityContext: {}
      serviceAccount: default
      serviceAccountName: default
<<<<<<< HEAD
      terminationGracePeriodSeconds: 30
      topologySpreadConstraints:
        - labelSelector:
            matchLabels:
              app.kubernetes.io/component: mongod
              app.kubernetes.io/instance: another-name
              app.kubernetes.io/managed-by: percona-server-mongodb-operator
              app.kubernetes.io/name: percona-server-mongodb
              app.kubernetes.io/part-of: percona-server-mongodb
              app.kubernetes.io/replset: rs0
          maxSkew: 1
          topologyKey: kubernetes.io/hostname
          whenUnsatisfiable: DoNotSchedule
=======
      terminationGracePeriodSeconds: 300
>>>>>>> fdfd08e3
      volumes:
        - name: another-name-mongodb-keyfile
          secret:
            defaultMode: 288
            optional: false
            secretName: another-name-mongodb-keyfile
        - emptyDir: {}
          name: bin
        - configMap:
            defaultMode: 420
            name: another-name-rs0-mongod
            optional: true
          name: config
        - name: another-name-mongodb-encryption-key
          secret:
            defaultMode: 288
            optional: false
            secretName: another-name-mongodb-encryption-key
        - name: ssl
          secret:
            defaultMode: 288
            optional: true
            secretName: another-name-ssl
        - name: ssl-internal
          secret:
            defaultMode: 288
            optional: true
            secretName: another-name-ssl-internal
        - name: users-secret-file
          secret:
            defaultMode: 420
            secretName: internal-another-name-users
  updateStrategy:
    rollingUpdate:
      partition: 0
    type: RollingUpdate
  volumeClaimTemplates:
    - metadata:
        name: mongod-data
      spec:
        accessModes:
          - ReadWriteOnce
        resources:
          requests:
            storage: 1Gi
      status:
        phase: Pending<|MERGE_RESOLUTION|>--- conflicted
+++ resolved
@@ -180,8 +180,7 @@
       securityContext: {}
       serviceAccount: default
       serviceAccountName: default
-<<<<<<< HEAD
-      terminationGracePeriodSeconds: 30
+      terminationGracePeriodSeconds: 300
       topologySpreadConstraints:
         - labelSelector:
             matchLabels:
@@ -194,9 +193,6 @@
           maxSkew: 1
           topologyKey: kubernetes.io/hostname
           whenUnsatisfiable: DoNotSchedule
-=======
-      terminationGracePeriodSeconds: 300
->>>>>>> fdfd08e3
       volumes:
         - name: another-name-mongodb-keyfile
           secret:
