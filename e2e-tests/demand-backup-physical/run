#!/bin/bash

set -o errexit

test_dir=$(realpath "$(dirname "$0")")
. "${test_dir}/../functions"
set_debug

run_backup() {
	local storage=$1
	local backup_name=$2

	cat $test_dir/conf/backup.yml |
		$sed -e "s/name:/name: ${backup_name}/" |
		$sed -e "s/storageName:/storageName: ${storage}/" |
		kubectl_bin apply -f -
}

run_restore() {
	local backup_name=$1

	cat $test_dir/conf/restore.yml |
		$sed -e "s/name:/name: restore-${backup_name}/" |
		$sed -e "s/backupName:/backupName: ${backup_name}/" |
		kubectl_bin apply -f -
}

run_recovery_check() {
	local backup_name=$1
	local compare_suffix=${2:-"_restore"}

	wait_restore "${backup_name}" "${cluster}" "requested" "0" "3000"
	echo

	compare_kubectl "statefulset/${cluster}-rs0" ${compare_suffix}

	# we don't wait for cluster readiness here because the annotation gets removed then
<<<<<<< HEAD
	wait_restore "${backup_name}" "${cluster}" "ready" "0" "3000"
=======
	wait_restore "${backup_name}" "${cluster}" "ready" "0" "1800"
>>>>>>> fab4ac0a

	if [ $(kubectl_bin get psmdb ${cluster} -o yaml | yq '.metadata.annotations."percona.com/resync-pbm"') == null ]; then
		echo "psmdb/${cluster} should be annotated with percona.com/resync-pbm after a physical restore"
		exit 1
	fi
	echo

	wait_cluster_consistency ${cluster}
	wait_for_pbm_operations ${cluster}

	compare_mongo_cmd "find" "myApp:myPass@${cluster}-rs0-0.${cluster}-rs0.${namespace}"
	compare_mongo_cmd "find" "myApp:myPass@${cluster}-rs0-1.${cluster}-rs0.${namespace}"
	compare_mongo_cmd "find" "myApp:myPass@${cluster}-rs0-2.${cluster}-rs0.${namespace}"
}

create_infra "${namespace}"

deploy_minio
apply_s3_storage_secrets

desc 'Testing on not sharded cluster'

echo "Creating PSMDB cluster"
cluster="some-name"
kubectl_bin apply -f "${conf_dir}/secrets.yml"
apply_cluster "${test_dir}/conf/${cluster}.yml"
kubectl_bin apply -f "${conf_dir}/client_with_tls.yml"

echo "check if all pods started"
wait_for_running ${cluster}-rs0 3
wait_cluster_consistency ${cluster}

echo 'writing test data'
run_mongo \
	'db.createUser({user:"myApp",pwd:"myPass",roles:[{db:"myApp",role:"readWrite"}]})' \
	"userAdmin:userAdmin123456@${cluster}-rs0.${namespace}"
sleep 1
run_mongo \
	'use myApp\n db.test.insert({ x: 100500 })' \
	"myApp:myPass@${cluster}-rs0.${namespace}"
sleep 5
compare_mongo_cmd "find" "myApp:myPass@${cluster}-rs0-0.${cluster}-rs0.${namespace}"
compare_mongo_cmd "find" "myApp:myPass@${cluster}-rs0-1.${cluster}-rs0.${namespace}"
compare_mongo_cmd "find" "myApp:myPass@${cluster}-rs0-2.${cluster}-rs0.${namespace}"

echo 'running backups'
backup_name_minio="backup-minio"
run_backup minio ${backup_name_minio}
if [ -z "$SKIP_BACKUPS_TO_AWS_GCP_AZURE" ]; then
	backup_name_aws="backup-aws-s3"
	backup_name_gcp="backup-gcp-cs"
	backup_name_azure="backup-azure-blob"

	run_backup aws-s3 ${backup_name_aws}
	run_backup gcp-cs ${backup_name_gcp}
	run_backup azure-blob ${backup_name_azure}

	wait_backup "${backup_name_aws}"
	wait_backup "${backup_name_gcp}"
	wait_backup "${backup_name_azure}"
fi
wait_backup "${backup_name_minio}"

if [ -z "$SKIP_BACKUPS_TO_AWS_GCP_AZURE" ]; then
	echo "drop collection"
	run_mongo 'use myApp\n db.test.drop()' "myApp:myPass@${cluster}-rs0.${namespace}"
	echo 'check backup and restore -- aws-s3'
	run_restore ${backup_name_aws}
	run_recovery_check ${backup_name_aws}

	echo "drop collection"
	run_mongo 'use myApp\n db.test.drop()' "myApp:myPass@${cluster}-rs0.${namespace}"
	echo 'check backup and restore -- gcp-cs'
	run_restore ${backup_name_gcp}
	run_recovery_check ${backup_name_gcp}

	echo "drop collection"
	run_mongo 'use myApp\n db.test.drop()' "myApp:myPass@${cluster}-rs0.${namespace}"
	echo 'check backup and restore -- azure-blob'
	run_restore ${backup_name_azure}
	run_recovery_check ${backup_name_azure}
fi

echo "drop collection"
run_mongo 'use myApp\n db.test.drop()' "myApp:myPass@${cluster}-rs0.${namespace}"
echo 'check backup and restore -- minio'
backup_dest_minio=$(get_backup_dest "${backup_name_minio}")
run_restore ${backup_name_minio}
run_recovery_check ${backup_name_minio}

desc 'Testing with arbiter and non-voting nodes'

apply_cluster "${test_dir}/conf/${cluster}-arbiter-nv.yml"
echo "check if all pods started"
wait_for_running ${cluster}-rs0 3
wait_cluster_consistency ${cluster}

echo 'running backups'
backup_name_minio="backup-minio-arbiter-nv"
run_backup minio ${backup_name_minio}
wait_backup "${backup_name_minio}"

echo "drop collection"
run_mongo 'use myApp\n db.test.drop()' "myApp:myPass@${cluster}-rs0.${namespace}"
echo 'check backup and restore -- minio'
backup_dest_minio=$(get_backup_dest "${backup_name_minio}")
run_restore ${backup_name_minio}
run_recovery_check ${backup_name_minio} "_restore-arbiter-nv"

destroy "$namespace"<|MERGE_RESOLUTION|>--- conflicted
+++ resolved
@@ -35,11 +35,7 @@
 	compare_kubectl "statefulset/${cluster}-rs0" ${compare_suffix}
 
 	# we don't wait for cluster readiness here because the annotation gets removed then
-<<<<<<< HEAD
-	wait_restore "${backup_name}" "${cluster}" "ready" "0" "3000"
-=======
 	wait_restore "${backup_name}" "${cluster}" "ready" "0" "1800"
->>>>>>> fab4ac0a
 
 	if [ $(kubectl_bin get psmdb ${cluster} -o yaml | yq '.metadata.annotations."percona.com/resync-pbm"') == null ]; then
 		echo "psmdb/${cluster} should be annotated with percona.com/resync-pbm after a physical restore"
