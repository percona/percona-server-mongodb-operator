--- conflicted
+++ resolved
@@ -117,16 +117,10 @@
 deploy_minio
 
 cluster="some-name-rs0"
-<<<<<<< HEAD
 
 desc 'create secrets and start client'
-kubectl_bin apply -f $conf_dir/secrets.yml
+kubectl_bin apply -f $test_dir/conf/secrets.yml
 apply_client $conf_dir/client.yml
-=======
-kubectl_bin apply \
-	-f "$test_dir/conf/secrets.yml" \
-	-f "$conf_dir/client.yml"
->>>>>>> 5d384998
 
 apply_s3_storage_secrets
 
