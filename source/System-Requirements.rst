--- conflicted
+++ resolved
@@ -8,13 +8,8 @@
 * OpenShift 4.2
 * Google Kubernetes Engine (GKE) 1.13
 * GKE 1.15
-<<<<<<< HEAD
-* Minikube 1.16
-* Amazon Elastic Kubernetes Service (EKS) 1.15
-=======
 * Amazon Elastic Container Service for Kubernetes (EKS) 1.15
 * Minikube 1.16
->>>>>>> 70edb2b6
 
 .. note:: The Operator is subsequent to specific platform limitations: for
    example, when running on Minikube it doesn't support multi-node cluster
