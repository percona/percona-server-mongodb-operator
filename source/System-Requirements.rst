
System Requirements
+++++++++++++++++++

The following platforms are supported:

* OpenShift 3.11
* OpenShift 4.1
* Google Kubernetes Engine (GKE) 1.11
* GKE 1.14
<<<<<<< HEAD
* Minikube 1.12+
=======
* Amazon Elastic Container Service for Kubernetes (EKS)
* Minikube 1.12+

.. note:: The Operator is subsequent to specific platform limitations: for
   example, when running on Minikube it doesn't support multi-node cluster
   configurations because of its local nature and affinity issues.
>>>>>>> 0e6dd206
<|MERGE_RESOLUTION|>--- conflicted
+++ resolved
@@ -5,16 +5,12 @@
 The following platforms are supported:
 
 * OpenShift 3.11
-* OpenShift 4.1
-* Google Kubernetes Engine (GKE) 1.11
-* GKE 1.14
-<<<<<<< HEAD
-* Minikube 1.12+
-=======
-* Amazon Elastic Container Service for Kubernetes (EKS)
-* Minikube 1.12+
+* OpenShift 4.2
+* Google Kubernetes Engine (GKE) 1.13
+* GKE 1.15
+* Amazon Elastic Container Service for Kubernetes (EKS) 1.15
+* Minikube 1.16
 
 .. note:: The Operator is subsequent to specific platform limitations: for
    example, when running on Minikube it doesn't support multi-node cluster
-   configurations because of its local nature and affinity issues.
->>>>>>> 0e6dd206
+   configurations because of its local nature and affinity issues.