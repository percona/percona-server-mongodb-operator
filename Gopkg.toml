--- conflicted
+++ resolved
@@ -34,11 +34,7 @@
 
 [[override]]
   name = "github.com/percona/mongodb-orchestration-tools"
-<<<<<<< HEAD
-  revision = "0272e00bc9c7bc5f2d0319471aa7ad036a476c4e"
-=======
   revision = "230f4b85dec75987e2fe385973a83f6ac6710c92"
->>>>>>> b4573e1e
 
 [[override]]
   branch = "master"
