GKERegion='us-central1-a'

void CreateCluster(String CLUSTER_PREFIX) {
    withCredentials([string(credentialsId: 'GCP_PROJECT_ID', variable: 'GCP_PROJECT'), file(credentialsId: 'gcloud-key-file', variable: 'CLIENT_SECRET_FILE')]) {
        sh """
            export KUBECONFIG=/tmp/$CLUSTER_NAME-${CLUSTER_PREFIX}
            source $HOME/google-cloud-sdk/path.bash.inc
            gcloud auth activate-service-account --key-file $CLIENT_SECRET_FILE
            gcloud config set project $GCP_PROJECT
            gcloud container clusters list --filter $CLUSTER_NAME-${CLUSTER_PREFIX} --zone $GKERegion --format='csv[no-heading](name)' | xargs gcloud container clusters delete --zone $GKERegion --quiet || true
            gcloud container clusters create --zone $GKERegion $CLUSTER_NAME-${CLUSTER_PREFIX} --cluster-version=1.20 --machine-type=n1-standard-4 --preemptible --num-nodes=3 --network=jenkins-vpc --subnetwork=jenkins-${CLUSTER_PREFIX} --no-enable-autoupgrade
            kubectl create clusterrolebinding cluster-admin-binding --clusterrole cluster-admin --user jenkins@"$GCP_PROJECT".iam.gserviceaccount.com
        """
   }
}
void ShutdownCluster(String CLUSTER_PREFIX) {
    withCredentials([string(credentialsId: 'GCP_PROJECT_ID', variable: 'GCP_PROJECT'), file(credentialsId: 'gcloud-key-file', variable: 'CLIENT_SECRET_FILE')]) {
        sh """
            export KUBECONFIG=/tmp/$CLUSTER_NAME-${CLUSTER_PREFIX}
            source $HOME/google-cloud-sdk/path.bash.inc
            gcloud auth activate-service-account --key-file $CLIENT_SECRET_FILE
            gcloud config set project $GCP_PROJECT
            gcloud container clusters delete --zone $GKERegion $CLUSTER_NAME-${CLUSTER_PREFIX}
        """
   }
}
void pushArtifactFile(String FILE_NAME) {
    echo "Push $FILE_NAME file to S3!"

    withCredentials([[$class: 'AmazonWebServicesCredentialsBinding', accessKeyVariable: 'AWS_ACCESS_KEY_ID', credentialsId: 'AMI/OVF', secretKeyVariable: 'AWS_SECRET_ACCESS_KEY']]) {
        sh """
            touch ${FILE_NAME}
            S3_PATH=s3://percona-jenkins-artifactory/\$JOB_NAME/\$(git rev-parse --short HEAD)
            aws s3 ls \$S3_PATH/${FILE_NAME} || :
            aws s3 cp --quiet ${FILE_NAME} \$S3_PATH/${FILE_NAME} || :
        """
    }
}

void pushLogFile(String FILE_NAME) {
    LOG_FILE_PATH="e2e-tests/logs/${FILE_NAME}.log"
    LOG_FILE_NAME="${FILE_NAME}.log"
    echo "Push logfile $LOG_FILE_NAME file to S3!"
    withCredentials([[$class: 'AmazonWebServicesCredentialsBinding', accessKeyVariable: 'AWS_ACCESS_KEY_ID', credentialsId: 'AMI/OVF', secretKeyVariable: 'AWS_SECRET_ACCESS_KEY']]) {
        sh """
            S3_PATH=s3://percona-jenkins-artifactory-public/\$JOB_NAME/\$(git rev-parse --short HEAD)
            aws s3 ls \$S3_PATH/${LOG_FILE_NAME} || :
            aws s3 cp --content-type text/plain --quiet ${LOG_FILE_PATH} \$S3_PATH/${LOG_FILE_NAME} || :
        """
    }
}

void popArtifactFile(String FILE_NAME) {
    echo "Try to get $FILE_NAME file from S3!"

    withCredentials([[$class: 'AmazonWebServicesCredentialsBinding', accessKeyVariable: 'AWS_ACCESS_KEY_ID', credentialsId: 'AMI/OVF', secretKeyVariable: 'AWS_SECRET_ACCESS_KEY']]) {
        sh """
            S3_PATH=s3://percona-jenkins-artifactory/\$JOB_NAME/\$(git rev-parse --short HEAD)
            aws s3 cp --quiet \$S3_PATH/${FILE_NAME} ${FILE_NAME} || :
        """
    }
}

TestsReport = '| Test name | Status |\r\n| ------------- | ------------- |'
testsReportMap  = [:]
testsResultsMap = [:]

void makeReport() {
    for ( test in testsReportMap ) {
        TestsReport = TestsReport + "\r\n| ${test.key} | ${test.value} |"
    }
}

void setTestsresults() {
    testsResultsMap.each { file ->
        pushArtifactFile("${file.key}")
    }
}

void runTest(String TEST_NAME, String CLUSTER_PREFIX) {
    def retryCount = 0
    waitUntil {
        def testUrl = "https://percona-jenkins-artifactory-public.s3.amazonaws.com/cloud-psmdb-operator/${env.GIT_BRANCH}/${env.GIT_SHORT_COMMIT}/${TEST_NAME}.log"
        try {
            echo "The $TEST_NAME test was started!"
            testsReportMap[TEST_NAME] = "[failed]($testUrl)"
            popArtifactFile("${env.GIT_BRANCH}-${env.GIT_SHORT_COMMIT}-$TEST_NAME")

            timeout(time: 90, unit: 'MINUTES') {
                sh """
                    if [ -f "${env.GIT_BRANCH}-${env.GIT_SHORT_COMMIT}-$TEST_NAME" ]; then
                        echo Skip $TEST_NAME test
                    else
                        export KUBECONFIG=/tmp/$CLUSTER_NAME-${CLUSTER_PREFIX}
                        source $HOME/google-cloud-sdk/path.bash.inc
                        ./e2e-tests/$TEST_NAME/run
                    fi
                """
            }
            testsReportMap[TEST_NAME] = "[passed]($testUrl)"
            testsResultsMap["${env.GIT_BRANCH}-${env.GIT_SHORT_COMMIT}-$TEST_NAME"] = 'passed'
            return true
        }
        catch (exc) {
            if (retryCount >= 2) {
                currentBuild.result = 'FAILURE'
                return true
            }
            retryCount++
            return false
        }
    }

    pushLogFile(TEST_NAME)
    echo "The $TEST_NAME test was finished!"
}

void installRpms() {
    sh '''
        sudo yum install -y https://repo.percona.com/yum/percona-release-latest.noarch.rpm || true
        sudo percona-release enable-only tools
        sudo yum install -y percona-xtrabackup-80 jq | true
    '''
}

def skipBranchBulds = true
if ( env.CHANGE_URL ) {
    skipBranchBulds = false
}

pipeline {
    environment {
        CLOUDSDK_CORE_DISABLE_PROMPTS = 1
        CLEAN_NAMESPACE = 1
        GIT_SHORT_COMMIT = sh(script: 'git describe --always --dirty', , returnStdout: true).trim()
        VERSION = "${env.GIT_BRANCH}-${env.GIT_SHORT_COMMIT}"
        CLUSTER_NAME = sh(script: "echo jenkins-psmdb-${GIT_SHORT_COMMIT} | tr '[:upper:]' '[:lower:]'", , returnStdout: true).trim()
        AUTHOR_NAME  = sh(script: "echo ${CHANGE_AUTHOR_EMAIL} | awk -F'@' '{print \$1}'", , returnStdout: true).trim()
        ENABLE_LOGGING="true"
    }
    agent {
        label 'docker'
    }
    stages {
        stage('Prepare') {
            when {
                expression {
                    !skipBranchBulds
                }
            }
            steps {
                stash includes: 'vendor/**', name: 'vendorFILES'
                installRpms()
                script {
                    if ( AUTHOR_NAME == 'null' )  {
                        AUTHOR_NAME = sh(script: "git show -s --pretty=%ae | awk -F'@' '{print \$1}'", , returnStdout: true).trim()
                    }
                    for (comment in pullRequest.comments) {
                        println("Author: ${comment.user}, Comment: ${comment.body}")
                        if (comment.user.equals('JNKPercona')) {
                            println("delete comment")
                            comment.delete()
                        }
                    }
                }
                sh '''
                    if [ ! -d $HOME/google-cloud-sdk/bin ]; then
                        rm -rf $HOME/google-cloud-sdk
                        curl https://sdk.cloud.google.com | bash
                    fi

                    source $HOME/google-cloud-sdk/path.bash.inc
                    gcloud components install alpha
                    gcloud components install kubectl

                    curl -fsSL https://raw.githubusercontent.com/helm/helm/master/scripts/get-helm-3 | bash
                    curl -s -L https://github.com/openshift/origin/releases/download/v3.11.0/openshift-origin-client-tools-v3.11.0-0cbc58b-linux-64bit.tar.gz \
                        | sudo tar -C /usr/local/bin --strip-components 1 --wildcards -zxvpf - '*/oc'

                    curl -s -L https://github.com/mitchellh/golicense/releases/latest/download/golicense_0.2.0_linux_x86_64.tar.gz \
                        | sudo tar -C /usr/local/bin --wildcards -zxvpf -

                    sudo sh -c "curl -s -L https://github.com/mikefarah/yq/releases/download/3.3.2/yq_linux_amd64 > /usr/local/bin/yq"
                    sudo chmod +x /usr/local/bin/yq
                '''
                withCredentials([file(credentialsId: 'cloud-secret-file', variable: 'CLOUD_SECRET_FILE')]) {
                    sh '''
                        cp $CLOUD_SECRET_FILE ./e2e-tests/conf/cloud-secret.yml
                    '''
                }
            }
        }
        stage('Build docker image') {
            when {
                expression {
                    !skipBranchBulds
                }
            }
            steps {
                withCredentials([usernamePassword(credentialsId: 'hub.docker.com', passwordVariable: 'PASS', usernameVariable: 'USER')]) {
                    sh '''
                        DOCKER_TAG=perconalab/percona-server-mongodb-operator:$VERSION
                        docker_tag_file='./results/docker/TAG'
                        mkdir -p $(dirname ${docker_tag_file})
                        echo ${DOCKER_TAG} > "${docker_tag_file}"
                            sg docker -c "
                                docker login -u '${USER}' -p '${PASS}'
                                export RELEASE=0
                                export IMAGE=\$DOCKER_TAG
                                ./e2e-tests/build
                                docker logout
                            "
                        sudo rm -rf ./build
                    '''
                }
                stash includes: 'results/docker/TAG', name: 'IMAGE'
                archiveArtifacts 'results/docker/TAG'
            }
        }
        stage('GoLicenseDetector test') {
            when {
                expression {
                    !skipBranchBulds
                }
            }
            steps {
                sh """
                    mkdir -p $WORKSPACE/src/github.com/percona
                    ln -s $WORKSPACE $WORKSPACE/src/github.com/percona/percona-server-mongodb-operator
                    sg docker -c "
                        docker run \
                            --rm \
                            -v $WORKSPACE/src/github.com/percona/percona-server-mongodb-operator:/go/src/github.com/percona/percona-server-mongodb-operator \
                            -w /go/src/github.com/percona/percona-server-mongodb-operator \
                            golang:1.17 sh -c '
                                go install github.com/google/go-licenses@latest;
                                /go/bin/go-licenses csv github.com/percona/percona-server-mongodb-operator/cmd/manager \
                                    | cut -d , -f 3 \
                                    | sort -u \
                                    > go-licenses-new || :
                            '
                    "
                    diff -u e2e-tests/license/compare/go-licenses go-licenses-new
                """
            }
        }
        stage('GoLicense test') {
            when {
                expression {
                    !skipBranchBulds
                }
            }
            steps {
                sh '''
                    mkdir -p $WORKSPACE/src/github.com/percona
                    ln -s $WORKSPACE $WORKSPACE/src/github.com/percona/percona-server-mongodb-operator
                    sg docker -c "
                        docker run \
                            --rm \
                            -v $WORKSPACE/src/github.com/percona/percona-server-mongodb-operator:/go/src/github.com/percona/percona-server-mongodb-operator \
                            -w /go/src/github.com/percona/percona-server-mongodb-operator \
                            golang:1.17 sh -c 'go build -v -mod=vendor -o percona-server-mongodb-operator github.com/percona/percona-server-mongodb-operator/cmd/manager'
                    "
                '''

                withCredentials([string(credentialsId: 'GITHUB_API_TOKEN', variable: 'GITHUB_TOKEN')]) {
                    sh """
                        golicense -plain ./percona-server-mongodb-operator \
                            | grep -v 'license not found' \
                            | sed -r 's/^[^ ]+[ ]+//' \
                            | sort \
                            | uniq \
                            > golicense-new || true

                        diff -u e2e-tests/license/compare/golicense golicense-new
                    """
                }
                unstash 'vendorFILES'
            }
        }
        stage('Run tests for operator') {
            when {
                expression {
                    !skipBranchBulds
                }
            }
            options {
                timeout(time: 3, unit: 'HOURS')
            }
            parallel {
                stage('E2E Scaling') {
                    steps {
                        CreateCluster('scaling')
                        runTest('init-deploy', 'scaling')
                        runTest('limits', 'scaling')
                        runTest('scaling', 'scaling')
                        runTest('security-context', 'scaling')
                        runTest('rs-shard-migration', 'scaling')
                        ShutdownCluster('scaling')
                   }
                }
                stage('E2E Basic Tests') {
                    steps {
                        CreateCluster('basic')
                        runTest('one-pod', 'basic')
                        runTest('monitoring-2-0', 'basic')
                        runTest('arbiter', 'basic')
                        runTest('service-per-pod', 'basic')
                        runTest('liveness', 'basic')
                        runTest('smart-update', 'basic')
                        runTest('version-service', 'basic')
                        runTest('users', 'basic')
                        runTest('data-sharded', 'basic')
                        runTest('non-voting', 'basic')
                        ShutdownCluster('basic')
                    }
                }
                stage('E2E SelfHealing') {
                    steps {
                        CreateCluster('selfhealing')
                        runTest('storage', 'selfhealing')
                        runTest('self-healing', 'selfhealing')
                        runTest('self-healing-chaos', 'selfhealing')
                        runTest('operator-self-healing', 'selfhealing')
                        runTest('operator-self-healing-chaos', 'selfhealing')
                        ShutdownCluster('selfhealing')
                    }
                }
                stage('E2E Backups') {
                    steps {
                        CreateCluster('backups')
                        sleep 60
                        runTest('upgrade-consistency', 'backups')
                        runTest('demand-backup', 'backups')
                        runTest('scheduled-backup', 'backups')
                        runTest('demand-backup-sharded', 'backups')
                        runTest('upgrade', 'backups')
                        runTest('upgrade-sharded', 'backups')
                        runTest('pitr', 'backups')
                        runTest('pitr-sharded', 'backups')
                        ShutdownCluster('backups')
                    }
                }
                stage('CrossSite replication') {
                    steps {
                        CreateCluster('cross-site')
                        sleep 60
                        runTest('cross-site-sharded', 'cross-site')
                        ShutdownCluster('cross-site')
                    }
                }
            }
        }
    }
    post {
        always {
            script {
                setTestsresults()
                if (currentBuild.result != null && currentBuild.result != 'SUCCESS') {
<<<<<<< HEAD

                    slackSend channel: '#cloud-dev-ci', color: '#FF0000', message: "[${JOB_NAME}]: build ${currentBuild.result}, ${BUILD_URL} owner: @${AUTHOR_NAME}"

=======
                    try {
                        slackSend channel: "@${AUTHOR_NAME}", color: '#FF0000', message: "[${JOB_NAME}]: build ${currentBuild.result}, ${BUILD_URL} owner: @${AUTHOR_NAME}"
                    }
                    catch (exc) {
                        slackSend channel: '#cloud-dev-ci', color: '#FF0000', message: "[${JOB_NAME}]: build ${currentBuild.result}, ${BUILD_URL} owner: @${AUTHOR_NAME}"
                    }
>>>>>>> e8d09d1c
                }
                if (env.CHANGE_URL) {
                    for (comment in pullRequest.comments) {
                        println("Author: ${comment.user}, Comment: ${comment.body}")
                        if (comment.user.equals('JNKPercona')) {
                            println("delete comment")
                            comment.delete()
                        }
                    }
                    makeReport()
                    unstash 'IMAGE'
                    def IMAGE = sh(returnStdout: true, script: "cat results/docker/TAG").trim()
                    TestsReport = TestsReport + "\r\n\r\ncommit: ${env.CHANGE_URL}/commits/${env.GIT_COMMIT}\r\nimage: `${IMAGE}`\r\n"
                    pullRequest.comment(TestsReport)
                }
            }
             withCredentials([string(credentialsId: 'GCP_PROJECT_ID', variable: 'GCP_PROJECT'), file(credentialsId: 'gcloud-key-file', variable: 'CLIENT_SECRET_FILE')]) {
                sh """
                    if [ -f $HOME/google-cloud-sdk/path.bash.inc ]; then
                        source $HOME/google-cloud-sdk/path.bash.inc
                        gcloud auth activate-service-account --key-file \$CLIENT_SECRET_FILE
                        gcloud config set project \$GCP_PROJECT
                        gcloud container clusters list --format='csv[no-heading](name)' --filter $CLUSTER_NAME | xargs gcloud container clusters delete --zone $GKERegion --quiet || true
                    fi
                    sudo docker system prune -fa
                    sudo rm -rf ./*
                    sudo rm -rf $HOME/google-cloud-sdk
                """
            }
            deleteDir()
        }
    }
}<|MERGE_RESOLUTION|>--- conflicted
+++ resolved
@@ -357,18 +357,13 @@
             script {
                 setTestsresults()
                 if (currentBuild.result != null && currentBuild.result != 'SUCCESS') {
-<<<<<<< HEAD
-
-                    slackSend channel: '#cloud-dev-ci', color: '#FF0000', message: "[${JOB_NAME}]: build ${currentBuild.result}, ${BUILD_URL} owner: @${AUTHOR_NAME}"
-
-=======
                     try {
                         slackSend channel: "@${AUTHOR_NAME}", color: '#FF0000', message: "[${JOB_NAME}]: build ${currentBuild.result}, ${BUILD_URL} owner: @${AUTHOR_NAME}"
                     }
                     catch (exc) {
                         slackSend channel: '#cloud-dev-ci', color: '#FF0000', message: "[${JOB_NAME}]: build ${currentBuild.result}, ${BUILD_URL} owner: @${AUTHOR_NAME}"
                     }
->>>>>>> e8d09d1c
+
                 }
                 if (env.CHANGE_URL) {
                     for (comment in pullRequest.comments) {
