GKERegion='us-central1-a'

void CreateCluster(String CLUSTER_SUFFIX) {
    withCredentials([string(credentialsId: 'GCP_PROJECT_ID', variable: 'GCP_PROJECT'), file(credentialsId: 'gcloud-key-file', variable: 'CLIENT_SECRET_FILE')]) {
        sh """
            export KUBECONFIG=/tmp/$CLUSTER_NAME-${CLUSTER_SUFFIX}
            export USE_GKE_GCLOUD_AUTH_PLUGIN=True
            source $HOME/google-cloud-sdk/path.bash.inc
            ret_num=0
            while [ \${ret_num} -lt 15 ]; do
                ret_val=0
                gcloud auth activate-service-account --key-file $CLIENT_SECRET_FILE
                gcloud config set project $GCP_PROJECT
                gcloud container clusters list --filter $CLUSTER_NAME-${CLUSTER_SUFFIX} --zone $GKERegion --format='csv[no-heading](name)' | xargs gcloud container clusters delete --zone $GKERegion --quiet || true
                gcloud container clusters create --zone $GKERegion $CLUSTER_NAME-${CLUSTER_SUFFIX} --cluster-version=1.22 --machine-type=n1-standard-4 --preemptible --num-nodes=3 --network=jenkins-vpc --subnetwork=jenkins-${CLUSTER_SUFFIX} --no-enable-autoupgrade --cluster-ipv4-cidr=/21 --labels delete-cluster-after-hours=6 && \
                kubectl create clusterrolebinding cluster-admin-binding --clusterrole cluster-admin --user jenkins@"$GCP_PROJECT".iam.gserviceaccount.com || ret_val=\$?
                if [ \${ret_val} -eq 0 ]; then break; fi
                ret_num=\$((ret_num + 1))
            done
            if [ \${ret_num} -eq 15 ]; then
                gcloud container clusters list --filter $CLUSTER_NAME-${CLUSTER_SUFFIX} --zone $GKERegion --format='csv[no-heading](name)' | xargs gcloud container clusters delete --zone $GKERegion --quiet || true
                exit 1
            fi
        """
   }
}

void ShutdownCluster(String CLUSTER_SUFFIX) {
    withCredentials([string(credentialsId: 'GCP_PROJECT_ID', variable: 'GCP_PROJECT'), file(credentialsId: 'gcloud-key-file', variable: 'CLIENT_SECRET_FILE')]) {
        sh """
            export KUBECONFIG=/tmp/$CLUSTER_NAME-${CLUSTER_SUFFIX}
            export USE_GKE_GCLOUD_AUTH_PLUGIN=True
            source $HOME/google-cloud-sdk/path.bash.inc
            gcloud auth activate-service-account --key-file $CLIENT_SECRET_FILE
            gcloud config set project $GCP_PROJECT
            gcloud container clusters delete --zone $GKERegion $CLUSTER_NAME-${CLUSTER_SUFFIX}
        """
   }
}

void pushArtifactFile(String FILE_NAME) {
    echo "Push $FILE_NAME file to S3!"

    withCredentials([[$class: 'AmazonWebServicesCredentialsBinding', accessKeyVariable: 'AWS_ACCESS_KEY_ID', credentialsId: 'AMI/OVF', secretKeyVariable: 'AWS_SECRET_ACCESS_KEY']]) {
        sh """
            touch ${FILE_NAME}
            S3_PATH=s3://percona-jenkins-artifactory/\$JOB_NAME/\$(git rev-parse --short HEAD)
            aws s3 ls \$S3_PATH/${FILE_NAME} || :
            aws s3 cp --quiet ${FILE_NAME} \$S3_PATH/${FILE_NAME} || :
        """
    }
}

void DeleteOldClusters(String FILTER) {
    withCredentials([string(credentialsId: 'GCP_PROJECT_ID', variable: 'GCP_PROJECT'), file(credentialsId: 'gcloud-key-file', variable: 'CLIENT_SECRET_FILE')]) {
        sh """
            if [ -f $HOME/google-cloud-sdk/path.bash.inc ]; then
                export USE_GKE_GCLOUD_AUTH_PLUGIN=True
                source $HOME/google-cloud-sdk/path.bash.inc
                gcloud auth activate-service-account --key-file $CLIENT_SECRET_FILE
                gcloud config set project $GCP_PROJECT
                for GKE_CLUSTER in \$(gcloud container clusters list --format='csv[no-heading](name)' --filter="$FILTER"); do
                    GKE_CLUSTER_STATUS=\$(gcloud container clusters list --format='csv[no-heading](status)' --filter="\$GKE_CLUSTER")
                    retry=0
                    while [ "\$GKE_CLUSTER_STATUS" == "PROVISIONING" ]; do
                        echo "Cluster \$GKE_CLUSTER is being provisioned, waiting before delete."
                        sleep 10
                        GKE_CLUSTER_STATUS=\$(gcloud container clusters list --format='csv[no-heading](status)' --filter="\$GKE_CLUSTER")
                        let retry+=1
                        if [ \$retry -ge 60 ]; then
                            echo "Cluster \$GKE_CLUSTER to delete is being provisioned for too long. Skipping..."
                            break
                        fi
                    done
                    gcloud container clusters delete --async --zone $GKERegion --quiet \$GKE_CLUSTER || true
                done
            fi
        """
   }
}

void pushLogFile(String FILE_NAME) {
    LOG_FILE_PATH="e2e-tests/logs/${FILE_NAME}.log"
    LOG_FILE_NAME="${FILE_NAME}.log"
    echo "Push logfile $LOG_FILE_NAME file to S3!"
    withCredentials([[$class: 'AmazonWebServicesCredentialsBinding', accessKeyVariable: 'AWS_ACCESS_KEY_ID', credentialsId: 'AMI/OVF', secretKeyVariable: 'AWS_SECRET_ACCESS_KEY']]) {
        sh """
            S3_PATH=s3://percona-jenkins-artifactory-public/\$JOB_NAME/\$(git rev-parse --short HEAD)
            aws s3 ls \$S3_PATH/${LOG_FILE_NAME} || :
            aws s3 cp --content-type text/plain --quiet ${LOG_FILE_PATH} \$S3_PATH/${LOG_FILE_NAME} || :
        """
    }
}

void popArtifactFile(String FILE_NAME) {
    echo "Try to get $FILE_NAME file from S3!"

    withCredentials([[$class: 'AmazonWebServicesCredentialsBinding', accessKeyVariable: 'AWS_ACCESS_KEY_ID', credentialsId: 'AMI/OVF', secretKeyVariable: 'AWS_SECRET_ACCESS_KEY']]) {
        sh """
            S3_PATH=s3://percona-jenkins-artifactory/\$JOB_NAME/\$(git rev-parse --short HEAD)
            aws s3 cp --quiet \$S3_PATH/${FILE_NAME} ${FILE_NAME} || :
        """
    }
}

TestsReport = '| Test name | Status |\r\n| ------------- | ------------- |'
testsReportMap  = [:]
testsResultsMap = [:]
TestsReportXML = '<testsuite name=\\"PSMDB\\">\n'

void makeReport() {
    def wholeTestAmount=sh(script: 'grep "runTest(.*)$" Jenkinsfile | grep -v wholeTestAmount | wc -l', , returnStdout: true).trim().toInteger()
    def startedTestAmount = testsReportMap.size()
    for ( test in testsReportMap ) {
        TestsReport = TestsReport + "\r\n| ${test.key} | ${test.value} |"
    }
    TestsReport = TestsReport + "\r\n| We run $startedTestAmount out of $wholeTestAmount|"
    for (testxml in testsResultsMap ) {
        TestsReportXML = TestsReportXML + "<testcase name=\\\"${testxml.key}\\\"><${testxml.value}/></testcase>\n"
    }
    TestsReportXML = TestsReportXML + '</testsuite>\n'
}

void setTestsresults() {
    testsResultsMap.each { file ->
        pushArtifactFile("${file.key}")
    }
}

void runTest(String TEST_NAME, String CLUSTER_SUFFIX) {
    def retryCount = 0
    waitUntil {
        def testUrl = "https://percona-jenkins-artifactory-public.s3.amazonaws.com/cloud-psmdb-operator/${env.GIT_BRANCH}/${env.GIT_SHORT_COMMIT}/${TEST_NAME}.log"
        try {
            echo "The $TEST_NAME test was started!"
            testsReportMap[TEST_NAME] = "[failed]($testUrl)"
            popArtifactFile("${env.GIT_BRANCH}-${env.GIT_SHORT_COMMIT}-$TEST_NAME")

            timeout(time: 90, unit: 'MINUTES') {
                sh """
                    if [ -f "${env.GIT_BRANCH}-${env.GIT_SHORT_COMMIT}-$TEST_NAME" ]; then
                        echo Skip $TEST_NAME test
                    else
                        export KUBECONFIG=/tmp/$CLUSTER_NAME-${CLUSTER_SUFFIX}
                        source $HOME/google-cloud-sdk/path.bash.inc
                        ./e2e-tests/$TEST_NAME/run
                    fi
                """
            }

            testsReportMap[TEST_NAME] = "[passed]($testUrl)"
            testsResultsMap["${env.GIT_BRANCH}-${env.GIT_SHORT_COMMIT}-$TEST_NAME"] = 'passed'
            return true
        }
        catch (exc) {
            if (retryCount >= 2) {
                currentBuild.result = 'FAILURE'
                return true
            }
            retryCount++
            return false
        }
        finally {
            pushLogFile(TEST_NAME)
            echo "The $TEST_NAME test was finished!"
        }
    }
}

void installRpms() {
    sh '''
        sudo yum install -y https://repo.percona.com/yum/percona-release-latest.noarch.rpm || true
        sudo percona-release enable-only tools
        sudo yum install -y jq | true
    '''
}

def skipBranchBuilds = true
if ( env.CHANGE_URL ) {
    skipBranchBuilds = false
}

pipeline {
    environment {
        CLOUDSDK_CORE_DISABLE_PROMPTS = 1
        CLEAN_NAMESPACE = 1
        GIT_SHORT_COMMIT = sh(script: 'git rev-parse --short HEAD', , returnStdout: true).trim()
        VERSION = "${env.GIT_BRANCH}-${env.GIT_SHORT_COMMIT}"
        CLUSTER_NAME = sh(script: "echo jen-psmdb-${env.CHANGE_ID}-${GIT_SHORT_COMMIT}-${env.BUILD_NUMBER} | tr '[:upper:]' '[:lower:]'", , returnStdout: true).trim()
        AUTHOR_NAME  = sh(script: "echo ${CHANGE_AUTHOR_EMAIL} | awk -F'@' '{print \$1}'", , returnStdout: true).trim()
        ENABLE_LOGGING="true"
    }
    agent {
        label 'docker'
    }
    options {
        disableConcurrentBuilds(abortPrevious: true)
    }
    stages {
        stage('Prepare') {
            when {
                expression {
                    !skipBranchBuilds
                }
            }
            steps {
                installRpms()
                script {
                    if ( AUTHOR_NAME == 'null' )  {
                        AUTHOR_NAME = sh(script: "git show -s --pretty=%ae | awk -F'@' '{print \$1}'", , returnStdout: true).trim()
                    }
                    for (comment in pullRequest.comments) {
                        println("Author: ${comment.user}, Comment: ${comment.body}")
                        if (comment.user.equals('JNKPercona')) {
                            println("delete comment")
                            comment.delete()
                        }
                    }
                }
                sh '''
                    if [ ! -d $HOME/google-cloud-sdk/bin ]; then
                        rm -rf $HOME/google-cloud-sdk
                        curl https://sdk.cloud.google.com | bash
                    fi

                    source $HOME/google-cloud-sdk/path.bash.inc
                    gcloud components install alpha
                    gcloud components install kubectl

                    curl -fsSL https://raw.githubusercontent.com/helm/helm/master/scripts/get-helm-3 | bash
                    curl -s -L https://github.com/openshift/origin/releases/download/v3.11.0/openshift-origin-client-tools-v3.11.0-0cbc58b-linux-64bit.tar.gz \
                        | sudo tar -C /usr/local/bin --strip-components 1 --wildcards -zxvpf - '*/oc'

                    curl -s -L https://github.com/mitchellh/golicense/releases/latest/download/golicense_0.2.0_linux_x86_64.tar.gz \
                        | sudo tar -C /usr/local/bin --wildcards -zxvpf -

                    sudo sh -c "curl -s -L https://github.com/mikefarah/yq/releases/download/v4.27.2/yq_linux_amd64 > /usr/local/bin/yq"
                    sudo chmod +x /usr/local/bin/yq
                '''
                withCredentials([file(credentialsId: 'cloud-secret-file', variable: 'CLOUD_SECRET_FILE')]) {
                    sh '''
                        cp $CLOUD_SECRET_FILE ./e2e-tests/conf/cloud-secret.yml
                    '''
                }
                DeleteOldClusters("jen-psmdb-$CHANGE_ID")
            }
        }
        stage('Build docker image') {
            when {
                expression {
                    !skipBranchBuilds
                }
            }
            steps {
                withCredentials([usernamePassword(credentialsId: 'hub.docker.com', passwordVariable: 'PASS', usernameVariable: 'USER')]) {
                    sh '''
                        DOCKER_TAG=perconalab/percona-server-mongodb-operator:$VERSION
                        docker_tag_file='./results/docker/TAG'
                        mkdir -p $(dirname ${docker_tag_file})
                        echo ${DOCKER_TAG} > "${docker_tag_file}"
                            sg docker -c "
                                set -ex
                                docker login -u '${USER}' -p '${PASS}'
                                export RELEASE=0
                                export IMAGE=\$DOCKER_TAG
                                ./e2e-tests/build
                                docker logout
                            "
                        sudo rm -rf ./build
                    '''
                }
                stash includes: 'results/docker/TAG', name: 'IMAGE'
                archiveArtifacts 'results/docker/TAG'
            }
        }
        stage('GoLicenseDetector test') {
            when {
                expression {
                    !skipBranchBuilds
                }
            }
            steps {
                sh """
                    mkdir -p $WORKSPACE/src/github.com/percona
                    ln -s $WORKSPACE $WORKSPACE/src/github.com/percona/percona-server-mongodb-operator
                    sg docker -c "
                        docker run \
                            --rm \
                            -v $WORKSPACE/src/github.com/percona/percona-server-mongodb-operator:/go/src/github.com/percona/percona-server-mongodb-operator \
                            -w /go/src/github.com/percona/percona-server-mongodb-operator \
                            -e GOFLAGS='-buildvcs=false' \
                            golang:1.19 sh -c '
                                go install github.com/google/go-licenses@v1.0.0;
                                /go/bin/go-licenses csv github.com/percona/percona-server-mongodb-operator/cmd/manager \
                                    | cut -d , -f 3 \
                                    | sort -u \
                                    > go-licenses-new || :
                            '
                    "
                    diff -u e2e-tests/license/compare/go-licenses go-licenses-new
                """
            }
        }
        stage('GoLicense test') {
            when {
                expression {
                    !skipBranchBuilds
                }
            }
            steps {
                sh '''
                    mkdir -p $WORKSPACE/src/github.com/percona
                    ln -s $WORKSPACE $WORKSPACE/src/github.com/percona/percona-server-mongodb-operator
                    sg docker -c "
                        docker run \
                            --rm \
                            -v $WORKSPACE/src/github.com/percona/percona-server-mongodb-operator:/go/src/github.com/percona/percona-server-mongodb-operator \
                            -w /go/src/github.com/percona/percona-server-mongodb-operator \
                            -e GOFLAGS='-buildvcs=false' \
                            golang:1.19 sh -c 'go build -v -o percona-server-mongodb-operator github.com/percona/percona-server-mongodb-operator/cmd/manager'
                    "
                '''

                withCredentials([string(credentialsId: 'GITHUB_API_TOKEN', variable: 'GITHUB_TOKEN')]) {
                    sh """
                        golicense -plain ./percona-server-mongodb-operator \
                            | grep -v 'license not found' \
                            | sed -r 's/^[^ ]+[ ]+//' \
                            | sort \
                            | uniq \
                            > golicense-new || true

                        diff -u e2e-tests/license/compare/golicense golicense-new
                    """
                }
            }
        }
        stage('Run tests for operator') {
            when {
                expression {
                    !skipBranchBuilds
                }
            }
//          Temporally increase build timeout. Should be return to 3 hours in K8SPXC-630
            options {
                timeout(time: 4, unit: 'HOURS')
            }
            parallel {
                stage('1 InitD Scaling Lim SecCon RSShardMig') {
                    steps {
                        CreateCluster('cluster1')
                        runTest('init-deploy', 'cluster1')
                        runTest('limits', 'cluster1')
                        runTest('scaling', 'cluster1')
                        runTest('security-context', 'cluster1')
                        runTest('rs-shard-migration', 'cluster1')
                        ShutdownCluster('cluster1')
                   }
                }
                stage('2 OneP IgnoreLA Mon Arb SerPP Live SmU VerS Users DataS NonV DemBEKS DataAREnc') {
                    steps {
                        CreateCluster('cluster2')
                        runTest('one-pod', 'cluster2')
                        runTest('ignore-labels-annotations', 'cluster2')
                        runTest('monitoring-2-0', 'cluster2')
                        runTest('arbiter', 'cluster2')
                        runTest('service-per-pod', 'cluster2')
                        runTest('liveness', 'cluster2')
                        runTest('smart-update', 'cluster2')
                        runTest('version-service', 'cluster2')
                        runTest('users', 'cluster2')
                        runTest('data-sharded', 'cluster2')
                        runTest('non-voting', 'cluster2')
                        runTest('demand-backup-eks-credentials', 'cluster2')
                        runTest('data-at-rest-encryption', 'cluster2')
                        ShutdownCluster('cluster2')
                    }
                }
                stage('3 SelfHealing Storage Expose') {
                    steps {
                        CreateCluster('cluster3')
                        runTest('storage', 'cluster3')
                        runTest('self-healing-chaos', 'cluster3')
                        runTest('operator-self-healing-chaos', 'cluster3')
                        runTest('expose-sharded', 'cluster3')
                        runTest('recover-no-primary', 'cluster3')
                        ShutdownCluster('cluster3')
                    }
                }
                stage('4 Backups Upgrade') {
                    steps {
                        CreateCluster('cluster4')
                        runTest('upgrade-consistency', 'cluster4')
                        runTest('demand-backup', 'cluster4')
                        runTest('scheduled-backup', 'cluster4')
                        runTest('demand-backup-sharded', 'cluster4')
                        runTest('demand-backup-physical', 'cluster4')
                        runTest('upgrade', 'cluster4')
                        runTest('upgrade-sharded', 'cluster4')
                        runTest('pitr', 'cluster4')
                        runTest('pitr-sharded', 'cluster4')
                        ShutdownCluster('cluster4')
                    }
                }
                stage('5 CrossSite DemBPSharded') {
                    steps {
                        CreateCluster('cluster5')
                        runTest('cross-site-sharded', 'cluster5')
<<<<<<< HEAD
                        runTest('serviceless-external-nodes', 'cluster5')
=======
                        runTest('demand-backup-physical-sharded', 'cluster5')
//                         runTest('serviceless-external-nodes', 'cluster5')
>>>>>>> 84b98090
                        ShutdownCluster('cluster5')
                    }
                }
            }
        }
    }
    post {
        always {
            script {
                setTestsresults()
                if (currentBuild.result != null && currentBuild.result != 'SUCCESS' && currentBuild.nextBuild == null) {
                    try {
                        slackSend channel: "@${AUTHOR_NAME}", color: '#FF0000', message: "[${JOB_NAME}]: build ${currentBuild.result}, ${BUILD_URL} owner: @${AUTHOR_NAME}"
                    }
                    catch (exc) {
                        slackSend channel: '#cloud-dev-ci', color: '#FF0000', message: "[${JOB_NAME}]: build ${currentBuild.result}, ${BUILD_URL} owner: @${AUTHOR_NAME}"
                    }

                }
                if (env.CHANGE_URL && currentBuild.nextBuild == null) {
                    for (comment in pullRequest.comments) {
                        println("Author: ${comment.user}, Comment: ${comment.body}")
                        if (comment.user.equals('JNKPercona')) {
                            println("delete comment")
                            comment.delete()
                        }
                    }
                    makeReport()
                    sh """
                        echo "${TestsReportXML}" > TestsReport.xml
                    """
                    step([$class: 'JUnitResultArchiver', testResults: '*.xml', healthScaleFactor: 1.0])
                    archiveArtifacts '*.xml'

                    unstash 'IMAGE'
                    def IMAGE = sh(returnStdout: true, script: "cat results/docker/TAG").trim()
                    TestsReport = TestsReport + "\r\n\r\ncommit: ${env.CHANGE_URL}/commits/${env.GIT_COMMIT}\r\nimage: `${IMAGE}`\r\n"
                    pullRequest.comment(TestsReport)
                }
            }
            DeleteOldClusters("$CLUSTER_NAME")
            sh """
                sudo docker system prune -fa
                sudo rm -rf ./*
                sudo rm -rf $HOME/google-cloud-sdk
            """
            deleteDir()
        }
    }
}<|MERGE_RESOLUTION|>--- conflicted
+++ resolved
@@ -406,12 +406,8 @@
                     steps {
                         CreateCluster('cluster5')
                         runTest('cross-site-sharded', 'cluster5')
-<<<<<<< HEAD
                         runTest('serviceless-external-nodes', 'cluster5')
-=======
                         runTest('demand-backup-physical-sharded', 'cluster5')
-//                         runTest('serviceless-external-nodes', 'cluster5')
->>>>>>> 84b98090
                         ShutdownCluster('cluster5')
                     }
                 }
