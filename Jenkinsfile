--- conflicted
+++ resolved
@@ -370,21 +370,11 @@
                 }
                 stage('3 SelfHealing Storage') {
                     steps {
-<<<<<<< HEAD
-                        CreateCluster('selfhealing')
-                        runTest('storage', 'selfhealing')
-                        runTest('self-healing-chaos', 'selfhealing')
-                        runTest('operator-self-healing-chaos', 'selfhealing')
-                        ShutdownCluster('selfhealing')
-=======
                         CreateCluster('cluster3')
                         runTest('storage', 'cluster3')
-                        runTest('self-healing', 'cluster3')
                         runTest('self-healing-chaos', 'cluster3')
-                        runTest('operator-self-healing', 'cluster3')
                         runTest('operator-self-healing-chaos', 'cluster3')
                         ShutdownCluster('cluster3')
->>>>>>> 1ed1bba5
                     }
                 }
                 stage('4 Backups Upgrade') {
