name: Run tests
on: [pull_request]
jobs:
  test:
    name: Test
    runs-on: ubuntu-latest
    steps:
      - uses: actions/setup-go@v5
        with:
<<<<<<< HEAD
          go-version: '^1.25'
      - uses: actions/checkout@v4.1.1
=======
          go-version: '^1.24'
      - uses: actions/checkout@v5
>>>>>>> 67aa2c88
      - name: run tests
        run: make test<|MERGE_RESOLUTION|>--- conflicted
+++ resolved
@@ -7,12 +7,7 @@
     steps:
       - uses: actions/setup-go@v5
         with:
-<<<<<<< HEAD
           go-version: '^1.25'
-      - uses: actions/checkout@v4.1.1
-=======
-          go-version: '^1.24'
       - uses: actions/checkout@v5
->>>>>>> 67aa2c88
       - name: run tests
         run: make test