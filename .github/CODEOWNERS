<<<<<<< HEAD
* @hors @egegunes @inelpandzic @pooknull @nmarukovich
/e2e-tests/ @nmarukovich @ptankov @jvpasinatto @eleo007
Jenkinsfile @nmarukovich @ptankov @jvpasinatto @eleo007
=======
* @hors @egegunes @pooknull @nmarukovich @gkech
/e2e-tests/ @ptankov @jvpasinatto @eleo007
Jenkinsfile @ptankov @jvpasinatto @eleo007
>>>>>>> 71497575
<|MERGE_RESOLUTION|>--- conflicted
+++ resolved
@@ -1,9 +1,3 @@
-<<<<<<< HEAD
-* @hors @egegunes @inelpandzic @pooknull @nmarukovich
-/e2e-tests/ @nmarukovich @ptankov @jvpasinatto @eleo007
-Jenkinsfile @nmarukovich @ptankov @jvpasinatto @eleo007
-=======
 * @hors @egegunes @pooknull @nmarukovich @gkech
 /e2e-tests/ @ptankov @jvpasinatto @eleo007
 Jenkinsfile @ptankov @jvpasinatto @eleo007
->>>>>>> 71497575
