# This file is autogenerated, do not edit; changes may be undone by the next 'dep ensure'.


[[projects]]
  name = "cloud.google.com/go"
  packages = ["compute/metadata"]
  revision = "0ebda48a7f143b1cce9eb37a8c1106ac762a3430"
  version = "v0.34.0"

[[projects]]
  name = "github.com/PuerkitoBio/purell"
  packages = ["."]
  revision = "0bcb03f4b4d0a9428594752bd2a3b9aa0a9d4bd4"
  version = "v1.1.0"

[[projects]]
  branch = "master"
  name = "github.com/PuerkitoBio/urlesc"
  packages = ["."]
  revision = "de5bf2ad457846296e2031421a34e2568e304e35"

[[projects]]
  name = "github.com/alecthomas/kingpin"
  packages = ["."]
  revision = "947dcec5ba9c011838740e680966fd7087a71d0d"
  version = "v2.2.6"

[[projects]]
  branch = "master"
  name = "github.com/alecthomas/template"
  packages = [
    ".",
    "parse"
  ]
  revision = "a0175ee3bccc567396460bf5acd36800cb10c49c"

[[projects]]
  branch = "master"
  name = "github.com/alecthomas/units"
  packages = ["."]
  revision = "2efee857e7cfd4f3d0138cc3cbb1b4966962b93a"

[[projects]]
  branch = "master"
  name = "github.com/beorn7/perks"
  packages = ["quantile"]
  revision = "3a771d992973f24aa725d07868b467d1ddfceafb"

[[projects]]
  name = "github.com/davecgh/go-spew"
  packages = ["spew"]
  revision = "8991bc29aa16c548c550c7ff78260e27b9ab7c73"
  version = "v1.1.1"

[[projects]]
  branch = "master"
  name = "github.com/docker/spdystream"
  packages = [
    ".",
    "spdy"
  ]
  revision = "6480d4af844c189cf5dd913db24ddd339d3a4f85"

[[projects]]
  name = "github.com/emicklei/go-restful"
  packages = [
    ".",
    "log"
  ]
  revision = "3eb9738c1697594ea6e71a7156a9bb32ed216cf0"
  version = "v2.8.0"

[[projects]]
  name = "github.com/ghodss/yaml"
  packages = ["."]
  revision = "0ca9ea5df5451ffdf184b4428c902747c2c11cd7"
  version = "v1.0.0"

[[projects]]
  name = "github.com/go-openapi/jsonpointer"
  packages = ["."]
  revision = "ef5f0afec364d3b9396b7b77b43dbe26bf1f8004"
  version = "v0.17.2"

[[projects]]
  name = "github.com/go-openapi/jsonreference"
  packages = ["."]
  revision = "8483a886a90412cd6858df4ea3483dce9c8e35a3"
  version = "v0.17.2"

[[projects]]
  name = "github.com/go-openapi/spec"
  packages = ["."]
  revision = "5bae59e25b21498baea7f9d46e9c147ec106a42e"
  version = "v0.17.2"

[[projects]]
  name = "github.com/go-openapi/swag"
  packages = ["."]
  revision = "5899d5c5e619fda5fa86e14795a835f473ca284c"
  version = "v0.17.2"

[[projects]]
  name = "github.com/gogo/protobuf"
  packages = [
    "proto",
    "sortkeys"
  ]
  revision = "4cbf7e384e768b4e01799441fdf2a706a5635ae7"
  version = "v1.2.0"

[[projects]]
  branch = "master"
  name = "github.com/golang/glog"
  packages = ["."]
  revision = "23def4e6c14b4da8ac2ed8007337bc5eb5007998"

[[projects]]
  name = "github.com/golang/protobuf"
  packages = [
    "proto",
    "ptypes",
    "ptypes/any",
    "ptypes/duration",
    "ptypes/timestamp"
  ]
  revision = "aa810b61a9c79d51363740d207bb46cf8e620ed5"
  version = "v1.2.0"

[[projects]]
  branch = "master"
  name = "github.com/google/btree"
  packages = ["."]
  revision = "4030bb1f1f0c35b30ca7009e9ebd06849dd45306"

[[projects]]
  branch = "master"
  name = "github.com/google/gofuzz"
  packages = ["."]
  revision = "24818f796faf91cd76ec7bddd72458fbced7a6c1"

[[projects]]
  name = "github.com/googleapis/gnostic"
  packages = [
    "OpenAPIv2",
    "compiler",
    "extensions"
  ]
  revision = "7c663266750e7d82587642f65e60bc4083f1f84e"
  version = "v0.2.0"

[[projects]]
  branch = "master"
  name = "github.com/gregjones/httpcache"
  packages = [
    ".",
    "diskcache"
  ]
  revision = "c63ab54fda8f77302f8d414e19933f2b6026a089"

[[projects]]
  name = "github.com/hashicorp/golang-lru"
  packages = [
    ".",
    "simplelru"
  ]
  revision = "20f1fb78b0740ba8c3cb143a61e86ba5c8669768"
  version = "v0.5.0"

[[projects]]
  name = "github.com/imdario/mergo"
  packages = ["."]
  revision = "9f23e2d6bd2a77f959b2bf6acdbefd708a83a4a4"
  version = "v0.3.6"

[[projects]]
  name = "github.com/json-iterator/go"
  packages = ["."]
  revision = "1624edc4454b8682399def8740d46db5e4362ba4"
  version = "v1.1.5"

[[projects]]
  name = "github.com/klauspost/compress"
  packages = [
    "flate",
    "gzip",
    "zlib"
  ]
  revision = "30be6041bed523c18e269a700ebd9c2ea9328574"
  version = "v1.4.1"

[[projects]]
  name = "github.com/klauspost/cpuid"
  packages = ["."]
  revision = "e7e905edc00ea8827e58662220139109efea09db"
  version = "v1.2.0"

[[projects]]
  name = "github.com/konsorten/go-windows-terminal-sequences"
  packages = ["."]
  revision = "5c8c8bd35d3832f5d134ae1e1e375b69a4d25242"
  version = "v1.0.1"

[[projects]]
  branch = "master"
  name = "github.com/mailru/easyjson"
  packages = [
    "buffer",
    "jlexer",
    "jwriter"
  ]
  revision = "60711f1a8329503b04e1c88535f419d0bb440bff"

[[projects]]
  name = "github.com/matttproud/golang_protobuf_extensions"
  packages = ["pbutil"]
  revision = "c12348ce28de40eed0136aa2b644d0ee0650e56c"
  version = "v1.0.1"

[[projects]]
  name = "github.com/modern-go/concurrent"
  packages = ["."]
  revision = "bacd9c7ef1dd9b15be4a9909b8ac7a4e313eec94"
  version = "1.0.3"

[[projects]]
  name = "github.com/modern-go/reflect2"
  packages = ["."]
  revision = "4b7aa43c6742a2c18fdef89dd197aaae7dac7ccd"
  version = "1.0.1"

[[projects]]
  name = "github.com/operator-framework/operator-sdk"
  packages = [
    "pkg/k8sclient",
    "pkg/sdk",
    "pkg/sdk/internal/metrics",
    "pkg/util/k8sutil",
    "version"
  ]
  revision = "e5a0ab096e1a7c0e6b937d2b41707eccb82c3c77"
  version = "v0.0.7"

[[projects]]
  name = "github.com/percona/mongodb-orchestration-tools"
  packages = [
    ".",
    "internal/db",
    "internal/dcos",
    "internal/dcos/api",
    "pkg",
    "pkg/db",
    "pkg/pod",
    "pkg/pod/dcos",
    "pkg/pod/k8s",
    "watchdog",
    "watchdog/config",
    "watchdog/metrics",
    "watchdog/replset",
    "watchdog/watcher"
  ]
<<<<<<< HEAD
  revision = "230f4b85dec75987e2fe385973a83f6ac6710c92"
=======
  revision = "6d6bbcc6deeaa60b5206066e98b8a86b7c24f4b4"
>>>>>>> 56b92dc3

[[projects]]
  branch = "master"
  name = "github.com/petar/GoLLRB"
  packages = ["llrb"]
  revision = "53be0d36a84c2a886ca057d34b6aa4468df9ccb4"

[[projects]]
  name = "github.com/peterbourgon/diskv"
  packages = ["."]
  revision = "5f041e8faa004a95c88a202771f4cc3e991971e6"
  version = "v2.0.1"

[[projects]]
  name = "github.com/pmezard/go-difflib"
  packages = ["difflib"]
  revision = "792786c7400a136282c1664665ae0a8db921c6c2"
  version = "v1.0.0"

[[projects]]
  name = "github.com/prometheus/client_golang"
  packages = [
    "prometheus",
    "prometheus/internal",
    "prometheus/promhttp"
  ]
  revision = "505eaef017263e299324067d40ca2c48f6a2cf50"
  version = "v0.9.2"

[[projects]]
  branch = "master"
  name = "github.com/prometheus/client_model"
  packages = ["go"]
  revision = "5c3871d89910bfb32f5fcab2aa4b9ec68e65a99f"

[[projects]]
  branch = "master"
  name = "github.com/prometheus/common"
  packages = [
    "expfmt",
    "internal/bitbucket.org/ww/goautoneg",
    "model"
  ]
  revision = "4724e9255275ce38f7179b2478abeae4e28c904f"

[[projects]]
  branch = "master"
  name = "github.com/prometheus/procfs"
  packages = [
    ".",
    "internal/util",
    "nfs",
    "xfs"
  ]
  revision = "1dc9a6cbc91aacc3e8b2d63db4d2e957a5394ac4"

[[projects]]
  name = "github.com/sirupsen/logrus"
  packages = ["."]
  revision = "bcd833dfe83d3cebad139e4a29ed79cb2318bf95"
  version = "v1.2.0"

[[projects]]
  name = "github.com/spf13/pflag"
  packages = ["."]
  revision = "298182f68c66c05229eb03ac171abe6e309ee79a"
  version = "v1.0.3"

[[projects]]
  name = "github.com/stretchr/objx"
  packages = ["."]
  revision = "477a77ecc69700c7cdeb1fa9e129548e1c1c393c"
  version = "v0.1.1"

[[projects]]
  name = "github.com/stretchr/testify"
  packages = [
    "assert",
    "mock"
  ]
  revision = "f35b8ab0b5a2cef36673838d662e249dd9c94686"
  version = "v1.2.2"

[[projects]]
  name = "github.com/timvaillancourt/go-mongodb-replset"
  packages = [
    "config",
    "status"
  ]
  revision = "173aaa3b66aff9a03babec116e1f5a2570b8e4be"
  version = "0.2.0"

[[projects]]
  name = "github.com/valyala/bytebufferpool"
  packages = ["."]
  revision = "e746df99fe4a3986f4d4f79e13c1e0117ce9c2f7"
  version = "v1.0.0"

[[projects]]
  name = "github.com/valyala/fasthttp"
  packages = [
    ".",
    "fasthttputil",
    "stackless"
  ]
  revision = "e5f51c11919d4f66400334047b897ef0a94c6f3c"
  version = "v20180529"

[[projects]]
  branch = "master"
  name = "golang.org/x/crypto"
  packages = ["ssh/terminal"]
  revision = "505ab145d0a99da450461ae2c1a9f6cd10d1f447"

[[projects]]
  branch = "master"
  name = "golang.org/x/net"
  packages = [
    "context",
    "context/ctxhttp",
    "http/httpguts",
    "http2",
    "http2/hpack",
    "idna"
  ]
  revision = "610586996380ceef02dd726cc09df7e00a3f8e56"

[[projects]]
  branch = "master"
  name = "golang.org/x/oauth2"
  packages = [
    ".",
    "google",
    "internal",
    "jws",
    "jwt"
  ]
  revision = "d668ce993890a79bda886613ee587a69dd5da7a6"

[[projects]]
  branch = "master"
  name = "golang.org/x/sys"
  packages = [
    "unix",
    "windows"
  ]
<<<<<<< HEAD
  revision = "73d4af5aa059c8c2dfcf25aad4efd6ce7bc9adc1"
=======
  revision = "b05ddf57801d2239d6ab0ee35f9d981e0420f4ac"
>>>>>>> 56b92dc3

[[projects]]
  name = "golang.org/x/text"
  packages = [
    "collate",
    "collate/build",
    "internal/colltab",
    "internal/gen",
    "internal/tag",
    "internal/triegen",
    "internal/ucd",
    "language",
    "secure/bidirule",
    "transform",
    "unicode/bidi",
    "unicode/cldr",
    "unicode/norm",
    "unicode/rangetable",
    "width"
  ]
  revision = "f21a4dfb5e38f5895301dc265a8def02365cc3d0"
  version = "v0.3.0"

[[projects]]
  branch = "master"
  name = "golang.org/x/time"
  packages = ["rate"]
  revision = "85acf8d2951cb2a3bde7632f9ff273ef0379bcbd"

[[projects]]
  branch = "master"
  name = "golang.org/x/tools"
  packages = [
    "go/ast/astutil",
    "imports",
    "internal/fastwalk",
    "internal/gopathwalk"
  ]
  revision = "49db546f375eee2dbfef045773161e6a4ea59c2f"

[[projects]]
  name = "google.golang.org/appengine"
  packages = [
    ".",
    "internal",
    "internal/app_identity",
    "internal/base",
    "internal/datastore",
    "internal/log",
    "internal/modules",
    "internal/remote_api",
    "internal/urlfetch",
    "urlfetch"
  ]
  revision = "4a4468ece617fc8205e99368fa2200e9d1fad421"
  version = "v1.3.0"

[[projects]]
  name = "gopkg.in/inf.v0"
  packages = ["."]
  revision = "d2d2541c53f18d2a059457998ce2876cc8e67cbf"
  version = "v0.9.1"

[[projects]]
  branch = "v2"
  name = "gopkg.in/mgo.v2"
  packages = [
    ".",
    "bson",
    "internal/json",
    "internal/sasl",
    "internal/scram"
  ]
  revision = "9856a29383ce1c59f308dd1cf0363a79b5bef6b5"

[[projects]]
  name = "gopkg.in/yaml.v2"
  packages = ["."]
  revision = "51d6538a90f86fe93ac480b35f37b2be17fef232"
  version = "v2.2.2"

[[projects]]
  name = "k8s.io/api"
  packages = [
    "admissionregistration/v1alpha1",
    "admissionregistration/v1beta1",
    "apps/v1",
    "apps/v1beta1",
    "apps/v1beta2",
    "authentication/v1",
    "authentication/v1beta1",
    "authorization/v1",
    "authorization/v1beta1",
    "autoscaling/v1",
    "autoscaling/v2beta1",
    "batch/v1",
    "batch/v1beta1",
    "batch/v2alpha1",
    "certificates/v1beta1",
    "core/v1",
    "events/v1beta1",
    "extensions/v1beta1",
    "networking/v1",
    "policy/v1beta1",
    "rbac/v1",
    "rbac/v1alpha1",
    "rbac/v1beta1",
    "scheduling/v1alpha1",
    "scheduling/v1beta1",
    "settings/v1alpha1",
    "storage/v1",
    "storage/v1alpha1",
    "storage/v1beta1"
  ]
  revision = "37c5ce6f2f592fbbd798bb86a8814d0918b3abe1"
  version = "kubernetes-1.11.4"

[[projects]]
  name = "k8s.io/apimachinery"
  packages = [
    "pkg/api/errors",
    "pkg/api/meta",
    "pkg/api/resource",
    "pkg/apis/meta/internalversion",
    "pkg/apis/meta/v1",
    "pkg/apis/meta/v1/unstructured",
    "pkg/apis/meta/v1beta1",
    "pkg/conversion",
    "pkg/conversion/queryparams",
    "pkg/fields",
    "pkg/labels",
    "pkg/runtime",
    "pkg/runtime/schema",
    "pkg/runtime/serializer",
    "pkg/runtime/serializer/json",
    "pkg/runtime/serializer/protobuf",
    "pkg/runtime/serializer/recognizer",
    "pkg/runtime/serializer/streaming",
    "pkg/runtime/serializer/versioning",
    "pkg/selection",
    "pkg/types",
    "pkg/util/cache",
    "pkg/util/clock",
    "pkg/util/diff",
    "pkg/util/errors",
    "pkg/util/framer",
    "pkg/util/httpstream",
    "pkg/util/httpstream/spdy",
    "pkg/util/intstr",
    "pkg/util/json",
    "pkg/util/net",
    "pkg/util/remotecommand",
    "pkg/util/runtime",
    "pkg/util/sets",
    "pkg/util/validation",
    "pkg/util/validation/field",
    "pkg/util/wait",
    "pkg/util/yaml",
    "pkg/version",
    "pkg/watch",
    "third_party/forked/golang/netutil",
    "third_party/forked/golang/reflect"
  ]
  revision = "8ee1a638bafa4ae9691077e690cb45dd54f45111"
  version = "kubernetes-1.11.4"

[[projects]]
  name = "k8s.io/client-go"
  packages = [
    "discovery",
    "discovery/cached",
    "dynamic",
    "kubernetes",
    "kubernetes/scheme",
    "kubernetes/typed/admissionregistration/v1alpha1",
    "kubernetes/typed/admissionregistration/v1beta1",
    "kubernetes/typed/apps/v1",
    "kubernetes/typed/apps/v1beta1",
    "kubernetes/typed/apps/v1beta2",
    "kubernetes/typed/authentication/v1",
    "kubernetes/typed/authentication/v1beta1",
    "kubernetes/typed/authorization/v1",
    "kubernetes/typed/authorization/v1beta1",
    "kubernetes/typed/autoscaling/v1",
    "kubernetes/typed/autoscaling/v2beta1",
    "kubernetes/typed/batch/v1",
    "kubernetes/typed/batch/v1beta1",
    "kubernetes/typed/batch/v2alpha1",
    "kubernetes/typed/certificates/v1beta1",
    "kubernetes/typed/core/v1",
    "kubernetes/typed/events/v1beta1",
    "kubernetes/typed/extensions/v1beta1",
    "kubernetes/typed/networking/v1",
    "kubernetes/typed/policy/v1beta1",
    "kubernetes/typed/rbac/v1",
    "kubernetes/typed/rbac/v1alpha1",
    "kubernetes/typed/rbac/v1beta1",
    "kubernetes/typed/scheduling/v1alpha1",
    "kubernetes/typed/scheduling/v1beta1",
    "kubernetes/typed/settings/v1alpha1",
    "kubernetes/typed/storage/v1",
    "kubernetes/typed/storage/v1alpha1",
    "kubernetes/typed/storage/v1beta1",
    "pkg/apis/clientauthentication",
    "pkg/apis/clientauthentication/v1alpha1",
    "pkg/apis/clientauthentication/v1beta1",
    "pkg/version",
    "plugin/pkg/client/auth/exec",
    "plugin/pkg/client/auth/gcp",
    "rest",
    "rest/watch",
    "restmapper",
    "third_party/forked/golang/template",
    "tools/auth",
    "tools/cache",
    "tools/clientcmd",
    "tools/clientcmd/api",
    "tools/clientcmd/api/latest",
    "tools/clientcmd/api/v1",
    "tools/metrics",
    "tools/pager",
    "tools/reference",
    "tools/remotecommand",
    "transport",
    "transport/spdy",
    "util/buffer",
    "util/cert",
    "util/connrotation",
    "util/exec",
    "util/flowcontrol",
    "util/homedir",
    "util/integer",
    "util/jsonpath",
    "util/retry",
    "util/workqueue"
  ]
  revision = "3db8bfc8858dc9a5d6e7ef5817f58a7ca30b0c6a"
  version = "kubernetes-1.11.4"

[[projects]]
  name = "k8s.io/code-generator"
  packages = [
    "cmd/client-gen",
    "cmd/client-gen/args",
    "cmd/client-gen/generators",
    "cmd/client-gen/generators/fake",
    "cmd/client-gen/generators/scheme",
    "cmd/client-gen/generators/util",
    "cmd/client-gen/path",
    "cmd/client-gen/types",
    "cmd/conversion-gen",
    "cmd/conversion-gen/args",
    "cmd/conversion-gen/generators",
    "cmd/deepcopy-gen",
    "cmd/deepcopy-gen/args",
    "cmd/defaulter-gen",
    "cmd/defaulter-gen/args",
    "cmd/informer-gen",
    "cmd/informer-gen/args",
    "cmd/informer-gen/generators",
    "cmd/lister-gen",
    "cmd/lister-gen/args",
    "cmd/lister-gen/generators",
    "cmd/openapi-gen",
    "cmd/openapi-gen/args",
    "pkg/util"
  ]
  revision = "8c97d6ab64da020f8b151e9d3ed8af3172f5c390"
  version = "kubernetes-1.11.3"

[[projects]]
  branch = "master"
  name = "k8s.io/gengo"
  packages = [
    "args",
    "examples/deepcopy-gen/generators",
    "examples/defaulter-gen/generators",
    "examples/set-gen/sets",
    "generator",
    "namer",
    "parser",
    "types"
  ]
  revision = "fd15ee9cc2f77baa4f31e59e6acbf21146455073"

[[projects]]
  name = "k8s.io/klog"
  packages = ["."]
  revision = "a5bc97fbc634d635061f3146511332c7e313a55a"
  version = "v0.1.0"

[[projects]]
  branch = "master"
  name = "k8s.io/kube-openapi"
  packages = [
    "cmd/openapi-gen/args",
    "pkg/common",
    "pkg/generators",
    "pkg/generators/rules",
    "pkg/util/sets"
  ]
  revision = "0317810137be915b9cf888946c6e115c1bfac693"

[solve-meta]
  analyzer-name = "dep"
  analyzer-version = 1
<<<<<<< HEAD
  inputs-digest = "19d977030e1de137270209ed39a836163bef1d8b19c002e39d988073f85ec102"
=======
  inputs-digest = "dc18aeb22300a0be87e21b1d0085ad7e468c8c6fc3f455887960da9804334a50"
>>>>>>> 56b92dc3
  solver-name = "gps-cdcl"
  solver-version = 1<|MERGE_RESOLUTION|>--- conflicted
+++ resolved
@@ -259,11 +259,7 @@
     "watchdog/replset",
     "watchdog/watcher"
   ]
-<<<<<<< HEAD
-  revision = "230f4b85dec75987e2fe385973a83f6ac6710c92"
-=======
   revision = "6d6bbcc6deeaa60b5206066e98b8a86b7c24f4b4"
->>>>>>> 56b92dc3
 
 [[projects]]
   branch = "master"
@@ -410,11 +406,7 @@
     "unix",
     "windows"
   ]
-<<<<<<< HEAD
   revision = "73d4af5aa059c8c2dfcf25aad4efd6ce7bc9adc1"
-=======
-  revision = "b05ddf57801d2239d6ab0ee35f9d981e0420f4ac"
->>>>>>> 56b92dc3
 
 [[projects]]
   name = "golang.org/x/text"
@@ -721,10 +713,6 @@
 [solve-meta]
   analyzer-name = "dep"
   analyzer-version = 1
-<<<<<<< HEAD
-  inputs-digest = "19d977030e1de137270209ed39a836163bef1d8b19c002e39d988073f85ec102"
-=======
-  inputs-digest = "dc18aeb22300a0be87e21b1d0085ad7e468c8c6fc3f455887960da9804334a50"
->>>>>>> 56b92dc3
+  inputs-digest = "210105c7116ea8114b7ba1eb5b6dbf586273ec4b5cd5d75c1b278bcf819b9b07"
   solver-name = "gps-cdcl"
   solver-version = 1