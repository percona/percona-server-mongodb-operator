---
apiVersion: apiextensions.k8s.io/v1
kind: CustomResourceDefinition
metadata:
  annotations:
    controller-gen.kubebuilder.io/version: v0.16.3
  name: perconaservermongodbbackups.psmdb.percona.com
spec:
  group: psmdb.percona.com
  names:
    kind: PerconaServerMongoDBBackup
    listKind: PerconaServerMongoDBBackupList
    plural: perconaservermongodbbackups
    shortNames:
    - psmdb-backup
    singular: perconaservermongodbbackup
  scope: Namespaced
  versions:
  - additionalPrinterColumns:
    - description: Cluster name
      jsonPath: .spec.clusterName
      name: Cluster
      type: string
    - description: Storage name
      jsonPath: .spec.storageName
      name: Storage
      type: string
    - description: Backup destination
      jsonPath: .status.destination
      name: Destination
      type: string
    - description: Backup type
      jsonPath: .status.type
      name: Type
      type: string
    - description: Backup size
      jsonPath: .status.size
      name: Size
      type: string
    - description: Job status
      jsonPath: .status.state
      name: Status
      type: string
    - description: Completed time
      jsonPath: .status.completed
      name: Completed
      type: date
    - description: Created time
      jsonPath: .metadata.creationTimestamp
      name: Age
      type: date
    name: v1
    schema:
      openAPIV3Schema:
        properties:
          apiVersion:
            type: string
          kind:
            type: string
          metadata:
            type: object
          spec:
            properties:
              clusterName:
                type: string
              compressionLevel:
                type: integer
              compressionType:
                type: string
<<<<<<< HEAD
              psmdbCluster:
                type: string
              startingDeadlineSeconds:
                format: int64
                type: integer
=======
>>>>>>> fba42b6b
              storageName:
                type: string
              type:
                enum:
                - logical
                - physical
                - incremental
                - incremental-base
                type: string
            type: object
          status:
            properties:
              azure:
                properties:
                  container:
                    type: string
                  credentialsSecret:
                    type: string
                  endpointUrl:
                    type: string
                  prefix:
                    type: string
                required:
                - credentialsSecret
                type: object
              completed:
                format: date-time
                type: string
              destination:
                type: string
              error:
                type: string
              filesystem:
                properties:
                  path:
                    type: string
                required:
                - path
                type: object
              lastTransition:
                format: date-time
                type: string
              latestRestorableTime:
                format: date-time
                type: string
              pbmName:
                type: string
              pbmPod:
                type: string
              pbmPods:
                additionalProperties:
                  type: string
                type: object
              replsetNames:
                items:
                  type: string
                type: array
              s3:
                properties:
                  bucket:
                    type: string
                  credentialsSecret:
                    type: string
                  debugLogLevels:
                    type: string
                  endpointUrl:
                    type: string
                  forcePathStyle:
                    type: boolean
                  insecureSkipTLSVerify:
                    type: boolean
                  maxUploadParts:
                    type: integer
                  prefix:
                    type: string
                  region:
                    type: string
                  retryer:
                    properties:
                      maxRetryDelay:
                        type: string
                      minRetryDelay:
                        type: string
                      numMaxRetries:
                        type: integer
                    type: object
                  serverSideEncryption:
                    properties:
                      kmsKeyID:
                        type: string
                      sseAlgorithm:
                        type: string
                      sseCustomerAlgorithm:
                        type: string
                      sseCustomerKey:
                        type: string
                    type: object
                  storageClass:
                    type: string
                  uploadPartSize:
                    type: integer
                required:
                - bucket
                type: object
              size:
                type: string
              start:
                format: date-time
                type: string
              state:
                type: string
              storageName:
                type: string
              type:
                type: string
            type: object
        type: object
    served: true
    storage: true
    subresources:
      status: {}<|MERGE_RESOLUTION|>--- conflicted
+++ resolved
@@ -67,14 +67,9 @@
                 type: integer
               compressionType:
                 type: string
-<<<<<<< HEAD
-              psmdbCluster:
-                type: string
               startingDeadlineSeconds:
                 format: int64
                 type: integer
-=======
->>>>>>> fba42b6b
               storageName:
                 type: string
               type:
