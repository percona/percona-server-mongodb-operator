# Makefile for Sphinx documentation
#

# You can set these variables from the command line.
SPHINXOPTS    =
SPHINXBUILD   = sphinx-build
PAPER         =
BUILDDIR      = build

# Internal variables.
PAPEROPT_a4     = -D latex_paper_size=a4
PAPEROPT_letter = -D latex_paper_size=letter
ALLSPHINXOPTS   = -d $(BUILDDIR)/doctrees $(PAPEROPT_$(PAPER)) $(SPHINXOPTS) source

.PHONY: help clean html dirhtml singlehtml pickle json htmlhelp qthelp devhelp epub latex latexpdf text man changes linkcheck doctest

help:
	@echo "Please use \`make <target>' where <target> is one of"
	@echo "  html       to make standalone HTML files"
<<<<<<< HEAD
	@echo "  dirhtml    to make HTML files named index.html in directories"
	@echo "  offhtml    to make standalone HTML files without fetching the new theme files"
=======
	@echo "  offhtml    to make standalone HTML files without fetching fresh percona-them files"
	@echo "  dirhtml    to make HTML files named index.html in directories"
>>>>>>> e48ec025
	@echo "  singlehtml to make a single large HTML file"
	@echo "  pickle     to make pickle files"
	@echo "  json       to make JSON files"
	@echo "  htmlhelp   to make HTML files and a HTML help project"
	@echo "  qthelp     to make HTML files and a qthelp project"
	@echo "  devhelp    to make HTML files and a Devhelp project"
	@echo "  epub       to make an epub"
	@echo "  latex      to make LaTeX files, you can set PAPER=a4 or PAPER=letter"
	@echo "  latexpdf   to make LaTeX files and run them through pdflatex"
	@echo "  text       to make text files"
	@echo "  man        to make manual pages"
	@echo "  changes    to make an overview of all changed/added/deprecated items"
	@echo "  linkcheck  to check all external links for integrity"
	@echo "  doctest    to run all doctests embedded in the documentation (if enabled)"

clean:
	-rm -rf $(BUILDDIR)/*

html:
	@echo "Downloading percona-theme ..."
<<<<<<< HEAD
	@wget -O percona-theme.tar.gz https://www.percona.com/docs/theme-1-4/percona-server/5.6
=======
	@wget -O percona-theme.tar.gz https://www.percona.com/docs/theme-1-4/percona-server-for-mongodb/
>>>>>>> e48ec025
	@echo "Extracting theme."
	@tar -mzxf percona-theme.tar.gz
	@rm -rf source/percona-theme
	@mv percona-theme-1-4 source/percona-theme
	@rm percona-theme.tar.gz
	@echo "Building html doc"

	$(SPHINXBUILD) -b html $(ALLSPHINXOPTS) $(BUILDDIR)/html
	@echo
	@echo "Build finished. The HTML pages are in $(BUILDDIR)/html."

dirhtml:
	$(SPHINXBUILD) -b dirhtml $(ALLSPHINXOPTS) $(BUILDDIR)/dirhtml
	@echo
	@echo "Build finished. The HTML pages are in $(BUILDDIR)/dirhtml."

offhtml:
	$(SPHINXBUILD) -b html $(ALLSPHINXOPTS) $(BUILDDIR)/html
	@echo
	@echo "Build finished. The HTML pages are in $(BUILDDIR)/html."

singlehtml:
	$(SPHINXBUILD) -b singlehtml $(ALLSPHINXOPTS) $(BUILDDIR)/singlehtml
	@echo
	@echo "Build finished. The HTML page is in $(BUILDDIR)/singlehtml."

pickle:
	$(SPHINXBUILD) -b pickle $(ALLSPHINXOPTS) $(BUILDDIR)/pickle
	@echo
	@echo "Build finished; now you can process the pickle files."

json:
	$(SPHINXBUILD) -b json $(ALLSPHINXOPTS) $(BUILDDIR)/json
	@echo
	@echo "Build finished; now you can process the JSON files."

htmlhelp:
	$(SPHINXBUILD) -b htmlhelp $(ALLSPHINXOPTS) $(BUILDDIR)/htmlhelp
	@echo
	@echo "Build finished; now you can run HTML Help Workshop with the" \
	      ".hhp project file in $(BUILDDIR)/htmlhelp."

qthelp:
	$(SPHINXBUILD) -b qthelp $(ALLSPHINXOPTS) $(BUILDDIR)/qthelp
	@echo
	@echo "Build finished; now you can run "qcollectiongenerator" with the" \
	      ".qhcp project file in $(BUILDDIR)/qthelp, like this:"
	@echo "# qcollectiongenerator $(BUILDDIR)/qthelp/PerconaServer.qhcp"
	@echo "To view the help file:"
	@echo "# assistant -collectionFile $(BUILDDIR)/qthelp/PerconaServer.qhc"

devhelp:
	$(SPHINXBUILD) -b devhelp $(ALLSPHINXOPTS) $(BUILDDIR)/devhelp
	@echo
	@echo "Build finished."
	@echo "To view the help file:"
	@echo "# mkdir -p $$HOME/.local/share/devhelp/PerconaServer"
	@echo "# ln -s $(BUILDDIR)/devhelp $$HOME/.local/share/devhelp/PerconaServer"
	@echo "# devhelp"

epub:
	$(SPHINXBUILD) -b epub $(ALLSPHINXOPTS) $(BUILDDIR)/epub
	@echo
	@echo "Build finished. The epub file is in $(BUILDDIR)/epub."

latex:
	$(SPHINXBUILD) -b latex $(ALLSPHINXOPTS) $(BUILDDIR)/latex
	@echo
	@echo "Build finished; the LaTeX files are in $(BUILDDIR)/latex."
	@echo "Run \`make' in that directory to run these through (pdf)latex" \
	      "(use \`make latexpdf' here to do that automatically)."

latexpdf:
	$(SPHINXBUILD) -b latex $(ALLSPHINXOPTS) $(BUILDDIR)/latex
	@echo "Running LaTeX files through pdflatex..."
	make -C $(BUILDDIR)/latex all-pdf
	@echo "pdflatex finished; the PDF files are in $(BUILDDIR)/latex."

text:
	$(SPHINXBUILD) -b text $(ALLSPHINXOPTS) $(BUILDDIR)/text
	@echo
	@echo "Build finished. The text files are in $(BUILDDIR)/text."

man:
	$(SPHINXBUILD) -b man $(ALLSPHINXOPTS) $(BUILDDIR)/man
	@echo
	@echo "Build finished. The manual pages are in $(BUILDDIR)/man."

changes:
	$(SPHINXBUILD) -b changes $(ALLSPHINXOPTS) $(BUILDDIR)/changes
	@echo
	@echo "The overview file is in $(BUILDDIR)/changes."

linkcheck:
	$(SPHINXBUILD) -b linkcheck $(ALLSPHINXOPTS) $(BUILDDIR)/linkcheck
	@echo
	@echo "Link check complete; look for any errors in the above output " \
	      "or in $(BUILDDIR)/linkcheck/output.txt."

doctest:
	$(SPHINXBUILD) -b doctest $(ALLSPHINXOPTS) $(BUILDDIR)/doctest
	@echo "Testing of doctests in the sources finished, look at the " \
	      "results in $(BUILDDIR)/doctest/output.txt."<|MERGE_RESOLUTION|>--- conflicted
+++ resolved
@@ -17,13 +17,8 @@
 help:
 	@echo "Please use \`make <target>' where <target> is one of"
 	@echo "  html       to make standalone HTML files"
-<<<<<<< HEAD
 	@echo "  dirhtml    to make HTML files named index.html in directories"
 	@echo "  offhtml    to make standalone HTML files without fetching the new theme files"
-=======
-	@echo "  offhtml    to make standalone HTML files without fetching fresh percona-them files"
-	@echo "  dirhtml    to make HTML files named index.html in directories"
->>>>>>> e48ec025
 	@echo "  singlehtml to make a single large HTML file"
 	@echo "  pickle     to make pickle files"
 	@echo "  json       to make JSON files"
@@ -44,11 +39,7 @@
 
 html:
 	@echo "Downloading percona-theme ..."
-<<<<<<< HEAD
-	@wget -O percona-theme.tar.gz https://www.percona.com/docs/theme-1-4/percona-server/5.6
-=======
 	@wget -O percona-theme.tar.gz https://www.percona.com/docs/theme-1-4/percona-server-for-mongodb/
->>>>>>> e48ec025
 	@echo "Extracting theme."
 	@tar -mzxf percona-theme.tar.gz
 	@rm -rf source/percona-theme
