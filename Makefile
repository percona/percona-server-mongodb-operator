--- conflicted
+++ resolved
@@ -133,10 +133,7 @@
 MINOR_VER := $(shell grep -oE "crVersion: .*" deploy/cr.yaml|grep -oE "[0-9]+\.[0-9]+\.[0-9]+"|cut -d'.' -f2)
 NEXT_VER ?= $(MAJOR_VER).$$(($(MINOR_VER) + 1)).0
 after-release: manifests
-<<<<<<< HEAD
-=======
 	echo $(NEXT_VER) > pkg/version/version.txt
->>>>>>> 36d1ae1a
 	$(SED) -i \
 		-e "s/crVersion: .*/crVersion: $(NEXT_VER)/" \
 		-e "/^spec:/,/^  image:/{s#image: .*#image: perconalab/percona-server-mongodb-operator:main-mongod8.0#}" deploy/cr-minimal.yaml
