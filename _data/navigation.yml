docs:
  - title: Overview
    children:
      - title: "What is it for?"
        url: ./
      - title: "How it works?"
        url: ./architecture
  - title: Deployment
    children:
      - title: "Requirements"
        url: ./install
      - title: "Install on Kubernetes"
        url: ./install/kubernetes
      - title: "Install on OpenShift"
        url: ./install/openshift
      - title: "Scale Up/Down"
        url: ./install/scaling
  - title: Configuration
    children:
      - title: "Users"
        url: ./configure/users
      - title: "Operator options"
        url: ./configure/operator
<<<<<<< HEAD
      - title: "Backups"
        url: ./configure/backups
=======
      - title: "Arbiter nodes"
        url: ./configure/arbiter
      - title: "Expose nodes"
        url: ./configure/expose
>>>>>>> 1a93fbb1
<|MERGE_RESOLUTION|>--- conflicted
+++ resolved
@@ -21,12 +21,9 @@
         url: ./configure/users
       - title: "Operator options"
         url: ./configure/operator
-<<<<<<< HEAD
       - title: "Backups"
         url: ./configure/backups
-=======
       - title: "Arbiter nodes"
         url: ./configure/arbiter
       - title: "Expose nodes"
-        url: ./configure/expose
->>>>>>> 1a93fbb1
+        url: ./configure/expose