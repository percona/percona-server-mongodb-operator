package main

import (
	"flag"
	"fmt"
	"os"
	"runtime"

<<<<<<< HEAD
=======
	"sigs.k8s.io/controller-runtime/pkg/healthz"
>>>>>>> 7e0bd4ea
	"sigs.k8s.io/controller-runtime/pkg/log/zap"

	// Import all Kubernetes client auth plugins (e.g. Azure, GCP, OIDC, etc.)
	// to ensure that exec-entrypoint and run can make use of them.
	_ "k8s.io/client-go/plugin/pkg/client/auth"

	_ "github.com/Percona-Lab/percona-version-service/api"
	certmgrscheme "github.com/jetstack/cert-manager/pkg/client/clientset/versioned/scheme"
<<<<<<< HEAD
	"github.com/operator-framework/operator-sdk/pkg/k8sutil"
	"github.com/operator-framework/operator-sdk/pkg/leader"
	"github.com/operator-framework/operator-sdk/pkg/ready"
	sdkVersion "github.com/operator-framework/operator-sdk/version"
	"k8s.io/client-go/kubernetes"
	_ "k8s.io/client-go/plugin/pkg/client/auth/gcp"
	"sigs.k8s.io/controller-runtime/pkg/client/config"
	logf "sigs.k8s.io/controller-runtime/pkg/log"
	"sigs.k8s.io/controller-runtime/pkg/manager"
	"sigs.k8s.io/controller-runtime/pkg/manager/signals"

	"github.com/percona/percona-server-mongodb-operator/pkg/apis"
	"github.com/percona/percona-server-mongodb-operator/pkg/controller"
	"github.com/percona/percona-server-mongodb-operator/pkg/mcs"
=======
	k8sruntime "k8s.io/apimachinery/pkg/runtime"
	utilruntime "k8s.io/apimachinery/pkg/util/runtime"
	clientgoscheme "k8s.io/client-go/kubernetes/scheme"
	ctrl "sigs.k8s.io/controller-runtime"

	"github.com/percona/percona-server-mongodb-operator/pkg/apis"
	"github.com/percona/percona-server-mongodb-operator/pkg/controller"
	"github.com/percona/percona-server-mongodb-operator/pkg/k8s"
>>>>>>> 7e0bd4ea
)

var (
	GitCommit string
	GitBranch string
	scheme    = k8sruntime.NewScheme()
	setupLog  = ctrl.Log.WithName("setup")
)

func init() {
	utilruntime.Must(clientgoscheme.AddToScheme(scheme))

	utilruntime.Must(apis.AddToScheme(scheme))
}

func printVersion() {
	setupLog.Info(fmt.Sprintf("Git commit: %s Git branch: %s", GitCommit, GitBranch))
	setupLog.Info(fmt.Sprintf("Go Version: %s", runtime.Version()))
	setupLog.Info(fmt.Sprintf("Go OS/Arch: %s/%s", runtime.GOOS, runtime.GOARCH))
}

func main() {
	var metricsAddr string
	var enableLeaderElection bool
	var probeAddr string

	flag.StringVar(&metricsAddr, "metrics-bind-address", ":8080", "The address the metric endpoint binds to.")
	flag.StringVar(&probeAddr, "health-probe-bind-address", ":8081", "The address the probe endpoint binds to.")
	flag.BoolVar(&enableLeaderElection, "leader-elect", true,
		"Enable leader election for controller manager. "+
			"Enabling this will ensure there is only one active controller manager.")

	opts := zap.Options{
		Development: false,
	}
	opts.BindFlags(flag.CommandLine)
	flag.Parse()

	// The logger instantiated here can be changed to any logger
	// implementing the logr.Logger interface. This logger will
	// be propagated through the whole operator, generating
	// uniform and structured logs.
	ctrl.SetLogger(zap.New(zap.UseFlagOptions(&opts)))

	printVersion()

	namespace, err := k8s.GetWatchNamespace()
	if err != nil {
		setupLog.Error(err, "failed to get watch namespace")
		os.Exit(1)
	}

	mgr, err := ctrl.NewManager(ctrl.GetConfigOrDie(), ctrl.Options{
		Scheme:                 scheme,
		MetricsBindAddress:     metricsAddr,
		Port:                   9443,
		HealthProbeBindAddress: probeAddr,
		LeaderElection:         enableLeaderElection,
		LeaderElectionID:       "08db0feb.percona.com",
		Namespace:              namespace,
	})
	if err != nil {
		setupLog.Error(err, "unable to start manager")
		os.Exit(1)
	}

<<<<<<< HEAD
	clientset, err := kubernetes.NewForConfig(cfg)
	if err != nil {
		log.Error(err, "")
		os.Exit(1)
	}

	if err := mcs.Register(clientset.DiscoveryClient); err != nil {
		log.Error(err, "Failed to register MCS scheme")
	}

	log.Info("Registering Components.")

=======
>>>>>>> 7e0bd4ea
	// Setup Scheme for all resources
	if err := apis.AddToScheme(mgr.GetScheme()); err != nil {
		setupLog.Error(err, "")
		os.Exit(1)
	}

	// Setup Scheme for cert-manager resources
	if err := certmgrscheme.AddToScheme(mgr.GetScheme()); err != nil {
		setupLog.Error(err, "")
		os.Exit(1)
	}

	if err := mcs.AddToScheme(mgr.GetScheme()); err != nil {
		log.Error(err, "")
		os.Exit(1)
	}

	// Setup all Controllers
	if err := controller.AddToManager(mgr); err != nil {
		setupLog.Error(err, "")
		os.Exit(1)
	}

	if err := mgr.AddHealthzCheck("healthz", healthz.Ping); err != nil {
		setupLog.Error(err, "unable to set up health check")
		os.Exit(1)
	}

	if err := mgr.AddReadyzCheck("readyz", healthz.Ping); err != nil {
		setupLog.Error(err, "unable to set up ready check")
		os.Exit(1)
	}

	if err := mgr.Start(ctrl.SetupSignalHandler()); err != nil {
		setupLog.Error(err, "problem running manager")
		os.Exit(1)
	}

}<|MERGE_RESOLUTION|>--- conflicted
+++ resolved
@@ -3,13 +3,12 @@
 import (
 	"flag"
 	"fmt"
+	"github.com/percona/percona-server-mongodb-operator/pkg/mcs"
+	"k8s.io/client-go/discovery"
 	"os"
 	"runtime"
 
-<<<<<<< HEAD
-=======
 	"sigs.k8s.io/controller-runtime/pkg/healthz"
->>>>>>> 7e0bd4ea
 	"sigs.k8s.io/controller-runtime/pkg/log/zap"
 
 	// Import all Kubernetes client auth plugins (e.g. Azure, GCP, OIDC, etc.)
@@ -18,22 +17,6 @@
 
 	_ "github.com/Percona-Lab/percona-version-service/api"
 	certmgrscheme "github.com/jetstack/cert-manager/pkg/client/clientset/versioned/scheme"
-<<<<<<< HEAD
-	"github.com/operator-framework/operator-sdk/pkg/k8sutil"
-	"github.com/operator-framework/operator-sdk/pkg/leader"
-	"github.com/operator-framework/operator-sdk/pkg/ready"
-	sdkVersion "github.com/operator-framework/operator-sdk/version"
-	"k8s.io/client-go/kubernetes"
-	_ "k8s.io/client-go/plugin/pkg/client/auth/gcp"
-	"sigs.k8s.io/controller-runtime/pkg/client/config"
-	logf "sigs.k8s.io/controller-runtime/pkg/log"
-	"sigs.k8s.io/controller-runtime/pkg/manager"
-	"sigs.k8s.io/controller-runtime/pkg/manager/signals"
-
-	"github.com/percona/percona-server-mongodb-operator/pkg/apis"
-	"github.com/percona/percona-server-mongodb-operator/pkg/controller"
-	"github.com/percona/percona-server-mongodb-operator/pkg/mcs"
-=======
 	k8sruntime "k8s.io/apimachinery/pkg/runtime"
 	utilruntime "k8s.io/apimachinery/pkg/util/runtime"
 	clientgoscheme "k8s.io/client-go/kubernetes/scheme"
@@ -42,7 +25,6 @@
 	"github.com/percona/percona-server-mongodb-operator/pkg/apis"
 	"github.com/percona/percona-server-mongodb-operator/pkg/controller"
 	"github.com/percona/percona-server-mongodb-operator/pkg/k8s"
->>>>>>> 7e0bd4ea
 )
 
 var (
@@ -95,7 +77,13 @@
 		os.Exit(1)
 	}
 
-	mgr, err := ctrl.NewManager(ctrl.GetConfigOrDie(), ctrl.Options{
+	config, err := ctrl.GetConfig()
+	if err != nil {
+		setupLog.Error(err, "failed to get config")
+		os.Exit(1)
+	}
+
+	mgr, err := ctrl.NewManager(config, ctrl.Options{
 		Scheme:                 scheme,
 		MetricsBindAddress:     metricsAddr,
 		Port:                   9443,
@@ -109,21 +97,6 @@
 		os.Exit(1)
 	}
 
-<<<<<<< HEAD
-	clientset, err := kubernetes.NewForConfig(cfg)
-	if err != nil {
-		log.Error(err, "")
-		os.Exit(1)
-	}
-
-	if err := mcs.Register(clientset.DiscoveryClient); err != nil {
-		log.Error(err, "Failed to register MCS scheme")
-	}
-
-	log.Info("Registering Components.")
-
-=======
->>>>>>> 7e0bd4ea
 	// Setup Scheme for all resources
 	if err := apis.AddToScheme(mgr.GetScheme()); err != nil {
 		setupLog.Error(err, "")
@@ -136,8 +109,8 @@
 		os.Exit(1)
 	}
 
-	if err := mcs.AddToScheme(mgr.GetScheme()); err != nil {
-		log.Error(err, "")
+	if err := mcs.Register(discovery.NewDiscoveryClientForConfigOrDie(config)); err != nil {
+		setupLog.Error(err, "failed to register multicluster service")
 		os.Exit(1)
 	}
 
