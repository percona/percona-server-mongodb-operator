package psmdb

import (
	"context"

	"github.com/pkg/errors"
	"sigs.k8s.io/controller-runtime/pkg/client"

	api "github.com/percona/percona-server-mongodb-operator/pkg/apis/psmdb/v1"
	"github.com/percona/percona-server-mongodb-operator/pkg/psmdb/mongo"
	"github.com/percona/percona-server-mongodb-operator/pkg/psmdb/tls"
)

<<<<<<< HEAD
type Credentials struct {
	Username string
	Password string
}

func MongoClient(ctx context.Context, k8sclient client.Client, cr *api.PerconaServerMongoDB, rs *api.ReplsetSpec, c Credentials) (mongo.Client, error) {
	pods, err := GetRSPods(ctx, k8sclient, cr, rs.Name)
=======
func MongoClient(ctx context.Context, k8sClient client.Client, cr *api.PerconaServerMongoDB, rs *api.ReplsetSpec, c Credentials) (mongo.Client, error) {
	pods, err := GetRSPods(ctx, k8sClient, cr, rs.Name)
>>>>>>> e3a379b8
	if err != nil {
		return nil, errors.Wrapf(err, "get pods list for replset %s", rs.Name)
	}

	// `GetRSPods` returns truncated list of pods.
	// If `rs.Size` is 0 or replicaset doesn't exist in the cr the list of pods will be empty.
	// If there is empty pod list we should use `GetOutdatedRSPods` which returns list of pods without truncating it.
	if len(pods.Items) == 0 {
		pods, err = GetOutdatedRSPods(ctx, k8sClient, cr, rs.Name)
		if err != nil {
			return nil, errors.Wrapf(err, "get outdated pods list for replset %s", rs.Name)
		}
	}

	rsAddrs, err := GetReplsetAddrs(ctx, k8sClient, cr, cr.Spec.ClusterServiceDNSMode, rs, false, pods.Items)
	if err != nil {
		return nil, errors.Wrap(err, "get replset addr")
	}

	rsName := rs.Name
	name, err := rs.CustomReplsetName()
	if err == nil {
		rsName = name
	}

	conf := &mongo.Config{
		ReplSetName: rsName,
		Hosts:       rsAddrs,
		Username:    c.Username,
		Password:    c.Password,
	}

	if cr.TLSEnabled() {
		tlsCfg, err := tls.Config(ctx, k8sClient, cr)
		if err != nil {
			return nil, errors.Wrap(err, "failed to get TLS config")
		}

		conf.TLSConf = &tlsCfg
	}

	return mongo.Dial(conf)
}

func MongosClient(ctx context.Context, k8sclient client.Client, cr *api.PerconaServerMongoDB, c Credentials) (mongo.Client, error) {
	hosts, err := GetMongosAddrs(ctx, k8sclient, cr, true)
	if err != nil {
		return nil, errors.Wrap(err, "get mongos addrs")
	}
	conf := mongo.Config{
		Hosts:    hosts,
		Username: c.Username,
		Password: c.Password,
	}

	if cr.TLSEnabled() {
		tlsCfg, err := tls.Config(ctx, k8sclient, cr)
		if err != nil {
			return nil, errors.Wrap(err, "failed to get TLS config")
		}

		conf.TLSConf = &tlsCfg
	}

	return mongo.Dial(&conf)
}

func StandaloneClient(ctx context.Context, k8sclient client.Client, cr *api.PerconaServerMongoDB, c Credentials, host string, tlsEnabled bool) (mongo.Client, error) {
	conf := mongo.Config{
		Hosts:    []string{host},
		Username: c.Username,
		Password: c.Password,
		Direct:   true,
	}

	if tlsEnabled {
		tlsCfg, err := tls.Config(ctx, k8sclient, cr)
		if err != nil {
			return nil, errors.Wrap(err, "failed to get TLS config")
		}

		conf.TLSConf = &tlsCfg
	}

	return mongo.Dial(&conf)
}<|MERGE_RESOLUTION|>--- conflicted
+++ resolved
@@ -11,18 +11,13 @@
 	"github.com/percona/percona-server-mongodb-operator/pkg/psmdb/tls"
 )
 
-<<<<<<< HEAD
 type Credentials struct {
 	Username string
 	Password string
 }
 
-func MongoClient(ctx context.Context, k8sclient client.Client, cr *api.PerconaServerMongoDB, rs *api.ReplsetSpec, c Credentials) (mongo.Client, error) {
-	pods, err := GetRSPods(ctx, k8sclient, cr, rs.Name)
-=======
 func MongoClient(ctx context.Context, k8sClient client.Client, cr *api.PerconaServerMongoDB, rs *api.ReplsetSpec, c Credentials) (mongo.Client, error) {
 	pods, err := GetRSPods(ctx, k8sClient, cr, rs.Name)
->>>>>>> e3a379b8
 	if err != nil {
 		return nil, errors.Wrapf(err, "get pods list for replset %s", rs.Name)
 	}
