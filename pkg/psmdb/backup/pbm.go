--- conflicted
+++ resolved
@@ -397,45 +397,19 @@
 	}
 
 	e := b.Logger().NewEvent(string(ctrl.CmdRestore), "", "", primitive.Timestamp{})
-<<<<<<< HEAD
+	stg, err := util.StorageFromConfig(&cfg.Storage, e)
+	if err != nil {
+		return errors.Wrap(err, "storage from config")
+	}
+
 	backupName := bcp.Status.PBMname
-=======
->>>>>>> fab4ac0a
-	stg, err := util.StorageFromConfig(&cfg.Storage, e)
-	if err != nil {
-		return errors.Wrap(err, "storage from config")
-	}
-<<<<<<< HEAD
-=======
-
-	backupName := bcp.Status.PBMname
->>>>>>> fab4ac0a
 	m, err := restore.GetMetaFromStore(stg, backupName)
 	if err != nil {
 		return errors.Wrap(err, "get backup metadata from storage")
 	}
-<<<<<<< HEAD
-	switch bcp.Status.Type {
-	case "", defs.LogicalBackup:
-		if err := backup.CheckBackupFiles(ctx, stg, m.Name); err != nil {
-			return errors.Wrap(err, "check backup files")
-		}
-	case defs.PhysicalBackup:
-		for _, rs := range m.Replsets {
-			f := path.Join(m.Name, rs.Name)
-			files, err := stg.List(f, "")
-			if err != nil {
-				return errors.Wrapf(err, "failed to list backup files at %s", f)
-			}
-			if len(files) == 0 {
-				return errors.Wrap(err, "no physical backup files")
-			}
-		}
-=======
 
 	if err := backup.CheckBackupFiles(ctx, stg, m.Name); err != nil {
 		return errors.Wrap(err, "check backup files")
->>>>>>> fab4ac0a
 	}
 
 	return nil
