package backup

import (
	"encoding/json"
	"fmt"

	batchv1 "k8s.io/api/batch/v1"
	batchv1beta1 "k8s.io/api/batch/v1beta1"
	corev1 "k8s.io/api/core/v1"
	metav1 "k8s.io/apimachinery/pkg/apis/meta/v1"

	api "github.com/percona/percona-server-mongodb-operator/pkg/apis/psmdb/v1"
	"github.com/pkg/errors"
)

func BackupCronJob(backup *api.BackupTaskSpec, crName, namespace string, backupSpec api.BackupSpec, imagePullSecrets []corev1.LocalObjectReference) (batchv1beta1.CronJob, error) {
	jobName := crName + "-backup-" + backup.Name
<<<<<<< HEAD
=======
	resources, err := psmdb.CreateResources(backupSpec.Resources)
	if err != nil {
		return batchv1beta1.CronJob{}, errors.Wrap(err, "cannot parse Backup resources")
	}

>>>>>>> 47fa2fc7
	containerArgs, err := newBackupCronJobContainerArgs(backup, jobName)
	if err != nil {
		return batchv1beta1.CronJob{}, errors.Wrap(err, "cannot generate container arguments")
	}

	backupPod := corev1.PodSpec{
		RestartPolicy:      corev1.RestartPolicyNever,
		ImagePullSecrets:   imagePullSecrets,
		ServiceAccountName: backupSpec.ServiceAccountName,
		Containers: []corev1.Container{
			{
				Name:    "backup",
				Image:   backupSpec.Image,
				Command: []string{"sh"},
				Env: []corev1.EnvVar{
					{
						Name:  "clusterName",
						Value: crName,
					},
					{
						Name: "NAMESPACE",
						ValueFrom: &corev1.EnvVarSource{
							FieldRef: &corev1.ObjectFieldSelector{
								FieldPath: "metadata.namespace",
							},
						},
					},
				},
				Args:            containerArgs,
				SecurityContext: backupSpec.ContainerSecurityContext,
				Resources:       backupSpec.Resources,
			},
		},
		SecurityContext:  backupSpec.PodSecurityContext,
		RuntimeClassName: backupSpec.RuntimeClassName,
	}

<<<<<<< HEAD
	cj := batchv1b.CronJob{
=======
	return batchv1beta1.CronJob{
>>>>>>> 47fa2fc7
		TypeMeta: metav1.TypeMeta{
			APIVersion: "batch/v1beta1",
			Kind:       "CronJob",
		},
		ObjectMeta: metav1.ObjectMeta{
			Name:        jobName,
			Namespace:   namespace,
			Labels:      NewBackupCronJobLabels(crName, backupSpec.Labels),
			Annotations: backupSpec.Annotations,
		},
		Spec: batchv1beta1.CronJobSpec{
			Schedule:          backup.Schedule,
			ConcurrencyPolicy: batchv1beta1.ForbidConcurrent,
			JobTemplate: batchv1beta1.JobTemplateSpec{
				ObjectMeta: metav1.ObjectMeta{
					Labels:      NewBackupCronJobLabels(crName, backupSpec.Labels),
					Annotations: backupSpec.Annotations,
				},
				Spec: batchv1.JobSpec{
					Template: corev1.PodTemplateSpec{
						ObjectMeta: metav1.ObjectMeta{
							Labels:      NewBackupCronJobLabels(crName, backupSpec.Labels),
							Annotations: backupSpec.Annotations,
						},
						Spec: backupPod,
					},
				},
			},
		},
	}

	return cj, nil
}

func NewBackupCronJobLabels(crName string, labels map[string]string) map[string]string {
	base := make(map[string]string)

	for k, v := range labels {
		base[k] = v
	}

	base["app.kubernetes.io/name"] = "percona-server-mongodb"
	base["app.kubernetes.io/instance"] = crName
	base["app.kubernetes.io/replset"] = "general"
	base["app.kubernetes.io/managed-by"] = "percona-server-mongodb-operator"
	base["app.kubernetes.io/component"] = "backup-schedule"
	base["app.kubernetes.io/part-of"] = "percona-server-mongodb"

	return base
}

func newBackupCronJobContainerArgs(backup *api.BackupTaskSpec, jobName string) ([]string, error) {
	backupCr := &api.PerconaServerMongoDBBackup{
		TypeMeta: metav1.TypeMeta{
			APIVersion: api.SchemeGroupVersion.String(),
			Kind:       "PerconaServerMongoDBBackup",
		},
		ObjectMeta: metav1.ObjectMeta{
			Finalizers:   []string{"delete-backup"},
			GenerateName: "cron-${clusterName:0:16}-$(date -u '+%Y%m%d%H%M%S')-",
			Labels: map[string]string{
				"ancestor": jobName,
				"cluster":  "${clusterName}",
				"type":     "cron",
			},
		},
		Spec: api.PerconaServerMongoDBBackupSpec{
			ClusterName:      "${clusterName}",
			StorageName:      backup.StorageName,
			Compression:      backup.CompressionType,
			CompressionLevel: backup.CompressionLevel,
		},
	}

	err := backupCr.CheckFields()
	if err != nil {
		return nil, err
	}

	backupCrJson, err := json.Marshal(backupCr)
	if err != nil {
		return nil, err
	}

	return []string{
		"-c",
		fmt.Sprintf(`curl \
			-vvv \
			-X POST \
			--cacert /run/secrets/kubernetes.io/serviceaccount/ca.crt \
			-H "Content-Type: application/json" \
			-H "Authorization: Bearer $(cat /run/secrets/kubernetes.io/serviceaccount/token)" \
			--data %q \
			https://${KUBERNETES_SERVICE_HOST}:${KUBERNETES_SERVICE_PORT}/apis/%s/namespaces/${NAMESPACE}/perconaservermongodbbackups`,
			backupCrJson, api.SchemeGroupVersion.String()),
	}, nil
}<|MERGE_RESOLUTION|>--- conflicted
+++ resolved
@@ -15,14 +15,6 @@
 
 func BackupCronJob(backup *api.BackupTaskSpec, crName, namespace string, backupSpec api.BackupSpec, imagePullSecrets []corev1.LocalObjectReference) (batchv1beta1.CronJob, error) {
 	jobName := crName + "-backup-" + backup.Name
-<<<<<<< HEAD
-=======
-	resources, err := psmdb.CreateResources(backupSpec.Resources)
-	if err != nil {
-		return batchv1beta1.CronJob{}, errors.Wrap(err, "cannot parse Backup resources")
-	}
-
->>>>>>> 47fa2fc7
 	containerArgs, err := newBackupCronJobContainerArgs(backup, jobName)
 	if err != nil {
 		return batchv1beta1.CronJob{}, errors.Wrap(err, "cannot generate container arguments")
@@ -60,11 +52,7 @@
 		RuntimeClassName: backupSpec.RuntimeClassName,
 	}
 
-<<<<<<< HEAD
-	cj := batchv1b.CronJob{
-=======
 	return batchv1beta1.CronJob{
->>>>>>> 47fa2fc7
 		TypeMeta: metav1.TypeMeta{
 			APIVersion: "batch/v1beta1",
 			Kind:       "CronJob",
@@ -94,9 +82,7 @@
 				},
 			},
 		},
-	}
-
-	return cj, nil
+	}, nil
 }
 
 func NewBackupCronJobLabels(crName string, labels map[string]string) map[string]string {
