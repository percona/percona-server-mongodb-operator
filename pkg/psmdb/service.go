package psmdb

import (
	"context"
	"strconv"
	"strings"
	"time"

	api "github.com/percona/percona-server-mongodb-operator/pkg/apis/psmdb/v1"
	"github.com/pkg/errors"
	corev1 "k8s.io/api/core/v1"
	k8serrors "k8s.io/apimachinery/pkg/api/errors"
	metav1 "k8s.io/apimachinery/pkg/apis/meta/v1"
	"k8s.io/apimachinery/pkg/types"
	"k8s.io/apimachinery/pkg/util/intstr"
	"sigs.k8s.io/controller-runtime/pkg/client"
)

// Service returns a core/v1 API Service
func Service(m *api.PerconaServerMongoDB, replset *api.ReplsetSpec) *corev1.Service {
	ls := map[string]string{
		"app.kubernetes.io/name":       "percona-server-mongodb",
		"app.kubernetes.io/instance":   m.Name,
		"app.kubernetes.io/replset":    replset.Name,
		"app.kubernetes.io/managed-by": "percona-server-mongodb-operator",
		"app.kubernetes.io/part-of":    "percona-server-mongodb",
	}

	return &corev1.Service{
		TypeMeta: metav1.TypeMeta{
			APIVersion: "v1",
			Kind:       "Service",
		},
		ObjectMeta: metav1.ObjectMeta{
			Name:      m.Name + "-" + replset.Name,
			Namespace: m.Namespace,
		},
		Spec: corev1.ServiceSpec{
			Ports: []corev1.ServicePort{
				{
					Name:       mongodPortName,
					Port:       m.Spec.Mongod.Net.Port,
					TargetPort: intstr.FromInt(int(m.Spec.Mongod.Net.Port)),
				},
			},
			ClusterIP:                "None",
			Selector:                 ls,
			LoadBalancerSourceRanges: replset.Expose.LoadBalancerSourceRanges,
		},
	}
}

// ExternalService returns a Service object needs to serve external connections
func ExternalService(m *api.PerconaServerMongoDB, replset *api.ReplsetSpec, podName string) *corev1.Service {
	svc := &corev1.Service{
		TypeMeta: metav1.TypeMeta{
			Kind:       "Service",
			APIVersion: "v1",
		},
		ObjectMeta: metav1.ObjectMeta{
			Name:        podName,
			Namespace:   m.Namespace,
			Annotations: replset.Expose.ServiceAnnotations,
		},
	}

	svc.Labels = map[string]string{
		"app.kubernetes.io/name":       "percona-server-mongodb",
		"app.kubernetes.io/instance":   m.Name,
		"app.kubernetes.io/replset":    replset.Name,
		"app.kubernetes.io/managed-by": "percona-server-mongodb-operator",
		"app.kubernetes.io/part-of":    "percona-server-mongodb",
		"app.kubernetes.io/component":  "external-service",
	}

	svc.Spec = corev1.ServiceSpec{
		Ports: []corev1.ServicePort{
			{
				Name:       mongodPortName,
				Port:       m.Spec.Mongod.Net.Port,
				TargetPort: intstr.FromInt(int(m.Spec.Mongod.Net.Port)),
			},
		},
		Selector: map[string]string{"statefulset.kubernetes.io/pod-name": podName},
	}

	switch replset.Expose.ExposeType {
	case corev1.ServiceTypeNodePort:
		svc.Spec.Type = corev1.ServiceTypeNodePort
		svc.Spec.ExternalTrafficPolicy = "Local"
	case corev1.ServiceTypeLoadBalancer:
		svc.Spec.Type = corev1.ServiceTypeLoadBalancer
		svc.Spec.ExternalTrafficPolicy = "Cluster"
		svc.Spec.LoadBalancerSourceRanges = replset.Expose.LoadBalancerSourceRanges
	default:
		svc.Spec.Type = corev1.ServiceTypeClusterIP
	}

	return svc
}

type ServiceAddr struct {
	Host string
	Port int
}

func (s ServiceAddr) String() string {
	return s.Host + ":" + strconv.Itoa(s.Port)
}

func GetServiceAddr(ctx context.Context, svc corev1.Service, pod corev1.Pod, cl client.Client) (*ServiceAddr, error) {
	addr := &ServiceAddr{}

	switch svc.Spec.Type {
	case corev1.ServiceTypeClusterIP:
		addr.Host = svc.Spec.ClusterIP
		for _, p := range svc.Spec.Ports {
			if p.Name != mongodPortName {
				continue
			}
			addr.Port = int(p.Port)
		}

	case corev1.ServiceTypeLoadBalancer:
		host, err := getIngressPoint(ctx, pod, cl)
		if err != nil {
			return nil, errors.Wrap(err, "get ingress endpoint")
		}
		addr.Host = host
		for _, p := range svc.Spec.Ports {
			if p.Name != mongodPortName {
				continue
			}
			addr.Port = int(p.Port)
		}

	case corev1.ServiceTypeNodePort:
		addr.Host = pod.Status.HostIP
		for _, p := range svc.Spec.Ports {
			if p.Name != mongodPortName {
				continue
			}
			addr.Port = int(p.NodePort)
		}
	}
	return addr, nil
}

func getIngressPoint(ctx context.Context, pod corev1.Pod, cl client.Client) (string, error) {
	var retries uint64 = 0

	var ip string
	var hostname string

	ticker := time.NewTicker(1 * time.Second)
	defer ticker.Stop()

	for range ticker.C {
		retries++

		if retries >= 1000 {
			return "", errors.New("retries limit reached")
		}

		svc := &corev1.Service{}
		err := cl.Get(ctx, types.NamespacedName{Name: pod.Name, Namespace: pod.Namespace}, svc)
		if err != nil {
			return "", errors.Wrap(err, "failed to fetch service")
		}

		if len(svc.Status.LoadBalancer.Ingress) != 0 {
			ip = svc.Status.LoadBalancer.Ingress[0].IP
			hostname = svc.Status.LoadBalancer.Ingress[0].Hostname
		}

		if ip != "" {
			return ip, nil
		}

		if hostname != "" {
			return hostname, nil
		}

	}

	return "", errors.Errorf("can't get service %s ingress", pod.Name)
}

// GetReplsetAddrs returns a slice of replset host:port addresses
func GetReplsetAddrs(ctx context.Context, cl client.Client, m *api.PerconaServerMongoDB, rsName string, rsExposed bool, pods []corev1.Pod) ([]string, error) {
	addrs := make([]string, 0)

	for _, pod := range pods {
		host, err := MongoHost(ctx, cl, m, rsName, rsExposed, pod)
		if err != nil {
			return nil, errors.Wrapf(err, "failed to get external hostname for pod %s", pod.Name)
		}
		addrs = append(addrs, host)
	}

	return addrs, nil
}

// GetMongosAddrs returns a slice of mongos addresses
func GetMongosAddrs(cl client.Client, cr *api.PerconaServerMongoDB) ([]string, error) {
	if !cr.Spec.Sharding.Mongos.Expose.ServicePerPod {
		host, err := MongosHost(cl, cr, nil)
		if err != nil {
			return nil, errors.Wrap(err, "failed to get mongos host")
		}
		return []string{host}, nil
	}
	list, err := GetMongosPods(cl, cr)
	if err != nil {
		return nil, errors.Wrap(err, "failed to list mongos pods")
	}

	addrs := make([]string, 0, len(list.Items))
	for _, pod := range list.Items {
		host, err := MongosHost(cl, cr, &pod)
		if err != nil {
			return nil, errors.Wrap(err, "failed to get mongos host")
		}
		addrs = append(addrs, host)
	}

	return addrs, nil
}

// MongoHost returns the mongo host for given pod
func MongoHost(ctx context.Context, cl client.Client, m *api.PerconaServerMongoDB, rsName string, rsExposed bool, pod corev1.Pod) (string, error) {
	if rsExposed {
		return getExtAddr(ctx, cl, m.Namespace, pod)
	}

	return GetAddr(m, pod.Name, rsName), nil
}

<<<<<<< HEAD
// MongosHost returns the mongos host for given pod
func MongosHost(cl client.Client, cr *api.PerconaServerMongoDB, pod *corev1.Pod) (string, error) {
	svcName := cr.Name + "-mongos"
	if cr.Spec.Sharding.Mongos.Expose.ServicePerPod {
		svcName = pod.Name
	}
	svc := new(corev1.Service)
	err := cl.Get(context.TODO(),
		types.NamespacedName{
			Namespace: cr.Namespace,
			Name:      svcName,
		}, svc)
	if err != nil {
		return "", errors.Wrap(err, "failed to get mongos service")
	}
	var host string
	if mongos := cr.Spec.Sharding.Mongos; mongos.Expose.ExposeType == corev1.ServiceTypeLoadBalancer {
		for _, i := range svc.Status.LoadBalancer.Ingress {
			host = i.IP
			if len(i.Hostname) > 0 {
				host = i.Hostname
			}
		}
	} else {
		host = svc.Name + "." + cr.Namespace + "." + cr.Spec.ClusterServiceDNSSuffix
	}
	return host, nil
}

func getExtAddr(cl client.Client, namespace string, pod corev1.Pod) (string, error) {
	svc, err := getExtServices(cl, namespace, pod.Name)
=======
func getExtAddr(ctx context.Context, cl client.Client, namespace string, pod corev1.Pod) (string, error) {
	svc, err := getExtServices(ctx, cl, namespace, pod.Name)
>>>>>>> 7e0bd4ea
	if err != nil {
		return "", errors.Wrap(err, "fetch service address")
	}

	hostname, err := GetServiceAddr(ctx, *svc, pod, cl)
	if err != nil {
		return "", errors.Wrap(err, "get service hostname")
	}

	return hostname.String(), nil
}

// GetAddr returns replicaSet pod address in cluster
func GetAddr(m *api.PerconaServerMongoDB, pod, replset string) string {
	return strings.Join([]string{pod, m.Name + "-" + replset, m.Namespace, m.Spec.ClusterServiceDNSSuffix}, ".") +
		":" + strconv.Itoa(int(m.Spec.Mongod.Net.Port))
}

func getExtServices(ctx context.Context, cl client.Client, namespace, podName string) (*corev1.Service, error) {
	svcMeta := &corev1.Service{}

	for retries := 0; retries < 6; retries++ {
		err := cl.Get(ctx, types.NamespacedName{Name: podName, Namespace: namespace}, svcMeta)
		if err != nil {
			if k8serrors.IsNotFound(err) {
				time.Sleep(500 * time.Millisecond)
				continue
			}
			return nil, errors.Wrap(err, "failed to fetch service")
		}
		return svcMeta, nil
	}
	return nil, errors.New("failed to fetch service: retries limit reached")
}<|MERGE_RESOLUTION|>--- conflicted
+++ resolved
@@ -202,22 +202,22 @@
 }
 
 // GetMongosAddrs returns a slice of mongos addresses
-func GetMongosAddrs(cl client.Client, cr *api.PerconaServerMongoDB) ([]string, error) {
+func GetMongosAddrs(ctx context.Context, cl client.Client, cr *api.PerconaServerMongoDB) ([]string, error) {
 	if !cr.Spec.Sharding.Mongos.Expose.ServicePerPod {
-		host, err := MongosHost(cl, cr, nil)
+		host, err := MongosHost(ctx, cl, cr, nil)
 		if err != nil {
 			return nil, errors.Wrap(err, "failed to get mongos host")
 		}
 		return []string{host}, nil
 	}
-	list, err := GetMongosPods(cl, cr)
+	list, err := GetMongosPods(ctx, cl, cr)
 	if err != nil {
 		return nil, errors.Wrap(err, "failed to list mongos pods")
 	}
 
 	addrs := make([]string, 0, len(list.Items))
 	for _, pod := range list.Items {
-		host, err := MongosHost(cl, cr, &pod)
+		host, err := MongosHost(ctx, cl, cr, &pod)
 		if err != nil {
 			return nil, errors.Wrap(err, "failed to get mongos host")
 		}
@@ -236,15 +236,14 @@
 	return GetAddr(m, pod.Name, rsName), nil
 }
 
-<<<<<<< HEAD
 // MongosHost returns the mongos host for given pod
-func MongosHost(cl client.Client, cr *api.PerconaServerMongoDB, pod *corev1.Pod) (string, error) {
+func MongosHost(ctx context.Context, cl client.Client, cr *api.PerconaServerMongoDB, pod *corev1.Pod) (string, error) {
 	svcName := cr.Name + "-mongos"
 	if cr.Spec.Sharding.Mongos.Expose.ServicePerPod {
 		svcName = pod.Name
 	}
 	svc := new(corev1.Service)
-	err := cl.Get(context.TODO(),
+	err := cl.Get(ctx,
 		types.NamespacedName{
 			Namespace: cr.Namespace,
 			Name:      svcName,
@@ -266,12 +265,8 @@
 	return host, nil
 }
 
-func getExtAddr(cl client.Client, namespace string, pod corev1.Pod) (string, error) {
-	svc, err := getExtServices(cl, namespace, pod.Name)
-=======
 func getExtAddr(ctx context.Context, cl client.Client, namespace string, pod corev1.Pod) (string, error) {
 	svc, err := getExtServices(ctx, cl, namespace, pod.Name)
->>>>>>> 7e0bd4ea
 	if err != nil {
 		return "", errors.Wrap(err, "fetch service address")
 	}
