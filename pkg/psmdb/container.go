package psmdb

import (
	"fmt"
	"math"
	"strconv"

	corev1 "k8s.io/api/core/v1"

	api "github.com/percona/percona-server-mongodb-operator/pkg/apis/psmdb/v1"
)

func container(m *api.PerconaServerMongoDB, replset *api.ReplsetSpec, name string, resources corev1.ResourceRequirements, ikeyName string) corev1.Container {
	fvar := false

	volumes := []corev1.VolumeMount{
		{
			Name:      MongodDataVolClaimName,
			MountPath: MongodContainerDataDir,
		},
		{
			Name:      ikeyName,
			MountPath: mongodSecretsDir,
			ReadOnly:  true,
		},
		{
			Name:      "ssl",
			MountPath: sslDir,
			ReadOnly:  true,
		},
		{
			Name:      "ssl-internal",
			MountPath: sslInternalDir,
			ReadOnly:  true,
		},
	}

	if *m.Spec.Mongod.Security.EnableEncryption {
		volumes = append(volumes,
			corev1.VolumeMount{
				Name:      m.Spec.Mongod.Security.EncryptionKeySecret,
				MountPath: mongodRESTencryptDir,
				ReadOnly:  true,
			},
		)
	}

	return corev1.Container{
		Name:            name,
		Image:           m.Spec.Image,
		ImagePullPolicy: m.Spec.ImagePullPolicy,
		Args:            containerArgs(m, replset, resources),
		Ports: []corev1.ContainerPort{
			{
				Name:          mongodPortName,
				HostPort:      m.Spec.Mongod.Net.HostPort,
				ContainerPort: m.Spec.Mongod.Net.Port,
			},
		},
		Env: []corev1.EnvVar{
			{
				Name:  "SERVICE_NAME",
				Value: m.Name,
			},
			{
				Name:  "NAMESPACE",
				Value: m.Namespace,
			},
			{
				Name:  "MONGODB_PORT",
				Value: strconv.Itoa(int(m.Spec.Mongod.Net.Port)),
			},
			{
				Name:  "MONGODB_REPLSET",
				Value: replset.Name,
			},
		},
		EnvFrom: []corev1.EnvFromSource{
			{
				SecretRef: &corev1.SecretEnvSource{
					LocalObjectReference: corev1.LocalObjectReference{
						Name: m.Spec.Secrets.Users,
					},
					Optional: &fvar,
				},
			},
		},
<<<<<<< HEAD
		WorkingDir:     MongodContainerDataDir,
		LivenessProbe:  replset.LivenessProbe,
		ReadinessProbe: replset.ReadinessProbe,
		Resources:      resources,
		SecurityContext: &corev1.SecurityContext{
			RunAsNonRoot: &tvar,
			RunAsUser:    runUID,
		},
		VolumeMounts: volumes,
=======
		WorkingDir: MongodContainerDataDir,
		LivenessProbe: &corev1.Probe{
			Handler: corev1.Handler{
				Exec: &corev1.ExecAction{
					Command: []string{
						"mongodb-healthcheck",
						"k8s",
						"liveness",
					},
				},
			},
			InitialDelaySeconds: *replset.LivenessInitialDelaySeconds,
			TimeoutSeconds:      int32(5),
			PeriodSeconds:       int32(10),
			FailureThreshold:    int32(12),
		},
		ReadinessProbe: &corev1.Probe{
			Handler: corev1.Handler{
				TCPSocket: &corev1.TCPSocketAction{
					Port: intstr.FromInt(int(m.Spec.Mongod.Net.Port)),
				},
			},
			InitialDelaySeconds: *replset.ReadinessInitialDelaySeconds,
			TimeoutSeconds:      int32(2),
			PeriodSeconds:       int32(3),
			FailureThreshold:    int32(8),
		},
		Resources:       resources,
		SecurityContext: replset.ContainerSecurityContext,
		VolumeMounts:    volumes,
>>>>>>> 303472be
	}
}

// containerArgs returns the args to pass to the mSpec container
func containerArgs(m *api.PerconaServerMongoDB, replset *api.ReplsetSpec, resources corev1.ResourceRequirements) []string {
	mSpec := m.Spec.Mongod
	// TODO(andrew): in the safe mode `sslAllowInvalidCertificates` should be set only with the external services
	args := []string{
		"--bind_ip_all",
		"--auth",
		"--dbpath=" + MongodContainerDataDir,
		"--port=" + strconv.Itoa(int(mSpec.Net.Port)),
		"--replSet=" + replset.Name,
		"--storageEngine=" + string(mSpec.Storage.Engine),
		"--relaxPermChecks",
		"--sslAllowInvalidCertificates",
	}

	if m.Spec.UnsafeConf {
		args = append(args,
			"--clusterAuthMode=keyFile",
			"--keyFile="+mongodSecretsDir+"/mongodb-key",
		)
	} else {
		args = append(args,
			"--sslMode=preferSSL",
			"--clusterAuthMode=x509",
		)
	}

	// sharding
	switch replset.ClusterRole {
	case api.ClusterRoleConfigSvr:
		args = append(args, "--configsvr")
	case api.ClusterRoleShardSvr:
		args = append(args, "--shardsvr")
	}

	// operationProfiling
	if mSpec.OperationProfiling != nil {
		switch mSpec.OperationProfiling.Mode {
		case api.OperationProfilingModeAll:
			args = append(args, "--profile=2")
		case api.OperationProfilingModeSlowOp:
			args = append(args,
				"--slowms="+strconv.Itoa(int(mSpec.OperationProfiling.SlowOpThresholdMs)),
				"--profile=1",
			)
		}
		if mSpec.OperationProfiling.RateLimit > 0 {
			args = append(args, "--rateLimit="+strconv.Itoa(mSpec.OperationProfiling.RateLimit))
		}
	}

	// storage
	if mSpec.Storage != nil {
		switch mSpec.Storage.Engine {
		case api.StorageEngineWiredTiger:
			if *m.Spec.Mongod.Security.EnableEncryption {
				args = append(args,
					"--enableEncryption",
					"--encryptionKeyFile="+mongodRESTencryptDir+"/"+EncryptionKeyName,
				)
				if m.Spec.Mongod.Security.EncryptionCipherMode != api.MongodChiperModeUnset {
					args = append(args,
						"--encryptionCipherMode="+string(m.Spec.Mongod.Security.EncryptionCipherMode),
					)
				}
			}
			if limit, ok := resources.Limits[corev1.ResourceCPU]; ok && !limit.IsZero() {
				args = append(args, fmt.Sprintf(
					"--wiredTigerCacheSizeGB=%.2f",
					getWiredTigerCacheSizeGB(resources.Limits, mSpec.Storage.WiredTiger.EngineConfig.CacheSizeRatio, true),
				))
			}
			if mSpec.Storage.WiredTiger.CollectionConfig != nil {
				if mSpec.Storage.WiredTiger.CollectionConfig.BlockCompressor != nil {
					args = append(args,
						"--wiredTigerCollectionBlockCompressor="+string(*mSpec.Storage.WiredTiger.CollectionConfig.BlockCompressor),
					)
				}
			}
			if mSpec.Storage.WiredTiger.EngineConfig != nil {
				if mSpec.Storage.WiredTiger.EngineConfig.JournalCompressor != nil {
					args = append(args,
						"--wiredTigerJournalCompressor="+string(*mSpec.Storage.WiredTiger.EngineConfig.JournalCompressor),
					)
				}
				if mSpec.Storage.WiredTiger.EngineConfig.DirectoryForIndexes {
					args = append(args, "--wiredTigerDirectoryForIndexes")
				}
			}
			if mSpec.Storage.WiredTiger.IndexConfig != nil && mSpec.Storage.WiredTiger.IndexConfig.PrefixCompression {
				args = append(args, "--wiredTigerIndexPrefixCompression=true")
			}
		case api.StorageEngineInMemory:
			args = append(args, fmt.Sprintf(
				"--inMemorySizeGB=%.2f",
				getWiredTigerCacheSizeGB(resources.Limits, mSpec.Storage.InMemory.EngineConfig.InMemorySizeRatio, false),
			))
		case api.StorageEngineMMAPv1:
			if mSpec.Storage.MMAPv1.NsSize > 0 {
				args = append(args, "--nssize="+strconv.Itoa(mSpec.Storage.MMAPv1.NsSize))
			}
			if mSpec.Storage.MMAPv1.Smallfiles {
				args = append(args, "--smallfiles")
			}
		}
		if mSpec.Storage.DirectoryPerDB {
			args = append(args, "--directoryperdb")
		}
		if mSpec.Storage.SyncPeriodSecs > 0 {
			args = append(args, "--syncdelay="+strconv.Itoa(mSpec.Storage.SyncPeriodSecs))
		}
	}

	// security
	if mSpec.Security != nil && mSpec.Security.RedactClientLogData {
		args = append(args, "--redactClientLogData")
	}

	// replication
	if mSpec.Replication != nil && mSpec.Replication.OplogSizeMB > 0 {
		args = append(args, "--oplogSize="+strconv.Itoa(mSpec.Replication.OplogSizeMB))
	}

	// setParameter
	if mSpec.SetParameter != nil {
		if mSpec.SetParameter.TTLMonitorSleepSecs > 0 {
			args = append(args,
				"--setParameter",
				"ttlMonitorSleepSecs="+strconv.Itoa(mSpec.SetParameter.TTLMonitorSleepSecs),
			)
		}
		if mSpec.SetParameter.WiredTigerConcurrentReadTransactions > 0 {
			args = append(args,
				"--setParameter",
				"wiredTigerConcurrentReadTransactions="+strconv.Itoa(mSpec.SetParameter.WiredTigerConcurrentReadTransactions),
			)
		}
		if mSpec.SetParameter.WiredTigerConcurrentWriteTransactions > 0 {
			args = append(args,
				"--setParameter",
				"wiredTigerConcurrentWriteTransactions="+strconv.Itoa(mSpec.SetParameter.WiredTigerConcurrentWriteTransactions),
			)
		}
	}

	// auditLog
	if mSpec.AuditLog != nil && mSpec.AuditLog.Destination == api.AuditLogDestinationFile {
		if mSpec.AuditLog.Filter == "" {
			mSpec.AuditLog.Filter = "{}"
		}
		args = append(args,
			"--auditDestination=file",
			"--auditFilter="+mSpec.AuditLog.Filter,
			"--auditFormat="+string(mSpec.AuditLog.Format),
		)
		switch mSpec.AuditLog.Format {
		case api.AuditLogFormatBSON:
			args = append(args, "--auditPath="+MongodContainerDataDir+"/auditLog.bson")
		default:
			args = append(args, "--auditPath="+MongodContainerDataDir+"/auditLog.json")
		}
	}

	return args
}

// The WiredTiger internal cache, by default, will use the larger of either 50% of
// (RAM - 1 GB), or 256 MB. For example, on a system with a total of 4GB of RAM the
// WiredTiger cache will use 1.5GB of RAM (0.5 * (4 GB - 1 GB) = 1.5 GB).
//
// In normal situations WiredTiger does this default-sizing correctly but under Docker
// containers WiredTiger fails to detect the memory limit of the Docker container. We
// explicitly set the WiredTiger cache size to fix this.
//
// https://docs.mongodb.com/manual/reference/configuration-options/#storage.wiredTiger.engineConfig.cacheSizeGB
//
func getWiredTigerCacheSizeGB(resourceList corev1.ResourceList, cacheRatio float64, subtract1GB bool) float64 {
	maxMemory := resourceList[corev1.ResourceMemory]
	var size float64
	if subtract1GB {
		size = math.Floor(cacheRatio * float64(maxMemory.Value()-gigaByte))
	} else {
		size = math.Floor(cacheRatio * float64(maxMemory.Value()))
	}
	sizeGB := size / float64(gigaByte)
	if sizeGB < minWiredTigerCacheSizeGB {
		sizeGB = minWiredTigerCacheSizeGB
	}
	return sizeGB
}<|MERGE_RESOLUTION|>--- conflicted
+++ resolved
@@ -85,48 +85,12 @@
 				},
 			},
 		},
-<<<<<<< HEAD
-		WorkingDir:     MongodContainerDataDir,
-		LivenessProbe:  replset.LivenessProbe,
-		ReadinessProbe: replset.ReadinessProbe,
-		Resources:      resources,
-		SecurityContext: &corev1.SecurityContext{
-			RunAsNonRoot: &tvar,
-			RunAsUser:    runUID,
-		},
-		VolumeMounts: volumes,
-=======
-		WorkingDir: MongodContainerDataDir,
-		LivenessProbe: &corev1.Probe{
-			Handler: corev1.Handler{
-				Exec: &corev1.ExecAction{
-					Command: []string{
-						"mongodb-healthcheck",
-						"k8s",
-						"liveness",
-					},
-				},
-			},
-			InitialDelaySeconds: *replset.LivenessInitialDelaySeconds,
-			TimeoutSeconds:      int32(5),
-			PeriodSeconds:       int32(10),
-			FailureThreshold:    int32(12),
-		},
-		ReadinessProbe: &corev1.Probe{
-			Handler: corev1.Handler{
-				TCPSocket: &corev1.TCPSocketAction{
-					Port: intstr.FromInt(int(m.Spec.Mongod.Net.Port)),
-				},
-			},
-			InitialDelaySeconds: *replset.ReadinessInitialDelaySeconds,
-			TimeoutSeconds:      int32(2),
-			PeriodSeconds:       int32(3),
-			FailureThreshold:    int32(8),
-		},
+		WorkingDir:      MongodContainerDataDir,
+		LivenessProbe:   replset.LivenessProbe,
+		ReadinessProbe:  replset.ReadinessProbe,
 		Resources:       resources,
 		SecurityContext: replset.ContainerSecurityContext,
 		VolumeMounts:    volumes,
->>>>>>> 303472be
 	}
 }
 
