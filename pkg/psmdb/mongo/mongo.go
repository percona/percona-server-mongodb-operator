package mongo

import (
	"context"
	"crypto/tls"
	"fmt"
	"net"
	"time"

	"github.com/pkg/errors"
	"go.mongodb.org/mongo-driver/bson"
	"go.mongodb.org/mongo-driver/mongo"
	"go.mongodb.org/mongo-driver/mongo/options"
	"go.mongodb.org/mongo-driver/mongo/readpref"
	"go.mongodb.org/mongo-driver/mongo/writeconcern"
	logf "sigs.k8s.io/controller-runtime/pkg/log"
)

<<<<<<< HEAD
func Dial(addrs []string, replset, username, password string) (*mongo.Client, error) {
=======
var log = logf.Log.WithName("mongo")

func Dial(addrs []string, replset, username, password string, useTLS bool) (*mongo.Client, error) {
>>>>>>> f5921b16
	ctx, connectcancel := context.WithTimeout(context.Background(), 3*time.Second)
	defer connectcancel()

	opts := options.Client().
		SetHosts(addrs).
		SetReplicaSet(replset).
		SetAuth(options.Credential{
			Password: password,
			Username: username,
		}).
		SetWriteConcern(writeconcern.New(writeconcern.WMajority(), writeconcern.J(true))).
		SetReadPreference(readpref.Primary())

	client, err := mongo.Connect(ctx, opts)
	if err != nil {
		return nil, fmt.Errorf("failed to connect to mongo rs: %v", err)
	}

	defer func() {
		if err != nil {
			derr := client.Disconnect(ctx)
			if derr != nil {
				log.Error(err, "failed to disconnect")
			}
		}
	}()

	ctx, pingcancel := context.WithTimeout(context.Background(), 2*time.Second)
	defer pingcancel()

	err = client.Ping(ctx, readpref.Primary())
	if err != nil {
		return nil, fmt.Errorf("failed to ping mongo: %v", err)
	}

	return client, nil
}

type tlsDialer struct {
	cfg *tls.Config
}

func (d tlsDialer) DialContext(ctx context.Context, network, address string) (net.Conn, error) {
	return tls.Dial("tcp", address, d.cfg)
}

func ReadConfig(ctx context.Context, client *mongo.Client) (RSConfig, error) {
	resp := ReplSetGetConfig{}
	res := client.Database("admin").RunCommand(ctx, bson.D{{Key: "replSetGetConfig", Value: 1}})
	if res.Err() != nil {
		return RSConfig{}, errors.Wrap(res.Err(), "replSetGetConfig")
	}
	if err := res.Decode(&resp); err != nil {
		return RSConfig{}, errors.Wrap(err, "failed to decoge to replSetGetConfig")
	}

	if resp.Config == nil {
		return RSConfig{}, fmt.Errorf("mongo says: %s", resp.Errmsg)
	}

	return *resp.Config, nil
}

func WriteConfig(ctx context.Context, client *mongo.Client, cfg RSConfig) error {
	resp := OKResponse{}

	// TODO The 'force' flag should be set to true if there is no PRIMARY in the replset (but this shouldn't ever happen).
	res := client.Database("admin").RunCommand(ctx, bson.D{{Key: "replSetReconfig", Value: cfg}, {Key: "force", Value: false}})
	if res.Err() != nil {
		return errors.Wrap(res.Err(), "replSetReconfig")
	}

	if err := res.Decode(&resp); err != nil {
		return errors.Wrap(err, "failed to decoge to replSetReconfigResponce")
	}

	if resp.OK != 1 {
		return fmt.Errorf("mongo says: %s", resp.Errmsg)
	}

	return nil
}

func RSStatus(ctx context.Context, client *mongo.Client) (Status, error) {
	status := Status{}

	resp := client.Database("admin").RunCommand(ctx, bson.D{{Key: "replSetGetStatus", Value: 1}})
	if resp.Err() != nil {
		return status, errors.Wrap(resp.Err(), "replSetGetStatus")
	}

	if err := resp.Decode(&status); err != nil {
		return status, errors.Wrap(err, "failed to decode rs status")
	}

	if status.OK != 1 {
		return status, fmt.Errorf("mongo says: %s", status.Errmsg)
	}

	return status, nil
}

func RSBuildInfo(ctx context.Context, client *mongo.Client) (BuildInfo, error) {
	bi := BuildInfo{}

	resp := client.Database("admin").RunCommand(ctx, bson.D{{Key: "buildinfo", Value: 1}})
	if resp.Err() != nil {
		return bi, errors.Wrap(resp.Err(), "buildinfo")
	}

	if err := resp.Decode(&bi); err != nil {
		return bi, errors.Wrap(err, "failed to decode build info")
	}

	if bi.OK != 1 {
		return bi, errors.Errorf("mongo says: %s", bi.Errmsg)
	}

	return bi, nil
}

func StepDown(ctx context.Context, client *mongo.Client) error {
	resp := OKResponse{}

	res := client.Database("admin").RunCommand(ctx, bson.D{{Key: "replSetStepDown", Value: 60}})
	err := res.Err()
	if err != nil {
		cErr, ok := err.(mongo.CommandError)
		if ok && cErr.HasErrorLabel("NetworkError") {
			// https://docs.mongodb.com/manual/reference/method/rs.stepDown/#client-connections
			return nil
		}
		return errors.Wrap(err, "replSetStepDown")
	}

	if err := res.Decode(&resp); err != nil {
		return errors.Wrap(err, "failed to decode responce of replSetStepDown")
	}

	if resp.OK != 1 {
		return fmt.Errorf("mongo says: %s", resp.Errmsg)
	}

	return nil
}

// UpdateUserPass updates user's password
func UpdateUserPass(ctx context.Context, client *mongo.Client, name, pass string) error {
	return client.Database("admin").RunCommand(ctx, bson.D{{Key: "updateUser", Value: name}, {Key: "pwd", Value: pass}}).Err()
}

// UpdateUser recreates user with new name and password
// should be used only when username was changed
func UpdateUser(ctx context.Context, client *mongo.Client, currName, newName, pass string) error {
	mu := struct {
		Users []struct {
			Roles interface{} `bson:"roles"`
		} `bson:"users"`
	}{}

	res := client.Database("admin").RunCommand(ctx, bson.D{{Key: "usersInfo", Value: currName}})
	if res.Err() != nil {
		return errors.Wrap(res.Err(), "get user")
	}
	err := res.Decode(&mu)
	if err != nil {
		return errors.Wrap(err, "decode user")
	}

	if len(mu.Users) == 0 {
		return errors.New("empty user data")
	}

	err = client.Database("admin").RunCommand(context.TODO(), bson.D{{Key: "createUser", Value: newName}, {Key: "pwd", Value: pass}, {Key: "roles", Value: mu.Users[0].Roles}}).Err()
	if err != nil {
		return errors.Wrap(err, "create user")
	}

	err = client.Database("admin").RunCommand(context.TODO(), bson.D{{Key: "dropUser", Value: currName}}).Err()
	return errors.Wrap(err, "drop user")
}

// RemoveOld removes from the list those members which are not present in the given list.
// It always should leave at least one element. The config won't be valid for mongo otherwise.
// Better, if the last element has the smallest ID in order not to produce defragmentation
// when the next element will be added (ID = maxID + 1). Mongo replica set member ID must be between 0 and 255, so it matters.
func (m *ConfigMembers) RemoveOld(compareWith ConfigMembers) (changes bool) {
	cm := make(map[string]struct{}, len(compareWith))

	for _, member := range compareWith {
		cm[member.Host] = struct{}{}
	}

	// going from the end to the starting in order to leave last element with the smallest id
	for i := len(*m) - 1; i >= 0 && len(*m) > 1; i-- {
		member := []ConfigMember(*m)[i]
		if _, ok := cm[member.Host]; !ok {
			*m = append([]ConfigMember(*m)[:i], []ConfigMember(*m)[i+1:]...)
			changes = true
		}
	}

	return changes
}

// AddNew adds new members from given list
func (m *ConfigMembers) AddNew(from ConfigMembers) (changes bool) {
	cm := make(map[string]struct{}, len(*m))
	lastID := 0

	for _, member := range *m {
		cm[member.Host] = struct{}{}
		if member.ID > lastID {
			lastID = member.ID
		}
	}

	for _, member := range from {
		if _, ok := cm[member.Host]; !ok {
			lastID++
			member.ID = lastID
			*m = append(*m, member)
			changes = true
		}
	}

	return changes
}

// SetVotes sets voting parameters for members list
func (m *ConfigMembers) SetVotes() {
	votes := 0
	lastVoteIdx := -1
	for i, member := range *m {
		if member.Hidden {
			continue
		}
		if votes < MaxVotingMembers {
			[]ConfigMember(*m)[i].Votes = 1
			votes++
			if !member.ArbiterOnly {
				lastVoteIdx = i
				[]ConfigMember(*m)[i].Priority = 1
			}
		} else if member.ArbiterOnly {
			// Arbiter should always have a vote
			[]ConfigMember(*m)[i].Votes = 1
			[]ConfigMember(*m)[lastVoteIdx].Votes = 0
			[]ConfigMember(*m)[lastVoteIdx].Priority = 0
		}
	}
	if votes == 0 {
		return
	}

	if votes%2 == 0 {
		[]ConfigMember(*m)[lastVoteIdx].Votes = 0
		[]ConfigMember(*m)[lastVoteIdx].Priority = 0
	}
}

func (m ConfigMember) String() string {
	return fmt.Sprintf("{votes: %d, priority: %d}", m.Votes, m.Priority)
}<|MERGE_RESOLUTION|>--- conflicted
+++ resolved
@@ -16,13 +16,9 @@
 	logf "sigs.k8s.io/controller-runtime/pkg/log"
 )
 
-<<<<<<< HEAD
+var log = logf.Log.WithName("mongo")
+
 func Dial(addrs []string, replset, username, password string) (*mongo.Client, error) {
-=======
-var log = logf.Log.WithName("mongo")
-
-func Dial(addrs []string, replset, username, password string, useTLS bool) (*mongo.Client, error) {
->>>>>>> f5921b16
 	ctx, connectcancel := context.WithTimeout(context.Background(), 3*time.Second)
 	defer connectcancel()
 
