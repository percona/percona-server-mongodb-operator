package mongo

import (
	"context"
	"crypto/tls"
	"fmt"
	"time"

	"github.com/pkg/errors"
	"go.mongodb.org/mongo-driver/bson"
	"go.mongodb.org/mongo-driver/mongo"
	"go.mongodb.org/mongo-driver/mongo/options"
	"go.mongodb.org/mongo-driver/mongo/readpref"
	"go.mongodb.org/mongo-driver/mongo/writeconcern"
	logf "sigs.k8s.io/controller-runtime/pkg/log"
)

var log = logf.Log.WithName("mongo")

type Config struct {
	Hosts       []string
	ReplSetName string
	Username    string
	Password    string
	TLSConf     *tls.Config
}

func Dial(conf *Config) (*mongo.Client, error) {
	ctx, connectcancel := context.WithTimeout(context.Background(), 3*time.Second)
	defer connectcancel()

	opts := options.Client().
		SetHosts(conf.Hosts).
		SetReplicaSet(conf.ReplSetName).
		SetAuth(options.Credential{
			Password: conf.Password,
			Username: conf.Username,
		}).
		SetWriteConcern(writeconcern.New(writeconcern.WMajority(), writeconcern.J(true))).
		SetReadPreference(readpref.Primary()).SetTLSConfig(conf.TLSConf)

	client, err := mongo.Connect(ctx, opts)
	if err != nil {
		return nil, errors.Errorf("failed to connect to mongo rs: %v", err)
	}

	defer func() {
		if err != nil {
			derr := client.Disconnect(ctx)
			if derr != nil {
				log.Error(err, "failed to disconnect")
			}
		}
	}()

	ctx, pingcancel := context.WithTimeout(context.Background(), 2*time.Second)
	defer pingcancel()

	err = client.Ping(ctx, readpref.Primary())
	if err != nil {
		return nil, errors.Errorf("failed to ping mongo: %v", err)
	}

	return client, nil
}

func ReadConfig(ctx context.Context, client *mongo.Client) (RSConfig, error) {
	resp := ReplSetGetConfig{}
	res := client.Database("admin").RunCommand(ctx, bson.D{{Key: "replSetGetConfig", Value: 1}})
	if res.Err() != nil {
		return RSConfig{}, errors.Wrap(res.Err(), "replSetGetConfig")
	}
	if err := res.Decode(&resp); err != nil {
		return RSConfig{}, errors.Wrap(err, "failed to decode to replSetGetConfig")
	}

	if resp.Config == nil {
		return RSConfig{}, errors.Errorf("mongo says: %s", resp.Errmsg)
	}

	return *resp.Config, nil
}

func CreateRole(ctx context.Context, client *mongo.Client, role string, privileges []interface{}, roles []interface{}) error {
	resp := OKResponse{}

	privilegesArr := bson.A{}
	for _, p := range privileges {
		privilegesArr = append(privilegesArr, p)
	}

	rolesArr := bson.A{}
	for _, r := range roles {
		rolesArr = append(rolesArr, r)
	}

	m := bson.D{
		{Key: "createRole", Value: role},
		{Key: "privileges", Value: privilegesArr},
		{Key: "roles", Value: rolesArr},
	}

	res := client.Database("admin").RunCommand(context.Background(), m)
	if res.Err() != nil {
		return errors.Wrap(res.Err(), "failed to create role")
	}

	err := res.Decode(&resp)
	if err != nil {
		return errors.Wrap(err, "failed to decode response")
	}

	if resp.OK != 1 {
		return errors.Errorf("mongo says: %s", resp.Errmsg)
	}

	return nil
}

func CreateUser(ctx context.Context, client *mongo.Client, user, pwd string, roles ...interface{}) error {
	resp := OKResponse{}

	res := client.Database("admin").RunCommand(context.Background(), bson.D{
		{Key: "createUser", Value: user},
		{Key: "pwd", Value: pwd},
		{Key: "roles", Value: roles},
	})
	if res.Err() != nil {
		return errors.Wrap(res.Err(), "failed to create user")
	}

	err := res.Decode(&resp)
	if err != nil {
		return errors.Wrap(err, "failed to decode response")
	}

	if resp.OK != 1 {
		return errors.Errorf("mongo says: %s", resp.Errmsg)
	}

	return nil
}

func AddShard(ctx context.Context, client *mongo.Client, rsName, host string) error {
	resp := OKResponse{}

	res := client.Database("admin").RunCommand(ctx, bson.D{{Key: "addShard", Value: rsName + "/" + host}})
	if res.Err() != nil {
		return errors.Wrap(res.Err(), "add shard")
	}

	if err := res.Decode(&resp); err != nil {
		return errors.Wrap(err, "failed to decode addShard response")
	}

	if resp.OK != 1 {
		return errors.Errorf("add shard: %s", resp.Errmsg)
	}

	return nil
}

func WriteConfig(ctx context.Context, client *mongo.Client, cfg RSConfig) error {
	resp := OKResponse{}

	// Using force flag since mongo 4.4 forbids to add multiple members at a time.
	res := client.Database("admin").RunCommand(ctx, bson.D{{Key: "replSetReconfig", Value: cfg}, {Key: "force", Value: true}})
	if res.Err() != nil {
		return errors.Wrap(res.Err(), "replSetReconfig")
	}

	if err := res.Decode(&resp); err != nil {
		return errors.Wrap(err, "failed to decode to replSetReconfigResponse")
	}

	if resp.OK != 1 {
		return errors.Errorf("mongo says: %s", resp.Errmsg)
	}

	return nil
}

func RSStatus(ctx context.Context, client *mongo.Client) (Status, error) {
	status := Status{}

	resp := client.Database("admin").RunCommand(ctx, bson.D{{Key: "replSetGetStatus", Value: 1}})
	if resp.Err() != nil {
		return status, errors.Wrap(resp.Err(), "replSetGetStatus")
	}

	if err := resp.Decode(&status); err != nil {
		return status, errors.Wrap(err, "failed to decode rs status")
	}

	if status.OK != 1 {
		return status, errors.Errorf("mongo says: %s", status.Errmsg)
	}

	return status, nil
}

func StartBalancer(ctx context.Context, client *mongo.Client) error {
	return switchBalancer(ctx, client, "balancerStart")
}

func StopBalancer(ctx context.Context, client *mongo.Client) error {
	return switchBalancer(ctx, client, "balancerStop")
}

func switchBalancer(ctx context.Context, client *mongo.Client, command string) error {
	res := OKResponse{}

	resp := client.Database("admin").RunCommand(ctx, bson.D{{Key: command, Value: 1}})
	if resp.Err() != nil {
		return errors.Wrap(resp.Err(), command)
	}

	if err := resp.Decode(&res); err != nil {
		return errors.Wrapf(err, "failed to decode %s response", command)
	}

	if res.OK != 1 {
		return errors.Errorf("mongo says: %s", res.Errmsg)
	}

	return nil
}

func IsBalancerRunning(ctx context.Context, client *mongo.Client) (bool, error) {
	res := BalancerStatus{}

	resp := client.Database("admin").RunCommand(ctx, bson.D{{Key: "balancerStatus", Value: 1}})
	if resp.Err() != nil {
		return false, errors.Wrap(resp.Err(), "balancer status")
	}

	if err := resp.Decode(&res); err != nil {
		return false, errors.Wrap(err, "failed to decode balancer status response")
	}

	if res.OK != 1 {
		return false, errors.Errorf("mongo says: %s", res.Errmsg)
	}

	return res.Mode == "full", nil
}

func GetFCV(ctx context.Context, client *mongo.Client) (string, error) {
	res := FCV{}

	resp := client.Database("admin").RunCommand(ctx, bson.D{
		{Key: "getParameter", Value: 1},
		{Key: "featureCompatibilityVersion", Value: 1},
	})

	if err := resp.Decode(&res); err != nil {
		return "", errors.Wrap(err, "failed to decode balancer status response")
	}

	if res.OK != 1 {
		return "", errors.Errorf("mongo says: %s", res.Errmsg)
	}

	return res.FCV.Version, nil
}

func SetFCV(ctx context.Context, client *mongo.Client, version string) error {
	res := OKResponse{}

	command := "setFeatureCompatibilityVersion"

	resp := client.Database("admin").RunCommand(ctx, bson.D{{Key: command, Value: version}})
	if resp.Err() != nil {
		return errors.Wrap(resp.Err(), command)
	}

	if err := resp.Decode(&res); err != nil {
		return errors.Wrapf(err, "failed to decode %v response", *resp)
	}

	if res.OK != 1 {
		return errors.Errorf("mongo says: %s", res.Errmsg)
	}

	return nil
}

func ListDBs(ctx context.Context, client *mongo.Client) (DBList, error) {
	dbList := DBList{}

	resp := client.Database("admin").RunCommand(ctx, bson.D{{Key: "listDatabases", Value: 1}})
	if resp.Err() != nil {
		return dbList, errors.Wrap(resp.Err(), "listDatabases")
	}

	if err := resp.Decode(&dbList); err != nil {
		return dbList, errors.Wrap(err, "failed to decode db list")
	}

	if dbList.OK != 1 {
		return dbList, errors.Errorf("mongo says: %s", dbList.Errmsg)
	}

	return dbList, nil
}

func ListShard(ctx context.Context, client *mongo.Client) (ShardList, error) {
	shardList := ShardList{}

	resp := client.Database("admin").RunCommand(ctx, bson.D{{Key: "listShards", Value: 1}})
	if resp.Err() != nil {
		return shardList, errors.Wrap(resp.Err(), "listShards")
	}

	if err := resp.Decode(&shardList); err != nil {
		return shardList, errors.Wrap(err, "failed to decode shard list")
	}

	if shardList.OK != 1 {
		return shardList, errors.Errorf("mongo says: %s", shardList.Errmsg)
	}

	return shardList, nil
}

func RemoveShard(ctx context.Context, client *mongo.Client, shard string) (ShardRemoveResp, error) {
	removeResp := ShardRemoveResp{}

	resp := client.Database("admin").RunCommand(ctx, bson.D{{Key: "removeShard", Value: shard}})
	if resp.Err() != nil {
		return removeResp, errors.Wrap(resp.Err(), "remove shard")
	}

	if err := resp.Decode(&removeResp); err != nil {
		return removeResp, errors.Wrap(err, "failed to decode shard list")
	}

	if removeResp.OK != 1 {
		return removeResp, errors.Errorf("mongo says: %s", removeResp.Errmsg)
	}

	return removeResp, nil
}

func RSBuildInfo(ctx context.Context, client *mongo.Client) (BuildInfo, error) {
	bi := BuildInfo{}

	resp := client.Database("admin").RunCommand(ctx, bson.D{{Key: "buildinfo", Value: 1}})
	if resp.Err() != nil {
		return bi, errors.Wrap(resp.Err(), "buildinfo")
	}

	if err := resp.Decode(&bi); err != nil {
		return bi, errors.Wrap(err, "failed to decode build info")
	}

	if bi.OK != 1 {
		return bi, errors.Errorf("mongo says: %s", bi.Errmsg)
	}

	return bi, nil
}

func StepDown(ctx context.Context, client *mongo.Client, force bool) error {
	resp := OKResponse{}

	res := client.Database("admin").RunCommand(ctx, bson.D{{Key: "replSetStepDown", Value: 60}, {Key: "force", Value: force}})
	err := res.Err()
	if err != nil {
		cErr, ok := err.(mongo.CommandError)
		if ok && cErr.HasErrorLabel("NetworkError") {
			// https://docs.mongodb.com/manual/reference/method/rs.stepDown/#client-connections
			return nil
		}
		return errors.Wrap(err, "replSetStepDown")
	}

	if err := res.Decode(&resp); err != nil {
		return errors.Wrap(err, "failed to decode response of replSetStepDown")
	}

	if resp.OK != 1 {
		return errors.Errorf("mongo says: %s", resp.Errmsg)
	}

	return nil
}

// UpdateUserPass updates user's password
func UpdateUserPass(ctx context.Context, client *mongo.Client, name, pass string) error {
	return client.Database("admin").RunCommand(ctx, bson.D{{Key: "updateUser", Value: name}, {Key: "pwd", Value: pass}}).Err()
}

// UpdateUser recreates user with new name and password
// should be used only when username was changed
func UpdateUser(ctx context.Context, client *mongo.Client, currName, newName, pass string) error {
	mu := struct {
		Users []struct {
			Roles interface{} `bson:"roles"`
		} `bson:"users"`
	}{}

	res := client.Database("admin").RunCommand(ctx, bson.D{{Key: "usersInfo", Value: currName}})
	if res.Err() != nil {
		return errors.Wrap(res.Err(), "get user")
	}
	err := res.Decode(&mu)
	if err != nil {
		return errors.Wrap(err, "decode user")
	}

	if len(mu.Users) == 0 {
		return errors.New("empty user data")
	}

	err = client.Database("admin").RunCommand(context.TODO(), bson.D{{Key: "createUser", Value: newName}, {Key: "pwd", Value: pass}, {Key: "roles", Value: mu.Users[0].Roles}}).Err()
	if err != nil {
		return errors.Wrap(err, "create user")
	}

	err = client.Database("admin").RunCommand(context.TODO(), bson.D{{Key: "dropUser", Value: currName}}).Err()
	return errors.Wrap(err, "drop user")
}

// RemoveOld removes from the list those members which are not present in the given list.
// It always should leave at least one element. The config won't be valid for mongo otherwise.
// Better, if the last element has the smallest ID in order not to produce defragmentation
// when the next element will be added (ID = maxID + 1). Mongo replica set member ID must be between 0 and 255, so it matters.
func (m *ConfigMembers) RemoveOld(compareWith ConfigMembers) (changes bool) {
	cm := make(map[string]struct{}, len(compareWith))

	for _, member := range compareWith {
		cm[member.Host] = struct{}{}
	}

	// going from the end to the starting in order to leave last element with the smallest id
	for i := len(*m) - 1; i >= 0 && len(*m) > 1; i-- {
		member := []ConfigMember(*m)[i]
		if _, ok := cm[member.Host]; !ok {
			*m = append([]ConfigMember(*m)[:i], []ConfigMember(*m)[i+1:]...)
			changes = true
		}
	}

	return changes
}

// ExternalNodesChanged checks if votes or priority fields changed for external nodes
func (m *ConfigMembers) ExternalNodesChanged(compareWith ConfigMembers) bool {
	cm := make(map[string]struct {
		votes    int
		priority int
	}, len(compareWith))

	for _, member := range compareWith {
		_, ok := member.Tags["external"]
		if !ok {
			continue
		}
		cm[member.Host] = struct {
			votes    int
			priority int
		}{votes: member.Votes, priority: member.Priority}
	}

	changes := false
	for i := 0; i < len(*m); i++ {
		member := []ConfigMember(*m)[i]
		if ext, ok := cm[member.Host]; ok {
			if ext.votes != member.Votes || ext.priority != member.Priority {
				changes = true
			}
			[]ConfigMember(*m)[i].Votes = ext.votes
			[]ConfigMember(*m)[i].Priority = ext.priority
		}
	}

	return changes
}

// AddNew adds new members from given list
func (m *ConfigMembers) AddNew(from ConfigMembers) (changes bool) {
	cm := make(map[string]struct{}, len(*m))
	lastID := 0

	for _, member := range *m {
		cm[member.Host] = struct{}{}
		if member.ID > lastID {
			lastID = member.ID
		}
	}

	for _, member := range from {
		if _, ok := cm[member.Host]; !ok {
			lastID++
			member.ID = lastID
			*m = append(*m, member)
			changes = true
		}
	}

	return changes
}

// SetVotes sets voting parameters for members list
func (m *ConfigMembers) SetVotes() {
	votes := 0
	lastVoteIdx := -1
	for i, member := range *m {
		if member.Hidden {
			continue
		}

<<<<<<< HEAD
		if _, ok := member.Tags["external"]; ok {
			[]ConfigMember(*m)[i].Votes = member.Votes
			[]ConfigMember(*m)[i].Priority = member.Priority

			if member.Votes == 1 {
				votes++
			}
=======
		if _, ok := member.Tags["nonVoting"]; ok {
			// Non voting member is a regular ReplSet member with
			// votes and priority equals to 0.

			[]ConfigMember(*m)[i].Votes = 0
			[]ConfigMember(*m)[i].Priority = 0
>>>>>>> 862ad0e0

			continue
		}

		if votes < MaxVotingMembers {
			[]ConfigMember(*m)[i].Votes = 1
			votes++

			if !member.ArbiterOnly {
				lastVoteIdx = i
				[]ConfigMember(*m)[i].Priority = 1
			}
		} else if member.ArbiterOnly {
			// Arbiter should always have a vote
			[]ConfigMember(*m)[i].Votes = 1

			// We're over the max voters limit. Make room for the arbiter
			[]ConfigMember(*m)[lastVoteIdx].Votes = 0
			[]ConfigMember(*m)[lastVoteIdx].Priority = 0
		}
	}

	if votes == 0 {
		return
	}

	if votes%2 == 0 {
		[]ConfigMember(*m)[lastVoteIdx].Votes = 0
		[]ConfigMember(*m)[lastVoteIdx].Priority = 0
	}
}

func (m ConfigMember) String() string {
	return fmt.Sprintf("{votes: %d, priority: %d}", m.Votes, m.Priority)
}<|MERGE_RESOLUTION|>--- conflicted
+++ resolved
@@ -511,7 +511,6 @@
 			continue
 		}
 
-<<<<<<< HEAD
 		if _, ok := member.Tags["external"]; ok {
 			[]ConfigMember(*m)[i].Votes = member.Votes
 			[]ConfigMember(*m)[i].Priority = member.Priority
@@ -519,14 +518,16 @@
 			if member.Votes == 1 {
 				votes++
 			}
-=======
+
+			continue
+		}
+    
 		if _, ok := member.Tags["nonVoting"]; ok {
 			// Non voting member is a regular ReplSet member with
 			// votes and priority equals to 0.
 
 			[]ConfigMember(*m)[i].Votes = 0
 			[]ConfigMember(*m)[i].Priority = 0
->>>>>>> 862ad0e0
 
 			continue
 		}
