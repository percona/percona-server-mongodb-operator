package psmdb

import (
	"fmt"
	"sort"
	"strconv"
	"strings"

	"github.com/go-logr/logr"
	appsv1 "k8s.io/api/apps/v1"
	corev1 "k8s.io/api/core/v1"
	metav1 "k8s.io/apimachinery/pkg/apis/meta/v1"
	"k8s.io/apimachinery/pkg/util/intstr"

	api "github.com/percona/percona-server-mongodb-operator/pkg/apis/psmdb/v1"
)

func MongosStatefulset(cr *api.PerconaServerMongoDB) *appsv1.StatefulSet {
	return &appsv1.StatefulSet{
		TypeMeta: metav1.TypeMeta{
			APIVersion: "apps/v1",
			Kind:       "StatefulSet",
		},
		ObjectMeta: metav1.ObjectMeta{
			Name:      cr.MongosNamespacedName().Name,
			Namespace: cr.MongosNamespacedName().Namespace,
			Labels:    mongosLabels(cr),
		},
	}
}

func MongosDeployment(cr *api.PerconaServerMongoDB) *appsv1.Deployment {
	return &appsv1.Deployment{
		TypeMeta: metav1.TypeMeta{
			APIVersion: "apps/v1",
			Kind:       "Deployment",
		},
		ObjectMeta: metav1.ObjectMeta{
			Name:      cr.MongosNamespacedName().Name,
			Namespace: cr.MongosNamespacedName().Namespace,
		},
	}
}

func MongosStatefulsetSpec(cr *api.PerconaServerMongoDB, template corev1.PodTemplateSpec) appsv1.StatefulSetSpec {
	var updateStrategy appsv1.StatefulSetUpdateStrategy
	switch cr.Spec.UpdateStrategy {
	case api.SmartUpdateStatefulSetStrategyType, appsv1.OnDeleteStatefulSetStrategyType:
		updateStrategy = appsv1.StatefulSetUpdateStrategy{Type: appsv1.OnDeleteStatefulSetStrategyType}
	default:
		var zero int32 = 0
		updateStrategy = appsv1.StatefulSetUpdateStrategy{
			Type: appsv1.RollingUpdateStatefulSetStrategyType,
			RollingUpdate: &appsv1.RollingUpdateStatefulSetStrategy{
				Partition: &zero,
			},
		}
	}
	return appsv1.StatefulSetSpec{
		Replicas: &cr.Spec.Sharding.Mongos.Size,
		Selector: &metav1.LabelSelector{
			MatchLabels: mongosLabels(cr),
		},
		Template:       template,
		UpdateStrategy: updateStrategy,
	}
}

func MongosDeploymentSpec(cr *api.PerconaServerMongoDB, template corev1.PodTemplateSpec) appsv1.DeploymentSpec {
	zero := intstr.FromInt(0)
	return appsv1.DeploymentSpec{
		Replicas: &cr.Spec.Sharding.Mongos.Size,
		Selector: &metav1.LabelSelector{
			MatchLabels: mongosLabels(cr),
		},
		Template: template,
		Strategy: appsv1.DeploymentStrategy{
			Type: appsv1.RollingUpdateDeploymentStrategyType,
			RollingUpdate: &appsv1.RollingUpdateDeployment{
				MaxSurge: &zero,
			},
		},
	}
}

func MongosTemplateSpec(cr *api.PerconaServerMongoDB, initImage string, log logr.Logger, customConf CustomConfig, cfgInstances []string) (corev1.PodTemplateSpec, error) {
	ls := mongosLabels(cr)

	if cr.Spec.Sharding.Mongos.Labels != nil {
		for k, v := range cr.Spec.Sharding.Mongos.Labels {
			ls[k] = v
		}
	}

	c, err := mongosContainer(cr, customConf.Type.IsUsable(), cfgInstances)
	if err != nil {
		return corev1.PodTemplateSpec{}, fmt.Errorf("failed to create container %v", err)
	}

	initContainers := InitContainers(cr, initImage)
	for i := range initContainers {
		initContainers[i].Resources = c.Resources
	}

	containers, ok := cr.Spec.Sharding.Mongos.MultiAZ.WithSidecars(c)
	if !ok {
		log.Info("Wrong sidecar container name, it is skipped", "containerName", c.Name)
	}

	annotations := cr.Spec.Sharding.Mongos.MultiAZ.Annotations
	if annotations == nil {
		annotations = make(map[string]string)
	}

	if cr.CompareVersion("1.9.0") >= 0 && customConf.Type.IsUsable() {
		annotations["percona.com/configuration-hash"] = customConf.HashHex
	}

	return corev1.PodTemplateSpec{
		ObjectMeta: metav1.ObjectMeta{
			Labels:      ls,
			Annotations: annotations,
		},
		Spec: corev1.PodSpec{
			SecurityContext:   cr.Spec.Sharding.Mongos.PodSecurityContext,
			Affinity:          PodAffinity(cr, cr.Spec.Sharding.Mongos.MultiAZ.Affinity, ls),
			NodeSelector:      cr.Spec.Sharding.Mongos.MultiAZ.NodeSelector,
			Tolerations:       cr.Spec.Sharding.Mongos.MultiAZ.Tolerations,
			PriorityClassName: cr.Spec.Sharding.Mongos.MultiAZ.PriorityClassName,
			RestartPolicy:     corev1.RestartPolicyAlways,
			ImagePullSecrets:  cr.Spec.ImagePullSecrets,
			Containers:        containers,
			InitContainers:    initContainers,
			Volumes:           volumes(cr, customConf.Type),
			SchedulerName:     cr.Spec.SchedulerName,
			RuntimeClassName:  cr.Spec.Sharding.Mongos.MultiAZ.RuntimeClassName,
		},
	}, nil
}

<<<<<<< HEAD
func InitContainers(cr *api.PerconaServerMongoDB, initImage string) []corev1.Container {
	image := cr.Spec.InitImage
	if len(image) == 0 {
		if cr.CompareVersion(version.Version) != 0 {
			image = strings.Split(initImage, ":")[0] + ":" + cr.Spec.CRVersion
		} else {
			image = initImage
		}
	}

	initContainer := EntrypointInitContainer(image, cr.Spec.ImagePullPolicy)

	if cr.CompareVersion("1.13.0") >= 0 {
		initContainer.VolumeMounts = append(initContainer.VolumeMounts, corev1.VolumeMount{
			Name:      BinVolumeName,
			MountPath: BinMountPath,
		})
	}

	if cr.CompareVersion("1.14.0") >= 0 {
		initContainer.SecurityContext = cr.Spec.InitContainerSecurityContext
	}

	return []corev1.Container{initContainer}
}

=======
>>>>>>> 57e98b6d
func mongosContainer(cr *api.PerconaServerMongoDB, useConfigFile bool, cfgInstances []string) (corev1.Container, error) {
	fvar := false

	volumes := []corev1.VolumeMount{
		{
			Name:      MongodDataVolClaimName,
			MountPath: MongodContainerDataDir,
		},
		{
			Name:      InternalKey(cr),
			MountPath: mongodSecretsDir,
			ReadOnly:  true,
		},
		{
			Name:      "ssl",
			MountPath: SSLDir,
			ReadOnly:  true,
		},
		{
			Name:      "ssl-internal",
			MountPath: sslInternalDir,
			ReadOnly:  true,
		},
	}

	if cr.CompareVersion("1.9.0") >= 0 && useConfigFile {
		volumes = append(volumes, corev1.VolumeMount{
			Name:      "config",
			MountPath: mongosConfigDir,
		})
	}

	if cr.CompareVersion("1.8.0") >= 0 {
		volumes = append(volumes, corev1.VolumeMount{
			Name:      "users-secret-file",
			MountPath: "/etc/users-secret",
			ReadOnly:  true,
		})
	}

	if cr.CompareVersion("1.14.0") >= 0 {
		volumes = append(volumes, corev1.VolumeMount{Name: BinVolumeName, MountPath: BinMountPath})
	}

	container := corev1.Container{
		Name:            "mongos",
		Image:           cr.Spec.Image,
		ImagePullPolicy: cr.Spec.ImagePullPolicy,
		Args: mongosContainerArgs(
			cr,
			cr.Spec.Sharding.Mongos.Resources,
			useConfigFile,
			cfgInstances,
		),
		Ports: []corev1.ContainerPort{
			{
				Name:          mongosPortName,
				HostPort:      cr.Spec.Sharding.Mongos.HostPort,
				ContainerPort: cr.Spec.Sharding.Mongos.Port,
			},
		},
		Env: []corev1.EnvVar{
			{
				Name:  "MONGODB_PORT",
				Value: strconv.Itoa(int(cr.Spec.Sharding.Mongos.Port)),
			},
		},
		EnvFrom: []corev1.EnvFromSource{
			{
				SecretRef: &corev1.SecretEnvSource{
					LocalObjectReference: corev1.LocalObjectReference{
						Name: cr.Spec.Secrets.Users,
					},
					Optional: &fvar,
				},
			},
			{
				SecretRef: &corev1.SecretEnvSource{
					LocalObjectReference: corev1.LocalObjectReference{
						Name: api.UserSecretName(cr),
					},
					Optional: &fvar,
				},
			},
		},
		WorkingDir:      MongodContainerDataDir,
		LivenessProbe:   &cr.Spec.Sharding.Mongos.LivenessProbe.Probe,
		ReadinessProbe:  cr.Spec.Sharding.Mongos.ReadinessProbe,
		SecurityContext: cr.Spec.Sharding.Mongos.ContainerSecurityContext,
		Resources:       cr.Spec.Sharding.Mongos.Resources,
		VolumeMounts:    volumes,
		Command:         []string{"/data/db/ps-entry.sh"},
	}

	if cr.CompareVersion("1.14.0") >= 0 {
		container.Command = []string{BinMountPath + "/ps-entry.sh"}
	}

	return container, nil
}

func mongosContainerArgs(cr *api.PerconaServerMongoDB, resources corev1.ResourceRequirements, useConfigFile bool, cfgInstances []string) []string {
	mdSpec := cr.Spec.Mongod
	msSpec := cr.Spec.Sharding.Mongos
	cfgRs := cr.Spec.Sharding.ConfigsvrReplSet

	// sort config instances to prevent unnecessary updates
	sort.Strings(cfgInstances)
	configDB := fmt.Sprintf("%s/%s", cfgRs.Name, strings.Join(cfgInstances, ","))
	args := []string{
		"mongos",
		"--bind_ip_all",
		"--port=" + strconv.Itoa(int(msSpec.Port)),
		"--sslAllowInvalidCertificates",
		"--configdb",
		configDB,
	}
	if cr.CompareVersion("1.7.0") >= 0 {
		args = append(args,
			"--relaxPermChecks",
		)
	}

	if cr.Spec.UnsafeConf {
		args = append(args,
			"--clusterAuthMode=keyFile",
			"--keyFile="+mongodSecretsDir+"/mongodb-key",
		)
	} else {
		if cr.CompareVersion("1.12.0") <= 0 {
			args = append(args, "--sslMode=preferSSL")
		}
		args = append(args, "--clusterAuthMode=x509")
	}

	if cr.CompareVersion("1.12.0") < 0 && mdSpec.Security != nil && mdSpec.Security.RedactClientLogData {
		args = append(args, "--redactClientLogData")
	}

	if msSpec.SetParameter != nil {
		if msSpec.SetParameter.CursorTimeoutMillis > 0 {
			args = append(args,
				"--setParameter",
				"cursorTimeoutMillis="+strconv.Itoa(msSpec.SetParameter.CursorTimeoutMillis),
			)
		}
	}

	if cr.CompareVersion("1.13.0") < 0 && msSpec.AuditLog != nil && msSpec.AuditLog.Destination == api.AuditLogDestinationFile {
		if msSpec.AuditLog.Filter == "" {
			msSpec.AuditLog.Filter = "{}"
		}
		args = append(args,
			"--auditDestination=file",
			"--auditFilter="+msSpec.AuditLog.Filter,
			"--auditFormat="+string(msSpec.AuditLog.Format),
		)
		switch msSpec.AuditLog.Format {
		case api.AuditLogFormatBSON:
			args = append(args, "--auditPath="+MongodContainerDataDir+"/auditLog.bson")
		default:
			args = append(args, "--auditPath="+MongodContainerDataDir+"/auditLog.json")
		}
	}

	if useConfigFile {
		args = append(args, fmt.Sprintf("--config=%s/mongos.conf", mongosConfigDir))
	}

	return args
}

func volumes(cr *api.PerconaServerMongoDB, configSource VolumeSourceType) []corev1.Volume {
	fvar, tvar := false, true

	volumes := []corev1.Volume{
		{
			Name: InternalKey(cr),
			VolumeSource: corev1.VolumeSource{
				Secret: &corev1.SecretVolumeSource{
					DefaultMode: &secretFileMode,
					SecretName:  InternalKey(cr),
					Optional:    &fvar,
				},
			},
		},
		{
			Name: "ssl",
			VolumeSource: corev1.VolumeSource{
				Secret: &corev1.SecretVolumeSource{
					SecretName:  cr.Spec.Secrets.SSL,
					Optional:    &cr.Spec.UnsafeConf,
					DefaultMode: &secretFileMode,
				},
			},
		},
		{
			Name: "ssl-internal",
			VolumeSource: corev1.VolumeSource{
				Secret: &corev1.SecretVolumeSource{
					SecretName:  cr.Spec.Secrets.SSLInternal,
					Optional:    &tvar,
					DefaultMode: &secretFileMode,
				},
			},
		},
		{
			Name: MongodDataVolClaimName,
			VolumeSource: corev1.VolumeSource{
				EmptyDir: &corev1.EmptyDirVolumeSource{},
			},
		},
	}

	if cr.CompareVersion("1.8.0") >= 0 {
		volumes = append(volumes, corev1.Volume{
			Name: "users-secret-file",
			VolumeSource: corev1.VolumeSource{
				Secret: &corev1.SecretVolumeSource{
					SecretName: api.InternalUserSecretName(cr),
				},
			},
		})
	}

	if cr.CompareVersion("1.11.0") >= 0 && cr.Spec.Sharding.Mongos != nil {
		volumes = append(volumes, cr.Spec.Sharding.Mongos.SidecarVolumes...)

		for _, v := range cr.Spec.Sharding.Mongos.SidecarPVCs {
			volumes = append(volumes, corev1.Volume{
				Name: v.Name,
				VolumeSource: corev1.VolumeSource{
					PersistentVolumeClaim: &corev1.PersistentVolumeClaimVolumeSource{
						ClaimName: v.Name,
					},
				},
			})
		}
	}

	if cr.CompareVersion("1.9.0") >= 0 && configSource.IsUsable() {
		volumes = append(volumes, corev1.Volume{
			Name:         "config",
			VolumeSource: configSource.VolumeSource(MongosCustomConfigName(cr.Name)),
		})
	}

	if cr.CompareVersion("1.13.0") >= 0 {
		volumes = append(volumes, corev1.Volume{
			Name: BinVolumeName,
			VolumeSource: corev1.VolumeSource{
				EmptyDir: &corev1.EmptyDirVolumeSource{},
			},
		})
	}

	return volumes
}

func MongosService(cr *api.PerconaServerMongoDB, name string) corev1.Service {
	svc := corev1.Service{
		TypeMeta: metav1.TypeMeta{
			APIVersion: "v1",
			Kind:       "Service",
		},
		ObjectMeta: metav1.ObjectMeta{
			Name:      name,
			Namespace: cr.Namespace,
		},
	}
	if cr.CompareVersion("1.12.0") >= 0 {
		svc.Labels = mongosLabels(cr)
	}

	if cr.Spec.Sharding.Mongos != nil {
		svc.Annotations = cr.Spec.Sharding.Mongos.Expose.ServiceAnnotations
		for k, v := range cr.Spec.Sharding.Mongos.Expose.ServiceLabels {
			if _, ok := svc.Labels[k]; !ok {
				svc.Labels[k] = v
			}
		}
	}

	return svc
}

func MongosServiceSpec(cr *api.PerconaServerMongoDB, podName string) corev1.ServiceSpec {
	ls := mongosLabels(cr)

	if cr.Spec.Sharding.Mongos.Expose.ServicePerPod {
		ls["statefulset.kubernetes.io/pod-name"] = podName
	}
	spec := corev1.ServiceSpec{
		Ports: []corev1.ServicePort{
			{
				Name:       mongosPortName,
				Port:       cr.Spec.Sharding.Mongos.Port,
				TargetPort: intstr.FromInt(int(cr.Spec.Sharding.Mongos.Port)),
			},
		},
		Selector:                 ls,
		LoadBalancerSourceRanges: cr.Spec.Sharding.Mongos.Expose.LoadBalancerSourceRanges,
	}

	switch cr.Spec.Sharding.Mongos.Expose.ExposeType {
	case corev1.ServiceTypeNodePort:
		spec.Type = corev1.ServiceTypeNodePort
		spec.ExternalTrafficPolicy = "Local"
	case corev1.ServiceTypeLoadBalancer:
		spec.Type = corev1.ServiceTypeLoadBalancer
		spec.ExternalTrafficPolicy = "Cluster"
	default:
		spec.Type = corev1.ServiceTypeClusterIP
	}

	return spec
}<|MERGE_RESOLUTION|>--- conflicted
+++ resolved
@@ -138,35 +138,6 @@
 	}, nil
 }
 
-<<<<<<< HEAD
-func InitContainers(cr *api.PerconaServerMongoDB, initImage string) []corev1.Container {
-	image := cr.Spec.InitImage
-	if len(image) == 0 {
-		if cr.CompareVersion(version.Version) != 0 {
-			image = strings.Split(initImage, ":")[0] + ":" + cr.Spec.CRVersion
-		} else {
-			image = initImage
-		}
-	}
-
-	initContainer := EntrypointInitContainer(image, cr.Spec.ImagePullPolicy)
-
-	if cr.CompareVersion("1.13.0") >= 0 {
-		initContainer.VolumeMounts = append(initContainer.VolumeMounts, corev1.VolumeMount{
-			Name:      BinVolumeName,
-			MountPath: BinMountPath,
-		})
-	}
-
-	if cr.CompareVersion("1.14.0") >= 0 {
-		initContainer.SecurityContext = cr.Spec.InitContainerSecurityContext
-	}
-
-	return []corev1.Container{initContainer}
-}
-
-=======
->>>>>>> 57e98b6d
 func mongosContainer(cr *api.PerconaServerMongoDB, useConfigFile bool, cfgInstances []string) (corev1.Container, error) {
 	fvar := false
 
