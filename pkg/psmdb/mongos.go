--- conflicted
+++ resolved
@@ -28,11 +28,7 @@
 	}
 }
 
-<<<<<<< HEAD
-func MongosDeploymentSpec(cr *api.PerconaServerMongoDB, operatorPod corev1.Pod, log logr.Logger, configSource VolumeSourceType, cfgInstances []string) (appsv1.DeploymentSpec, error) {
-=======
-func MongosDeploymentSpec(cr *api.PerconaServerMongoDB, operatorPod corev1.Pod, log logr.Logger, customConf CustomConfig) (appsv1.DeploymentSpec, error) {
->>>>>>> 0af091d7
+func MongosDeploymentSpec(cr *api.PerconaServerMongoDB, operatorPod corev1.Pod, log logr.Logger, customConf CustomConfig, cfgInstances []string) (appsv1.DeploymentSpec, error) {
 	ls := map[string]string{
 		"app.kubernetes.io/name":       "percona-server-mongodb",
 		"app.kubernetes.io/instance":   cr.Name,
@@ -47,11 +43,7 @@
 		}
 	}
 
-<<<<<<< HEAD
-	c, err := mongosContainer(cr, configSource.IsUsable(), cfgInstances)
-=======
-	c, err := mongosContainer(cr, customConf.Type.IsUsable())
->>>>>>> 0af091d7
+	c, err := mongosContainer(cr, customConf.Type.IsUsable(), cfgInstances)
 	if err != nil {
 		return appsv1.DeploymentSpec{}, fmt.Errorf("failed to create container %v", err)
 	}
