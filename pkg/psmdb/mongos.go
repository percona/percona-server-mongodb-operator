--- conflicted
+++ resolved
@@ -43,15 +43,6 @@
 	}
 }
 
-<<<<<<< HEAD
-func MongosDeploymentSpec(cr *api.PerconaServerMongoDB, initImage string, log logr.Logger, customConf CustomConfig, cfgInstances []string) (appsv1.DeploymentSpec, error) {
-	ls := map[string]string{
-		"app.kubernetes.io/name":       "percona-server-mongodb",
-		"app.kubernetes.io/instance":   cr.Name,
-		"app.kubernetes.io/component":  "mongos",
-		"app.kubernetes.io/managed-by": "percona-server-mongodb-operator",
-		"app.kubernetes.io/part-of":    "percona-server-mongodb",
-=======
 func MongosStatefulsetSpec(cr *api.PerconaServerMongoDB, template corev1.PodTemplateSpec) appsv1.StatefulSetSpec {
 	var updateStrategy appsv1.StatefulSetUpdateStrategy
 	switch cr.Spec.UpdateStrategy {
@@ -73,7 +64,6 @@
 		},
 		Template:       template,
 		UpdateStrategy: updateStrategy,
->>>>>>> d79b47a1
 	}
 }
 
@@ -94,7 +84,7 @@
 	}
 }
 
-func MongosTemplateSpec(cr *api.PerconaServerMongoDB, operatorPod corev1.Pod, log logr.Logger, customConf CustomConfig, cfgInstances []string) (corev1.PodTemplateSpec, error) {
+func MongosTemplateSpec(cr *api.PerconaServerMongoDB, initImage string, log logr.Logger, customConf CustomConfig, cfgInstances []string) (corev1.PodTemplateSpec, error) {
 	ls := mongosLabels(cr)
 
 	if cr.Spec.Sharding.Mongos.Labels != nil {
