--- conflicted
+++ resolved
@@ -32,15 +32,10 @@
 // TODO: Unify Arbiter and Node. Shoudn't be 100500 parameters
 func StatefulSpec(m *api.PerconaServerMongoDB, replset *api.ReplsetSpec, containerName string,
 	ls map[string]string, multiAZ api.MultiAZ, size int32, ikeyName string,
-<<<<<<< HEAD
-	initContainers []corev1.Container, log logr.Logger, configSource VolumeSourceType,
+	initContainers []corev1.Container, log logr.Logger, customConf CustomConfig,
 	resourcesSpec *api.ResourcesSpec, podSecurityContext *corev1.PodSecurityContext,
 	containerSecurityContext *corev1.SecurityContext, livenessProbe *api.LivenessProbeExtended,
 	readinessProbe *corev1.Probe, configuration string, configName string) (appsv1.StatefulSetSpec, error) {
-=======
-	initContainers []corev1.Container, log logr.Logger, customConf CustomConfig,
-	resourcesSpec *api.ResourcesSpec) (appsv1.StatefulSetSpec, error) {
->>>>>>> 0af091d7
 
 	fvar := false
 
@@ -77,11 +72,7 @@
 	if customConf.Type.IsUsable() {
 		volumes = append(volumes, corev1.Volume{
 			Name:         "config",
-<<<<<<< HEAD
-			VolumeSource: configSource.VolumeSource(configName),
-=======
-			VolumeSource: customConf.Type.VolumeSource(MongodCustomConfigName(m.Name, replset.Name)),
->>>>>>> 0af091d7
+			VolumeSource: customConf.Type.VolumeSource(configName),
 		})
 	}
 
@@ -100,12 +91,8 @@
 		)
 	}
 
-<<<<<<< HEAD
-	c, err := container(m, replset, containerName, resources, ikeyName, configSource.IsUsable(),
+	c, err := container(m, replset, containerName, resources, ikeyName, customConf.Type.IsUsable(),
 		livenessProbe, readinessProbe, containerSecurityContext)
-=======
-	c, err := container(m, replset, containerName, resources, ikeyName, customConf.Type.IsUsable())
->>>>>>> 0af091d7
 	if err != nil {
 		return appsv1.StatefulSetSpec{}, fmt.Errorf("failed to create container %v", err)
 	}
@@ -125,13 +112,8 @@
 		annotations = make(map[string]string)
 	}
 
-<<<<<<< HEAD
-	if configuration != "" && configSource == VolumeSourceConfigMap {
-		annotations["percona.com/configuration-hash"] = fmt.Sprintf("%x", md5.Sum([]byte(configuration)))
-=======
 	if customConf.Type.IsUsable() {
 		annotations["percona.com/configuration-hash"] = customConf.HashHex
->>>>>>> 0af091d7
 	}
 
 	return appsv1.StatefulSetSpec{
