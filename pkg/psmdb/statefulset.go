package psmdb

import (
	"fmt"

	"github.com/pkg/errors"

	"github.com/go-logr/logr"

	appsv1 "k8s.io/api/apps/v1"
	corev1 "k8s.io/api/core/v1"
	metav1 "k8s.io/apimachinery/pkg/apis/meta/v1"

	api "github.com/percona/percona-server-mongodb-operator/pkg/apis/psmdb/v1"
)

// NewStatefulSet returns a StatefulSet object configured for a name
func NewStatefulSet(name, namespace string) *appsv1.StatefulSet {
	return &appsv1.StatefulSet{
		TypeMeta: metav1.TypeMeta{
			APIVersion: "apps/v1",
			Kind:       "StatefulSet",
		},
		ObjectMeta: metav1.ObjectMeta{
			Name:      name,
			Namespace: namespace,
		},
	}
}

var secretFileMode int32 = 288

// StatefulSpec returns spec for stateful set
// TODO: Unify Arbiter and Node. Shoudn't be 100500 parameters
func StatefulSpec(m *api.PerconaServerMongoDB, replset *api.ReplsetSpec, containerName string,
	ls map[string]string, customLabels map[string]string, multiAZ api.MultiAZ, size int32, ikeyName string,
	initContainers []corev1.Container, log logr.Logger, customConf CustomConfig,
	resources corev1.ResourceRequirements, podSecurityContext *corev1.PodSecurityContext,
	containerSecurityContext *corev1.SecurityContext, livenessProbe *api.LivenessProbeExtended,
	readinessProbe *corev1.Probe, configName string) (appsv1.StatefulSetSpec, error) {

	fvar := false

<<<<<<< HEAD
	customLabels := make(map[string]string, len(ls))
	for k, v := range ls {
		customLabels[k] = v
	}

	for k, v := range multiAZ.Labels {
		if _, ok := customLabels[k]; !ok {
			customLabels[k] = v
		}
=======
	// TODO: do as the backup - serialize resources straight via cr.yaml
	resources, err := CreateResources(resourcesSpec)
	if err != nil {
		return appsv1.StatefulSetSpec{}, fmt.Errorf("resource creation: %v", err)
>>>>>>> f172dbcf
	}

	volumes := []corev1.Volume{
		{
			Name: ikeyName,
			VolumeSource: corev1.VolumeSource{
				Secret: &corev1.SecretVolumeSource{
					DefaultMode: &secretFileMode,
					SecretName:  ikeyName,
					Optional:    &fvar,
				},
			},
		},
	}

	if m.CompareVersion("1.9.0") >= 0 && customConf.Type.IsUsable() {
		volumes = append(volumes, corev1.Volume{
			Name:         "config",
			VolumeSource: customConf.Type.VolumeSource(configName),
		})
	}
	encryptionEnabled, err := isEncryptionEnabled(m, replset)
	if err != nil {
		return appsv1.StatefulSetSpec{}, errors.Wrap(err, "failed to check if encryption is enabled")
	}

	if encryptionEnabled {
		volumes = append(volumes,
			corev1.Volume{
				Name: m.Spec.EncryptionKeySecretName(),
				VolumeSource: corev1.VolumeSource{
					Secret: &corev1.SecretVolumeSource{
						DefaultMode: &secretFileMode,
						SecretName:  m.Spec.EncryptionKeySecretName(),
						Optional:    &fvar,
					},
				},
			},
		)
	}

	c, err := container(m, replset, containerName, resources, ikeyName, customConf.Type.IsUsable(),
		livenessProbe, readinessProbe, containerSecurityContext)
	if err != nil {
		return appsv1.StatefulSetSpec{}, fmt.Errorf("failed to create container %v", err)
	}

	for i := range initContainers {
		initContainers[i].Resources = c.Resources
	}

	containers, ok := multiAZ.WithSidecars(c)
	if !ok {
		log.Info(fmt.Sprintf("Sidecar container name cannot be %s. It's skipped", c.Name))
	}

	annotations := multiAZ.Annotations
	if annotations == nil {
		annotations = make(map[string]string)
	}

	if m.CompareVersion("1.9.0") >= 0 && customConf.Type.IsUsable() {
		annotations["percona.com/configuration-hash"] = customConf.HashHex
	}

	return appsv1.StatefulSetSpec{
		ServiceName: m.Name + "-" + replset.Name,
		Replicas:    &size,
		Selector: &metav1.LabelSelector{
			MatchLabels: ls,
		},
		Template: corev1.PodTemplateSpec{
			ObjectMeta: metav1.ObjectMeta{
				Labels:      customLabels,
				Annotations: annotations,
			},
			Spec: corev1.PodSpec{
				SecurityContext:    podSecurityContext,
				Affinity:           PodAffinity(m, multiAZ.Affinity, customLabels),
				NodeSelector:       multiAZ.NodeSelector,
				Tolerations:        multiAZ.Tolerations,
				PriorityClassName:  multiAZ.PriorityClassName,
				ServiceAccountName: multiAZ.ServiceAccountName,
				RestartPolicy:      corev1.RestartPolicyAlways,
				ImagePullSecrets:   m.Spec.ImagePullSecrets,
				Containers:         containers,
				InitContainers:     initContainers,
				Volumes:            volumes,
				SchedulerName:      m.Spec.SchedulerName,
				RuntimeClassName:   multiAZ.RuntimeClassName,
			},
		},
	}, nil
}

func MongodCustomConfigName(clusterName, replicaSetName string) string {
	return fmt.Sprintf("%s-%s-mongod", clusterName, replicaSetName)
}

func MongosCustomConfigName(clusterName string) string {
	return clusterName + "-mongos"
}

// PersistentVolumeClaim returns a Persistent Volume Claims for Mongod pod
func PersistentVolumeClaim(name, namespace string, spec *corev1.PersistentVolumeClaimSpec) corev1.PersistentVolumeClaim {
	return corev1.PersistentVolumeClaim{
		TypeMeta: metav1.TypeMeta{
			Kind:       "PersistentVolumeClaim",
			APIVersion: "v1",
		},
		ObjectMeta: metav1.ObjectMeta{
			Name:      name,
			Namespace: namespace,
		},
		Spec: *spec,
	}
}

// PodAffinity returns podAffinity options for the pod
func PodAffinity(cr *api.PerconaServerMongoDB, af *api.PodAffinity, labels map[string]string) *corev1.Affinity {
	if af == nil {
		return nil
	}

	labelsCopy := make(map[string]string)
	for k, v := range labels {
		labelsCopy[k] = v
	}

	if cr.CompareVersion("1.6.0") < 0 {
		delete(labelsCopy, "app.kubernetes.io/component")
	}

	switch {
	case af.Advanced != nil:
		return af.Advanced
	case af.TopologyKey != nil:
		if *af.TopologyKey == api.AffinityOff {
			return nil
		}

		return &corev1.Affinity{
			PodAntiAffinity: &corev1.PodAntiAffinity{
				RequiredDuringSchedulingIgnoredDuringExecution: []corev1.PodAffinityTerm{
					{
						LabelSelector: &metav1.LabelSelector{
							MatchLabels: labelsCopy,
						},
						TopologyKey: *af.TopologyKey,
					},
				},
			},
		}
	}

	return nil
}

func isEncryptionEnabled(cr *api.PerconaServerMongoDB, replset *api.ReplsetSpec) (bool, error) {
	if cr.CompareVersion("1.12.0") >= 0 {
		enabled, err := replset.Configuration.IsEncryptionEnabled()
		if err != nil {
			return false, errors.Wrap(err, "failed to parse replset configuration")
		}
		return enabled, nil
	}
	return *cr.Spec.Mongod.Security.EnableEncryption, nil
}<|MERGE_RESOLUTION|>--- conflicted
+++ resolved
@@ -40,24 +40,6 @@
 	readinessProbe *corev1.Probe, configName string) (appsv1.StatefulSetSpec, error) {
 
 	fvar := false
-
-<<<<<<< HEAD
-	customLabels := make(map[string]string, len(ls))
-	for k, v := range ls {
-		customLabels[k] = v
-	}
-
-	for k, v := range multiAZ.Labels {
-		if _, ok := customLabels[k]; !ok {
-			customLabels[k] = v
-		}
-=======
-	// TODO: do as the backup - serialize resources straight via cr.yaml
-	resources, err := CreateResources(resourcesSpec)
-	if err != nil {
-		return appsv1.StatefulSetSpec{}, fmt.Errorf("resource creation: %v", err)
->>>>>>> f172dbcf
-	}
 
 	volumes := []corev1.Volume{
 		{
