--- conflicted
+++ resolved
@@ -187,14 +187,8 @@
 		}
 	}
 
-<<<<<<< HEAD
 	c, err := container(ctx, cr, replset, containerName, resources, cr.Spec.Secrets.GetInternalKey(cr), configs.MongoDConf.Type.IsUsable(),
 		livenessProbe, readinessProbe, containerSecurityContext, containerEnv)
-=======
-	c, err := container(ctx, cr, replset, containerName, resources,
-		cr.Spec.Secrets.GetInternalKey(cr), configs.MongoDConf.Type.IsUsable(),
-		livenessProbe, readinessProbe, containerSecurityContext)
->>>>>>> edc1b925
 	if err != nil {
 		return appsv1.StatefulSetSpec{}, fmt.Errorf("failed to create container %v", err)
 	}
