package psmdb

import (
	corev1 "k8s.io/api/core/v1"
	"k8s.io/apimachinery/pkg/util/intstr"

	api "github.com/percona/percona-server-mongodb-operator/pkg/apis/psmdb/v1"
)

const (
	PMMUserKey     = "PMM_SERVER_USER"
	PMMPasswordKey = "PMM_SERVER_PASSWORD"
)

// PMMContainer returns a pmm container from given spec
<<<<<<< HEAD
func PMMContainer(spec api.PMMSpec, secrets string, customLogin bool, clusterName string, v120OrGreater, v160OrGreater bool, customAdminParams string) corev1.Container {
=======
func PMMContainer(cr *api.PerconaServerMongoDB, secrets string, customLogin bool, clusterName string, v120OrGreater bool, v160OrGreater bool, customAdminParams string) corev1.Container {
	spec := cr.Spec.PMM
>>>>>>> 5ed18e2e
	ports := []corev1.ContainerPort{{ContainerPort: 7777}}

	for i := 30100; i <= 30105; i++ {
		ports = append(ports, corev1.ContainerPort{ContainerPort: int32(i)})
	}

	dbArgsEnv := []corev1.EnvVar{
		{
			Name: "MONGODB_USER",
			ValueFrom: &corev1.EnvVarSource{
				SecretKeyRef: &corev1.SecretKeySelector{
					Key: "MONGODB_CLUSTER_MONITOR_USER",
					LocalObjectReference: corev1.LocalObjectReference{
						Name: secrets,
					},
				},
			},
		},
		{
			Name: "MONGODB_PASSWORD",
			ValueFrom: &corev1.EnvVarSource{
				SecretKeyRef: &corev1.SecretKeySelector{
					Key: "MONGODB_CLUSTER_MONITOR_PASSWORD",
					LocalObjectReference: corev1.LocalObjectReference{
						Name: secrets,
					},
				},
			},
		},
		{
			Name:  "DB_ARGS",
			Value: "--uri=mongodb://$(MONGODB_USER):$(MONGODB_PASSWORD)@127.0.0.1:27017/",
		},
	}
	dbEnv := []corev1.EnvVar{
		{
			Name: "DB_USER",
			ValueFrom: &corev1.EnvVarSource{
				SecretKeyRef: &corev1.SecretKeySelector{
					Key: "MONGODB_CLUSTER_MONITOR_USER",
					LocalObjectReference: corev1.LocalObjectReference{
						Name: secrets,
					},
				},
			},
		},
		{
			Name: "DB_PASSWORD",
			ValueFrom: &corev1.EnvVarSource{
				SecretKeyRef: &corev1.SecretKeySelector{
					Key: "MONGODB_CLUSTER_MONITOR_PASSWORD",
					LocalObjectReference: corev1.LocalObjectReference{
						Name: secrets,
					},
				},
			},
		},
		{
			Name:  "DB_HOST",
			Value: "localhost",
		},
		{
			Name:  "DB_CLUSTER",
			Value: clusterName,
		},
		{
			Name:  "DB_PORT",
			Value: "27017",
		},
		{
			Name:  "DB_PORT_MIN",
			Value: "30100",
		},
		{
			Name:  "DB_PORT_MAX",
			Value: "30105",
		},
	}
	pmm := corev1.Container{
		Name:            "pmm-client",
		Image:           spec.Image,
		ImagePullPolicy: cr.Spec.ImagePullPolicy,
		Env: []corev1.EnvVar{
			{
				Name:  "PMM_SERVER",
				Value: spec.ServerHost,
			},
			{
				Name:  "DB_TYPE",
				Value: "mongodb",
			},
		},
		Ports: ports,
	}

	switch v120OrGreater {
	case true:
		pmm.Env = append(pmm.Env, dbEnv...)
	default:
		pmm.Env = append(pmm.Env, dbArgsEnv...)
	}

	if customLogin {
		pmm.Env = append(pmm.Env, []corev1.EnvVar{
			{
				Name: "PMM_USER",
				ValueFrom: &corev1.EnvVarSource{
					SecretKeyRef: &corev1.SecretKeySelector{
						Key: PMMUserKey,
						LocalObjectReference: corev1.LocalObjectReference{
							Name: secrets,
						},
					},
				},
			},
			{
				Name: "PMM_PASSWORD",
				ValueFrom: &corev1.EnvVarSource{
					SecretKeyRef: &corev1.SecretKeySelector{
						Key: PMMPasswordKey,
						LocalObjectReference: corev1.LocalObjectReference{
							Name: secrets,
						},
					},
				},
			},
		}...)
	}

	if v160OrGreater {
		pmm.LivenessProbe = &corev1.Probe{
			InitialDelaySeconds: 60,
			TimeoutSeconds:      5,
			PeriodSeconds:       10,
			ProbeHandler: corev1.ProbeHandler{
				HTTPGet: &corev1.HTTPGetAction{
					Port: intstr.FromInt(7777),
					Path: "/local/Status",
				},
			},
		}
		pmm.Env = append(pmm.Env, pmmAgentEnvs(spec.ServerHost, customLogin, secrets, customAdminParams)...)
	}

	return pmm
}

func pmmAgentEnvs(pmmServerHost string, customLogin bool, secrets, customAdminParams string) []corev1.EnvVar {
	pmmAgentEnvs := []corev1.EnvVar{
		{
			Name: "POD_NAME",
			ValueFrom: &corev1.EnvVarSource{
				FieldRef: &corev1.ObjectFieldSelector{
					FieldPath: "metadata.name",
				},
			},
		},
		{
			Name: "POD_NAMESPASE",
			ValueFrom: &corev1.EnvVarSource{
				FieldRef: &corev1.ObjectFieldSelector{
					FieldPath: "metadata.namespace",
				},
			},
		},
		{
			Name:  "PMM_AGENT_SERVER_ADDRESS",
			Value: pmmServerHost,
		},
		{
			Name:  "PMM_AGENT_LISTEN_PORT",
			Value: "7777",
		},
		{
			Name:  "PMM_AGENT_PORTS_MIN",
			Value: "30100",
		},
		{
			Name:  "PMM_AGENT_PORTS_MAX",
			Value: "30105",
		},
		{
			Name:  "PMM_AGENT_CONFIG_FILE",
			Value: "/usr/local/percona/pmm2/config/pmm-agent.yaml",
		},
		{
			Name:  "PMM_AGENT_SERVER_INSECURE_TLS",
			Value: "1",
		},
		{
			Name:  "PMM_AGENT_LISTEN_ADDRESS",
			Value: "0.0.0.0",
		},
		{
			Name:  "PMM_AGENT_SETUP_NODE_NAME",
			Value: "$(POD_NAMESPASE)-$(POD_NAME)",
		},
		{
			Name:  "PMM_AGENT_SETUP",
			Value: "1",
		},
		{
			Name:  "PMM_AGENT_SETUP_FORCE",
			Value: "1",
		},
		{
			Name:  "PMM_AGENT_SETUP_NODE_TYPE",
			Value: "container",
		},
		{
			Name:  "PMM_AGENT_SETUP_METRICS_MODE",
			Value: "push",
		},
		{
			Name:  "PMM_ADMIN_CUSTOM_PARAMS",
			Value: customAdminParams,
		},
	}

	if customLogin {
		pmmAgentEnvs = append(pmmAgentEnvs, []corev1.EnvVar{
			{
				Name: "PMM_AGENT_SERVER_USERNAME",
				ValueFrom: &corev1.EnvVarSource{
					SecretKeyRef: &corev1.SecretKeySelector{
						Key: PMMUserKey,
						LocalObjectReference: corev1.LocalObjectReference{
							Name: secrets,
						},
					},
				},
			},
			{
				Name: "PMM_AGENT_SERVER_PASSWORD",
				ValueFrom: &corev1.EnvVarSource{
					SecretKeyRef: &corev1.SecretKeySelector{
						Key: PMMPasswordKey,
						LocalObjectReference: corev1.LocalObjectReference{
							Name: secrets,
						},
					},
				},
			},
		}...)
	}

	return pmmAgentEnvs
}

func PMMAgentScript() []corev1.EnvVar {
	pmmServerArgs := " $(PMM_ADMIN_CUSTOM_PARAMS) --skip-connection-check --metrics-mode=push "
	pmmServerArgs += " --username=$(DB_USER) --password=$(DB_PASSWORD) --cluster=$(CLUSTER_NAME) "
	pmmServerArgs += "--service-name=$(PMM_AGENT_SETUP_NODE_NAME) --host=$(DB_HOST) --port=$(DB_PORT)"

	return []corev1.EnvVar{
		{
			Name:  "PMM_AGENT_PRERUN_SCRIPT",
			Value: "pmm-admin status --wait=10s;\npmm-admin add $(DB_TYPE)" + pmmServerArgs + ";\npmm-admin annotate --service-name=$(PMM_AGENT_SETUP_NODE_NAME) 'Service restarted'",
		},
	}
}

// AddPMMContainer creates the container object for a pmm-client
func AddPMMContainer(cr *api.PerconaServerMongoDB, usersSecretName string, pmmsec corev1.Secret, customAdminParams string) (corev1.Container, error) {
	_, okl := pmmsec.Data[PMMUserKey]
	_, okp := pmmsec.Data[PMMPasswordKey]
	is120 := cr.CompareVersion("1.2.0") >= 0

	pmmC := PMMContainer(cr, usersSecretName, okl && okp, cr.Name, is120, cr.CompareVersion("1.6.0") >= 0, customAdminParams)
	if is120 {
		pmmC.Resources = cr.Spec.PMM.Resources
	}
	if cr.CompareVersion("1.6.0") >= 0 {
		pmmC.Lifecycle = &corev1.Lifecycle{
			PreStop: &corev1.LifecycleHandler{
				Exec: &corev1.ExecAction{
					Command: []string{"bash", "-c", "pmm-admin inventory remove node --force $(pmm-admin status --json | python -c \"import sys, json; print(json.load(sys.stdin)['pmm_agent_status']['node_id'])\")"},
				},
			},
		}
		clusterPmmEnvs := []corev1.EnvVar{
			{
				Name:  "CLUSTER_NAME",
				Value: cr.Name,
			},
		}
		pmmC.Env = append(pmmC.Env, clusterPmmEnvs...)
		pmmAgentScriptEnv := PMMAgentScript()
		pmmC.Env = append(pmmC.Env, pmmAgentScriptEnv...)
	}
	if cr.CompareVersion("1.10.0") >= 0 {
		// PMM team added these flags which allows us to avoid
		// container crash, but just restart pmm-agent till it recovers
		// the connection.
		sidecarEnvs := []corev1.EnvVar{
			{
				Name:  "PMM_AGENT_SIDECAR",
				Value: "true",
			},
			{
				Name:  "PMM_AGENT_SIDECAR_SLEEP",
				Value: "5",
			},
		}
		pmmC.Env = append(pmmC.Env, sidecarEnvs...)
	}

	return pmmC, nil
}<|MERGE_RESOLUTION|>--- conflicted
+++ resolved
@@ -13,12 +13,8 @@
 )
 
 // PMMContainer returns a pmm container from given spec
-<<<<<<< HEAD
-func PMMContainer(spec api.PMMSpec, secrets string, customLogin bool, clusterName string, v120OrGreater, v160OrGreater bool, customAdminParams string) corev1.Container {
-=======
 func PMMContainer(cr *api.PerconaServerMongoDB, secrets string, customLogin bool, clusterName string, v120OrGreater bool, v160OrGreater bool, customAdminParams string) corev1.Container {
 	spec := cr.Spec.PMM
->>>>>>> 5ed18e2e
 	ports := []corev1.ContainerPort{{ContainerPort: 7777}}
 
 	for i := 30100; i <= 30105; i++ {
