package perconaservermongodbrestore

import (
	"bytes"
	"context"
	"encoding/json"
	"fmt"
	"strings"
	"time"

	"github.com/pkg/errors"
	"gopkg.in/yaml.v2"
	appsv1 "k8s.io/api/apps/v1"
	corev1 "k8s.io/api/core/v1"
	metav1 "k8s.io/apimachinery/pkg/apis/meta/v1"
	"k8s.io/apimachinery/pkg/labels"
	"k8s.io/apimachinery/pkg/types"
	"k8s.io/apimachinery/pkg/util/wait"
	"k8s.io/client-go/util/retry"
	"sigs.k8s.io/controller-runtime/pkg/client"
	logf "sigs.k8s.io/controller-runtime/pkg/log"

	"github.com/percona/percona-backup-mongodb/pbm/defs"

	psmdbv1 "github.com/percona/percona-server-mongodb-operator/pkg/apis/psmdb/v1"
	"github.com/percona/percona-server-mongodb-operator/pkg/naming"
	"github.com/percona/percona-server-mongodb-operator/pkg/psmdb"
	"github.com/percona/percona-server-mongodb-operator/pkg/psmdb/backup"
)

var anotherOpBackoff = wait.Backoff{
	Steps:    13,
	Duration: time.Second,
	Factor:   2.0,
	Jitter:   0.1,
	Cap:      15 * time.Minute,
}

// reconcilePhysicalRestore performs a physical restore of a Percona Server for MongoDB from a backup.
func (r *ReconcilePerconaServerMongoDBRestore) reconcilePhysicalRestore(ctx context.Context, cr *psmdbv1.PerconaServerMongoDBRestore, bcp *psmdbv1.PerconaServerMongoDBBackup, cluster *psmdbv1.PerconaServerMongoDB) (psmdbv1.PerconaServerMongoDBRestoreStatus, error) {
	log := logf.FromContext(ctx)
	var err error

	status := cr.Status

	replsets := cluster.Spec.Replsets
	if cluster.Spec.Sharding.Enabled {
		replsets = append(replsets, cluster.Spec.Sharding.ConfigsvrReplSet)
	}

	if cr.Status.State == psmdbv1.RestoreStateNew {
		pod := corev1.Pod{}
		podName := replsets[0].PodName(cluster, 0)
		if err := r.client.Get(ctx, types.NamespacedName{Name: podName, Namespace: cluster.Namespace}, &pod); err != nil {
			return status, errors.Wrapf(err, "get pod/%s", podName)
		}

		if err := retry.OnError(anotherOpBackoff, func(err error) bool {
			return strings.Contains(err.Error(), "another operation")
		}, func() error {
			return r.disablePITR(ctx, &pod)
		}); err != nil {
			return status, errors.Wrap(err, "disable pitr")
		}

		if cr.Spec.PITR != nil {
			var ts string
			switch cr.Spec.PITR.Type {
			case psmdbv1.PITRestoreTypeDate:
				ts = cr.Spec.PITR.Date.Format("2006-01-02T15:04:05")
			case psmdbv1.PITRestoreTypeLatest:
				ts, err = r.getLatestChunkTS(ctx, &pod)
				if err != nil {
					return status, errors.Wrap(err, "get latest chunk timestamp")
				}
			}

			status.PITRTarget = ts
		}

		if err := r.updatePBMConfigSecret(ctx, cr, cluster, bcp); err != nil {
			return status, errors.Wrap(err, "update PBM config secret")
		}

		status.State = psmdbv1.RestoreStateWaiting
	}

	if err := r.prepareStatefulSetsForPhysicalRestore(ctx, cluster); err != nil {
		return status, errors.Wrap(err, "prepare statefulsets for physical restore")
	}

	sfsReady, err := r.checkIfStatefulSetsAreReadyForPhysicalRestore(ctx, cluster)
	if err != nil {
		return status, errors.Wrap(err, "check if statefulsets are ready for physical restore")
	}

	if (!sfsReady && cr.Status.State != psmdbv1.RestoreStateRunning) || cr.Status.State == psmdbv1.RestoreStateNew {
		log.Info("Waiting for statefulsets to be ready before restore", "ready", sfsReady)
		return status, nil
	}

	if cr.Status.State == psmdbv1.RestoreStateWaiting && sfsReady && cr.Spec.PITR != nil {
		rsReady, err := r.checkIfReplsetsAreReadyForPhysicalRestore(ctx, cluster)
		if err != nil {
			return status, errors.Wrap(err, "check if replsets are ready for physical restore")
		}

		if !rsReady {
			if err := r.prepareReplsetsForPhysicalRestore(ctx, cluster); err != nil {
				return status, errors.Wrap(err, "prepare replsets for physical restore")
			}

			log.Info("Waiting for replsets to be ready before restore", "ready", rsReady)
			return status, nil
		}
	}

	stdoutBuf := &bytes.Buffer{}
	stderrBuf := &bytes.Buffer{}

	if cr.Status.State == psmdbv1.RestoreStateWaiting {
		rs := replsets[0]

		pod := corev1.Pod{}
		if err := r.client.Get(ctx, types.NamespacedName{Name: rs.PodName(cluster, 0), Namespace: cluster.Namespace}, &pod); err != nil {
			return status, errors.Wrap(err, "get pod")
		}

		log.V(1).Info("Checking PBM operations for replset", "replset", rs.Name, "pod", rs.PodName(cluster, 0))

		err := retry.OnError(retry.DefaultBackoff, func(err error) bool { return true }, func() error {
			stdoutBuf.Reset()
			stderrBuf.Reset()

			command := []string{"/opt/percona/pbm", "config", "--file", "/etc/pbm/pbm_config.yaml"}
			log.Info("Set PBM configuration", "command", command, "pod", pod.Name)

			err := r.clientcmd.Exec(ctx, &pod, "mongod", command, nil, stdoutBuf, stderrBuf, false)
			if err != nil {
				log.Error(err, "failed to set PBM configuration")
			}

			return err
		})
		if err != nil {
			return status, errors.Wrapf(err, "resync config stderr: %s stdout: %s", stderrBuf.String(), stdoutBuf.String())
		}

		time.Sleep(5 * time.Second) // wait until pbm will start resync
		if err := r.waitForPBMOperationsToFinish(ctx, &pod); err != nil {
			return status, err
		}

		var restoreCommand []string
		if cr.Spec.PITR != nil {
			restoreCommand = []string{"/opt/percona/pbm", "restore", "--base-snapshot", bcp.Status.PBMname, "--time", cr.Status.PITRTarget, "--out", "json"}
		} else {
			restoreCommand = []string{"/opt/percona/pbm", "restore", bcp.Status.PBMname, "--out", "json"}
		}

		err = retry.OnError(anotherOpBackoff, func(err error) bool {
			return strings.Contains(err.Error(), "another operation")
		}, func() error {
			log.Info("Starting restore", "command", restoreCommand, "pod", pod.Name)

			stdoutBuf.Reset()
			stderrBuf.Reset()

			err := r.clientcmd.Exec(ctx, &pod, "mongod", restoreCommand, nil, stdoutBuf, stderrBuf, false)
			if err != nil {
				log.Error(nil, "Restore failed to start", "pod", pod.Name, "stderr", stderrBuf.String(), "stdout", stdoutBuf.String())
				return errors.Wrapf(err, "start restore stderr: %s stdout: %s", stderrBuf.String(), stdoutBuf.String())
			}

			log.Info("Restore started", "pod", pod.Name)

			return nil
		})
		if err != nil {
			return status, err
		}

		var out struct {
			Name    string `json:"name"`
			Storage string `json:"storage"`
		}
		if err := json.Unmarshal(stdoutBuf.Bytes(), &out); err != nil {
			return status, errors.Wrap(err, "unmarshal PBM restore output")
		}

		status.State = psmdbv1.RestoreStateRequested
		status.PBMname = out.Name

		return status, nil
	}

	meta := backup.BackupMeta{}

	err = retry.OnError(retry.DefaultBackoff, func(err error) bool {
		return strings.Contains(err.Error(), "container is not created or running") || strings.Contains(err.Error(), "error dialing backend: No agent available")
	}, func() error {
		stdoutBuf.Reset()
		stderrBuf.Reset()

		command := []string{
			"/opt/percona/pbm", "describe-restore", cr.Status.PBMname,
			"--config", "/etc/pbm/pbm_config.yaml",
			"--out", "json",
		}

		pod := corev1.Pod{}
		if err := r.client.Get(ctx, types.NamespacedName{Name: replsets[0].PodName(cluster, 0), Namespace: cluster.Namespace}, &pod); err != nil {
			return errors.Wrap(err, "get pod")
		}

		log.V(1).Info("Check restore status", "command", command, "pod", pod.Name)

		if err := r.clientcmd.Exec(ctx, &pod, "mongod", command, nil, stdoutBuf, stderrBuf, false); err != nil {
			return errors.Wrapf(err, "describe restore stderr: %s stdout: %s", stderrBuf.String(), stdoutBuf.String())
		}

		return nil
	})
	if err != nil {
		return status, err
	}

	if err := json.Unmarshal(stdoutBuf.Bytes(), &meta); err != nil {
		return status, errors.Wrap(err, "unmarshal PBM describe-restore output")
	}

	log.V(1).Info("PBM restore status", "status", meta)

	switch meta.Status {
	case defs.StatusStarting:
		for _, rs := range meta.Replsets {
			if rs.Status == defs.StatusRunning {
				status.State = psmdbv1.RestoreStateRunning
				return status, nil
			}
		}
	case defs.StatusError:
		status.State = psmdbv1.RestoreStateError
		status.Error = meta.Err
	case defs.StatusRunning:
		status.State = psmdbv1.RestoreStateRunning
	case defs.StatusDone:
		for _, rs := range meta.Replsets {
			if rs.Status == defs.StatusDone {
				continue
			}

			log.Info("Waiting replset restore to finish", "replset", rs.Name, "status", rs.Status)

			status.State = psmdbv1.RestoreStateRunning
			return status, nil
		}

		status.State = psmdbv1.RestoreStateReady
	}

	if status.State == psmdbv1.RestoreStateReady {
		replsets := cluster.Spec.Replsets
		if cluster.Spec.Sharding.Enabled {
			replsets = append(replsets, cluster.Spec.Sharding.ConfigsvrReplSet)
		}

		for _, rs := range replsets {
			stsName := cluster.Name + "-" + rs.Name

			log.Info("Deleting statefulset", "statefulset", stsName)

			sts := appsv1.StatefulSet{
				ObjectMeta: metav1.ObjectMeta{
					Name:      stsName,
					Namespace: cluster.Namespace,
				},
			}

			if err := r.client.Delete(ctx, &sts); err != nil {
				return status, errors.Wrapf(err, "delete statefulset %s", stsName)
			}

			if rs.NonVoting.Enabled {
				stsName := cluster.Name + "-" + rs.Name + "-nv"

				log.Info("Deleting statefulset", "statefulset", stsName)

				sts := appsv1.StatefulSet{
					ObjectMeta: metav1.ObjectMeta{
						Name:      stsName,
						Namespace: cluster.Namespace,
					},
				}

				if err := r.client.Delete(ctx, &sts); err != nil {
					return status, errors.Wrapf(err, "delete statefulset %s", stsName)
				}
			}

			if rs.Arbiter.Enabled {
				stsName := cluster.Name + "-" + rs.Name + "-arbiter"

				log.Info("Deleting statefulset", "statefulset", stsName)

				sts := appsv1.StatefulSet{
					ObjectMeta: metav1.ObjectMeta{
						Name:      stsName,
						Namespace: cluster.Namespace,
					},
				}

				if err := r.client.Delete(ctx, &sts); err != nil {
					return status, errors.Wrapf(err, "delete statefulset %s", stsName)
				}
			}
		}

		err := retry.RetryOnConflict(retry.DefaultBackoff, func() error {
			c := &psmdbv1.PerconaServerMongoDB{}
			err := r.client.Get(ctx, types.NamespacedName{Name: cluster.Name, Namespace: cluster.Namespace}, c)
			if err != nil {
				return err
			}

			orig := c.DeepCopy()
			c.Annotations[psmdbv1.AnnotationResyncPBM] = "true"

			return r.client.Patch(ctx, c, client.MergeFrom(orig))
		})
		if err != nil {
			return status, errors.Wrapf(err, "annotate psmdb/%s for PBM resync", cluster.Name)
		}

	}

	return status, nil
}

// updateStatefulSetForPhysicalRestore updates the StatefulSet to prepare it for a physical restore of PerconaServerMongoDB.
// This involves:
// - Annotating the StatefulSet to prevent psmdb_controller reconciliation.
// - Adding an init container that installs necessary tools for backup and restore.
// - Removing the existing backup-agent container.
// - Appending a volume for backup configuration.
// - Adjusting the primary container's command, environment variables, and volume mounts for the restore process.
// It returns an error if there's any issue during the update or if the backup-agent container is not found.
func (r *ReconcilePerconaServerMongoDBRestore) updateStatefulSetForPhysicalRestore(ctx context.Context, cluster *psmdbv1.PerconaServerMongoDB, namespacedName types.NamespacedName) error {
	log := logf.FromContext(ctx)

	sts := appsv1.StatefulSet{}
	err := r.client.Get(ctx, namespacedName, &sts)
	if err != nil {
		return err
	}

	// Annotating statefulset to stop reconciliation in psmdb_controller
	sts.Annotations[psmdbv1.AnnotationRestoreInProgress] = "true"

	cmd := []string{
		"bash", "-c",
		"install -D /usr/bin/pbm /opt/percona/pbm && install -D /usr/bin/pbm-agent /opt/percona/pbm-agent",
	}
	pbmInit := psmdb.EntrypointInitContainer(
		cluster,
		"pbm-init",
		cluster.Spec.Backup.Image,
		cluster.Spec.ImagePullPolicy,
		cmd,
	)
	sts.Spec.Template.Spec.InitContainers = append(sts.Spec.Template.Spec.InitContainers, pbmInit)

	// remove backup-agent container
	pbmIdx := -1
	for idx, c := range sts.Spec.Template.Spec.Containers {
		if c.Name == naming.ContainerBackupAgent {
			pbmIdx = idx
			break
		}
	}
	if pbmIdx == -1 {
		return errors.New("failed to find backup-agent container")
	}
	sts.Spec.Template.Spec.Containers = append(sts.Spec.Template.Spec.Containers[:pbmIdx], sts.Spec.Template.Spec.Containers[pbmIdx+1:]...)

	sts.Spec.Template.Spec.Volumes = append(sts.Spec.Template.Spec.Volumes, corev1.Volume{
		Name: "pbm-config",
		VolumeSource: corev1.VolumeSource{
			Secret: &corev1.SecretVolumeSource{
				SecretName: r.pbmConfigName(cluster),
			},
		},
	})
	sts.Spec.Template.Spec.Containers[0].VolumeMounts = append(sts.Spec.Template.Spec.Containers[0].VolumeMounts, corev1.VolumeMount{
		Name:      "pbm-config",
		MountPath: "/etc/pbm/",
		ReadOnly:  true,
	})
	sts.Spec.Template.Spec.Containers[0].VolumeMounts = append(sts.Spec.Template.Spec.Containers[0].VolumeMounts, cluster.Spec.Backup.VolumeMounts...)
	sts.Spec.Template.Spec.Containers[0].Command = []string{"/opt/percona/physical-restore-ps-entry.sh"}
	sts.Spec.Template.Spec.Containers[0].Env = append(sts.Spec.Template.Spec.Containers[0].Env, []corev1.EnvVar{
		{
			Name: "PBM_AGENT_MONGODB_USERNAME",
			ValueFrom: &corev1.EnvVarSource{
				SecretKeyRef: &corev1.SecretKeySelector{
					Key: "MONGODB_BACKUP_USER",
					LocalObjectReference: corev1.LocalObjectReference{
						Name: cluster.Spec.Secrets.Users,
					},
				},
			},
		},
		{
			Name: "PBM_AGENT_MONGODB_PASSWORD",
			ValueFrom: &corev1.EnvVarSource{
				SecretKeyRef: &corev1.SecretKeySelector{
					Key: "MONGODB_BACKUP_PASSWORD",
					LocalObjectReference: corev1.LocalObjectReference{
						Name: cluster.Spec.Secrets.Users,
					},
				},
			},
		},
		{
			Name: "POD_NAME",
			ValueFrom: &corev1.EnvVarSource{
				FieldRef: &corev1.ObjectFieldSelector{
					FieldPath: "metadata.name",
				},
			},
		},
		{
			Name:  "PBM_MONGODB_URI",
			Value: "mongodb://$(PBM_AGENT_MONGODB_USERNAME):$(PBM_AGENT_MONGODB_PASSWORD)@$(POD_NAME)",
		},
	}...)

	err = r.client.Update(ctx, &sts)
	if err != nil {
		return err
	}

	log.Info("Updated statefulset", "name", namespacedName.Name)
	return nil
}

func (r *ReconcilePerconaServerMongoDBRestore) prepareStatefulSetsForPhysicalRestore(ctx context.Context, cluster *psmdbv1.PerconaServerMongoDB) error {
	log := logf.FromContext(ctx)

	replsets := cluster.Spec.Replsets
	if cluster.Spec.Sharding.Enabled {
		replsets = append(replsets, cluster.Spec.Sharding.ConfigsvrReplSet)
	}

	for _, rs := range replsets {
		stsName := cluster.Name + "-" + rs.Name

		sts := appsv1.StatefulSet{}
		nn := types.NamespacedName{Namespace: cluster.Namespace, Name: stsName}
		err := r.client.Get(ctx, nn, &sts)
		if err != nil {
			return err
		}
		_, ok := sts.Annotations[psmdbv1.AnnotationRestoreInProgress]
		if ok {
			continue
		}

		log.Info("Preparing statefulset for physical restore", "name", stsName)

		err = retry.RetryOnConflict(retry.DefaultBackoff, func() error {
			return r.updateStatefulSetForPhysicalRestore(ctx, cluster, types.NamespacedName{Namespace: cluster.Namespace, Name: stsName})
		})
		if err != nil {
			return errors.Wrapf(err, "prepare statefulset %s for physical restore", stsName)
		}

		if rs.NonVoting.Enabled {
			stsName := cluster.Name + "-" + rs.Name + "-nv"
			nn := types.NamespacedName{Namespace: cluster.Namespace, Name: stsName}

			log.Info("Preparing statefulset for physical restore", "name", stsName)

			err = retry.RetryOnConflict(retry.DefaultBackoff, func() error {
				return r.updateStatefulSetForPhysicalRestore(ctx, cluster, nn)
			})
			if err != nil {
				return errors.Wrapf(err, "prepare statefulset %s for physical restore", stsName)
			}
		}

		if rs.Arbiter.Enabled {
			stsName := cluster.Name + "-" + rs.Name + "-arbiter"
			nn := types.NamespacedName{Namespace: cluster.Namespace, Name: stsName}

			log.Info("Preparing statefulset for physical restore", "name", stsName)

			err = retry.RetryOnConflict(retry.DefaultBackoff, func() error {
				sts := appsv1.StatefulSet{
					ObjectMeta: metav1.ObjectMeta{
						Name:      stsName,
						Namespace: cluster.Namespace,
					},
				}

				err := r.client.Get(ctx, nn, &sts)
				if err != nil {
					return err
				}

				orig := sts.DeepCopy()
				zero := int32(0)

				sts.Spec.Replicas = &zero
				sts.Annotations[psmdbv1.AnnotationRestoreInProgress] = "true"

				return r.client.Patch(ctx, &sts, client.MergeFrom(orig))
			})
			if err != nil {
				return errors.Wrapf(err, "prepare statefulset %s for physical restore", stsName)
			}
		}
	}

	return nil
}

func (r *ReconcilePerconaServerMongoDBRestore) getUserCredentials(ctx context.Context, cluster *psmdbv1.PerconaServerMongoDB, role psmdbv1.SystemUserRole) (psmdb.Credentials, error) {
	creds := psmdb.Credentials{}

	usersSecret := corev1.Secret{}
	err := r.client.Get(ctx, types.NamespacedName{Name: psmdbv1.UserSecretName(cluster), Namespace: cluster.Namespace}, &usersSecret)
	if err != nil {
		return creds, errors.Wrap(err, "get secret")
	}

	switch role {
	case psmdbv1.RoleDatabaseAdmin:
		creds.Username = string(usersSecret.Data[psmdbv1.EnvMongoDBDatabaseAdminUser])
		creds.Password = string(usersSecret.Data[psmdbv1.EnvMongoDBDatabaseAdminPassword])
	case psmdbv1.RoleClusterAdmin:
		creds.Username = string(usersSecret.Data[psmdbv1.EnvMongoDBClusterAdminUser])
		creds.Password = string(usersSecret.Data[psmdbv1.EnvMongoDBClusterAdminPassword])
	case psmdbv1.RoleUserAdmin:
		creds.Username = string(usersSecret.Data[psmdbv1.EnvMongoDBUserAdminUser])
		creds.Password = string(usersSecret.Data[psmdbv1.EnvMongoDBUserAdminPassword])
	case psmdbv1.RoleClusterMonitor:
		creds.Username = string(usersSecret.Data[psmdbv1.EnvMongoDBClusterMonitorUser])
		creds.Password = string(usersSecret.Data[psmdbv1.EnvMongoDBClusterMonitorPassword])
	case psmdbv1.RoleBackup:
		creds.Username = string(usersSecret.Data[psmdbv1.EnvMongoDBBackupUser])
		creds.Password = string(usersSecret.Data[psmdbv1.EnvMongoDBBackupPassword])
	default:
		return creds, errors.Errorf("not implemented for role: %s", role)
	}

	return creds, nil
}

func (r *ReconcilePerconaServerMongoDBRestore) runMongosh(ctx context.Context, cluster *psmdbv1.PerconaServerMongoDB, pod *corev1.Pod, cmd []string) (*bytes.Buffer, *bytes.Buffer, error) {
	log := logf.FromContext(ctx)

	stdoutBuf := &bytes.Buffer{}
	stderrBuf := &bytes.Buffer{}

	if err := r.clientcmd.Exec(ctx, pod, "mongod", cmd, nil, stdoutBuf, stderrBuf, false); err != nil {
		log.V(1).Info("Cmd failed", "stdout", stdoutBuf.String(), "stderr", stderrBuf.String())
		return stdoutBuf, stderrBuf, errors.Wrap(err, "cmd failed")
	}
	log.V(1).Info("Cmd succeeded", "stdout", stdoutBuf.String(), "stderr", stderrBuf.String())

	return stdoutBuf, stderrBuf, nil
}

func (r *ReconcilePerconaServerMongoDBRestore) runIsMaster(ctx context.Context, cluster *psmdbv1.PerconaServerMongoDB, pod *corev1.Pod) (bool, error) {
	creds, err := r.getUserCredentials(ctx, cluster, psmdbv1.RoleClusterAdmin)
	if err != nil {
		return false, errors.Wrapf(err, "get %s credentials", psmdbv1.RoleClusterAdmin)
	}

	mongo60, err := cluster.CompareMongoDBVersion("6.0")
	if err != nil {
		return false, errors.Wrap(err, "compare mongo version")
	}

	mongoClient := "mongo"
	if mongo60 >= 0 {
		mongoClient = "mongosh"
	}

	c := strings.Join([]string{
		mongoClient, "--quiet", "-u", creds.Username, "-p", creds.Password, "--eval", "'db.isMaster().ismaster'",
		"|", "tail", "-n", "1",
		"|", "grep", "-Eo", "'(true|false)'",
	}, " ")
	cmd := []string{"bash", "-c", c}

	stdoutBuf, _, err := r.runMongosh(ctx, cluster, pod, cmd)
	if err != nil {
		return false, errors.Wrap(err, "run isMaster")
	}

	return strings.TrimSuffix(stdoutBuf.String(), "\n") == "true", nil
}

func (r *ReconcilePerconaServerMongoDBRestore) makePrimary(ctx context.Context, cluster *psmdbv1.PerconaServerMongoDB, pod *corev1.Pod, targetPod string) error {
	jsTempl := `cfg = rs.config(); podZero = cfg.members.find(member => member.tags.podName === "%s"); podZero.priority += 1; rs.reconfig(cfg)`

	creds, err := r.getUserCredentials(ctx, cluster, psmdbv1.RoleClusterAdmin)
	if err != nil {
		return errors.Wrapf(err, "get %s credentials", psmdbv1.RoleClusterAdmin)
	}

	mongo60, err := cluster.CompareMongoDBVersion("6.0")
	if err != nil {
		return errors.Wrap(err, "compare mongo version")
	}

	mongoClient := "mongo"
	if mongo60 >= 0 {
		mongoClient = "mongosh"
	}

	cmd := []string{mongoClient, "--quiet", "-u", creds.Username, "-p", creds.Password, "--eval", fmt.Sprintf(jsTempl, targetPod)}

	_, _, err = r.runMongosh(ctx, cluster, pod, cmd)
	if err != nil {
		return errors.Wrap(err, "run isMaster")
	}

	return nil
}

func (r *ReconcilePerconaServerMongoDBRestore) prepareReplsetsForPhysicalRestore(ctx context.Context, cluster *psmdbv1.PerconaServerMongoDB) error {
	log := logf.FromContext(ctx)

	replsets := cluster.Spec.Replsets
	if cluster.Spec.Sharding.Enabled {
		replsets = append(replsets, cluster.Spec.Sharding.ConfigsvrReplSet)
	}

	for _, rs := range replsets {
		log.Info("Preparing replset for physical restore", "replset", rs.Name)

		podList, err := psmdb.GetRSPods(ctx, r.client, cluster, rs.Name)
		if err != nil {
			return errors.Wrapf(err, "get pods of replset %s", rs.Name)
		}

		for _, pod := range podList.Items {
			isMaster, err := r.runIsMaster(ctx, cluster, &pod)
			if err != nil {
				continue
			}

			if !isMaster {
				log.V(1).Info("Skipping secondary pod", "pod", pod.Name)
				continue
			}

			podZero := rs.PodName(cluster, 0)
			if err = r.makePrimary(ctx, cluster, &pod, podZero); err != nil {
				return errors.Wrapf(err, "make %s primary", podZero)
			}
		}
	}

	return nil
}

func (r *ReconcilePerconaServerMongoDBRestore) checkIfReplsetsAreReadyForPhysicalRestore(ctx context.Context, cluster *psmdbv1.PerconaServerMongoDB) (bool, error) {
	log := logf.FromContext(ctx)

	replsets := cluster.Spec.Replsets
	if cluster.Spec.Sharding.Enabled {
		replsets = append(replsets, cluster.Spec.Sharding.ConfigsvrReplSet)
	}

	for _, rs := range replsets {
		log.Info("Checking if replset is ready for physical restore", "replset", rs.Name)

		podZero := rs.PodName(cluster, 0)

		pod := corev1.Pod{}
		if err := r.client.Get(ctx, types.NamespacedName{Name: podZero, Namespace: cluster.Namespace}, &pod); err != nil {
			return false, errors.Wrapf(err, "get pod %s", podZero)
		}

		isMaster, err := r.runIsMaster(ctx, cluster, &pod)
		if err != nil {
			return false, errors.Wrap(err, "check if pod zero is primary")
		}

		if !isMaster {
			return false, nil
		}

		log.Info("Replset is ready for physical restore", "replset", rs.Name, "primary", pod.Name)
	}

	return true, nil
}

func (r *ReconcilePerconaServerMongoDBRestore) updatePBMConfigSecret(ctx context.Context, cr *psmdbv1.PerconaServerMongoDBRestore, cluster *psmdbv1.PerconaServerMongoDB, bcp *psmdbv1.PerconaServerMongoDBBackup) error {
	log := logf.FromContext(ctx)

	secret := corev1.Secret{}
	err := r.client.Get(ctx, types.NamespacedName{Name: r.pbmConfigName(cluster), Namespace: cluster.Namespace}, &secret)
	if client.IgnoreNotFound(err) != nil {
		return errors.Wrap(err, "get PBM config secret")
	}

	storage, err := r.getStorage(cr, cluster, bcp.Spec.StorageName)
	if err != nil {
		return errors.Wrap(err, "get storage")
	}

	pbmConfig, err := backup.GetPBMConfig(ctx, r.client, cluster, storage)
	if err != nil {
		return errors.Wrap(err, "get PBM config")
	}

	pbmConfig.PITR.Enabled = false

	confBytes, err := yaml.Marshal(pbmConfig)
	if err != nil {
		return errors.Wrap(err, "marshal PBM config to yaml")
	}

	if bytes.Equal(confBytes, secret.Data["pbm_config.yaml"]) {
		return nil
	}

	log.V(1).Info("Configuring PBM", "storage", bcp.Spec.StorageName)

	secret = corev1.Secret{
		ObjectMeta: metav1.ObjectMeta{
			Name:      r.pbmConfigName(cluster),
			Namespace: cluster.Namespace,
			Labels:    naming.ClusterLabels(cluster),
		},
		Data: map[string][]byte{
			"pbm_config.yaml": confBytes,
		},
	}
	if cluster.CompareVersion("1.17.0") < 0 {
		secret.Labels = nil
	}

	if err := r.createOrUpdate(ctx, &secret); err != nil {
		return errors.Wrap(err, "create PBM config secret")
	}

	return nil
}

func (r *ReconcilePerconaServerMongoDBRestore) getReplsetPods(ctx context.Context, cluster *psmdbv1.PerconaServerMongoDB, rs *psmdbv1.ReplsetSpec) (corev1.PodList, error) {
	mongodPods := corev1.PodList{}

	set := naming.MongodLabels(cluster, rs)
	set[naming.LabelKubernetesReplset] = rs.Name

	err := r.client.List(ctx,
		&mongodPods,
		&client.ListOptions{
			Namespace:     cluster.Namespace,
			LabelSelector: labels.SelectorFromSet(set),
		},
	)

	return mongodPods, err
}

func (r *ReconcilePerconaServerMongoDBRestore) checkIfStatefulSetsAreReadyForPhysicalRestore(ctx context.Context, cluster *psmdbv1.PerconaServerMongoDB) (bool, error) {
	replsets := cluster.Spec.Replsets
	if cluster.Spec.Sharding.Enabled {
		replsets = append(replsets, cluster.Spec.Sharding.ConfigsvrReplSet)
	}

	for _, rs := range replsets {
		stsName := cluster.Name + "-" + rs.Name

		sts := appsv1.StatefulSet{}
		nn := types.NamespacedName{Namespace: cluster.Namespace, Name: stsName}
		err := r.client.Get(ctx, nn, &sts)
		if err != nil {
			return false, err
		}
		_, ok := sts.Annotations[psmdbv1.AnnotationRestoreInProgress]
		if !ok {
			return false, nil
		}

		if sts.Status.Replicas != sts.Status.ReadyReplicas {
			return false, nil
		}

		podList, err := r.getReplsetPods(ctx, cluster, rs)
		if err != nil {
			return false, errors.Wrapf(err, "get replset %s pods", rs.Name)
		}

		for _, pod := range podList.Items {
			if pod.ObjectMeta.Labels["controller-revision-hash"] != sts.Status.UpdateRevision {
				return false, nil
			}

			for _, c := range pod.Spec.Containers {
				if c.Name == naming.ContainerBackupAgent {
					return false, nil
				}
			}
		}
	}

	return true, nil
}

func (r *ReconcilePerconaServerMongoDBRestore) getLatestChunkTS(ctx context.Context, pod *corev1.Pod) (string, error) {
	stdoutBuf := &bytes.Buffer{}
	stderrBuf := &bytes.Buffer{}

	container := "mongod"
	pbmBinary := "/opt/percona/pbm"
	for _, c := range pod.Spec.Containers {
		if c.Name == naming.ContainerBackupAgent {
			container = c.Name
			pbmBinary = "pbm"
		}
	}

	command := []string{pbmBinary, "status", "--out", "json"}
	if err := r.clientcmd.Exec(ctx, pod, container, command, nil, stdoutBuf, stderrBuf, false); err != nil {
		return "", errors.Wrapf(err, "get PBM status stderr: %s stdout: %s", stderrBuf.String(), stdoutBuf.String())
	}

	var pbmStatus struct {
		Backups struct {
			Chunks struct {
				Timelines []struct {
					Range struct {
						Start uint32 `json:"start"`
						End   uint32 `json:"end"`
					} `json:"range"`
				} `json:"pitrChunks"`
			} `json:"pitrChunks"`
		} `json:"backups"`
	}

	if err := json.Unmarshal(stdoutBuf.Bytes(), &pbmStatus); err != nil {
		return "", errors.Wrap(err, "unmarshal PBM status output")
	}

	latest := pbmStatus.Backups.Chunks.Timelines[len(pbmStatus.Backups.Chunks.Timelines)-1].Range.End
	ts := time.Unix(int64(latest), 0).UTC()

	return ts.Format("2006-01-02T15:04:05"), nil
}

func (r *ReconcilePerconaServerMongoDBRestore) disablePITR(ctx context.Context, pod *corev1.Pod) error {
	stdoutBuf := &bytes.Buffer{}
	stderrBuf := &bytes.Buffer{}

	container := "mongod"
	pbmBinary := "/opt/percona/pbm"
	for _, c := range pod.Spec.Containers {
		if c.Name == naming.ContainerBackupAgent {
			container = c.Name
			pbmBinary = "pbm"
		}
	}

	command := []string{pbmBinary, "config", "--set", "pitr.enabled=false"}
	if err := r.clientcmd.Exec(ctx, pod, container, command, nil, stdoutBuf, stderrBuf, false); err != nil {
		return errors.Wrapf(err, "disable PiTR stderr: %s stdout: %s", stderrBuf.String(), stdoutBuf.String())
	}

	return nil
}

func (r *ReconcilePerconaServerMongoDBRestore) pbmConfigName(cluster *psmdbv1.PerconaServerMongoDB) string {
	if cluster.CompareVersion("1.16.0") < 0 {
		return "pbm-config"
	}
	return cluster.Name + "-pbm-config"
}

func (r *ReconcilePerconaServerMongoDBRestore) waitForPBMOperationsToFinish(ctx context.Context, pod *corev1.Pod) error {
	log := logf.FromContext(ctx)

	stdoutBuf := &bytes.Buffer{}
	stderrBuf := &bytes.Buffer{}

	container := "mongod"
	pbmBinary := "/opt/percona/pbm"
	for _, c := range pod.Spec.Containers {
<<<<<<< HEAD
		if c.Name == "backup-agent" {
=======
		if c.Name == naming.ContainerBackupAgent {
>>>>>>> fab4ac0a
			container = c.Name
			pbmBinary = "pbm"
		}
	}

	waitErr := errors.New("waiting for PBM operation to finish")
	err := retry.OnError(wait.Backoff{
		Duration: 5 * time.Second,
		Factor:   2.0,
		Cap:      time.Hour,
		Steps:    12,
	}, func(err error) bool { return err == waitErr }, func() error {
		err := retry.OnError(retry.DefaultBackoff, func(err error) bool { return strings.Contains(err.Error(), "No agent available") }, func() error {
			stdoutBuf.Reset()
			stderrBuf.Reset()

			command := []string{pbmBinary, "status", "--out", "json"}
			err := r.clientcmd.Exec(ctx, pod, container, command, nil, stdoutBuf, stderrBuf, false)
			if err != nil {
				log.Error(err, "failed to get PBM status")
				return err
			}

			log.V(1).Info("PBM status", "status", stdoutBuf.String())

			return nil
		})
		if err != nil {
			return errors.Wrapf(err, "get PBM status stderr: %s stdout: %s", stderrBuf.String(), stdoutBuf.String())
		}

		var pbmStatus struct {
			Running struct {
				Type string `json:"type,omitempty"`
				OpId string `json:"opID,omitempty"`
			} `json:"running"`
		}

		if err := json.Unmarshal(stdoutBuf.Bytes(), &pbmStatus); err != nil {
			return errors.Wrap(err, "unmarshal PBM status output")
		}

		if len(pbmStatus.Running.OpId) == 0 {
			return nil
		}

		log.Info("Waiting for another PBM operation to finish", "type", pbmStatus.Running.Type, "opID", pbmStatus.Running.OpId)

		return waitErr
	})
	if err != nil {
		return err
	}

	return nil
}<|MERGE_RESOLUTION|>--- conflicted
+++ resolved
@@ -894,11 +894,7 @@
 	container := "mongod"
 	pbmBinary := "/opt/percona/pbm"
 	for _, c := range pod.Spec.Containers {
-<<<<<<< HEAD
-		if c.Name == "backup-agent" {
-=======
 		if c.Name == naming.ContainerBackupAgent {
->>>>>>> fab4ac0a
 			container = c.Name
 			pbmBinary = "pbm"
 		}
