--- conflicted
+++ resolved
@@ -202,20 +202,9 @@
 		return status, nil
 	}
 
-<<<<<<< HEAD
 	if !hasContainerName(pod.Spec.Containers, naming.ContainerBackupAgent) {
 		meta := backup.BackupMeta{}
 		notFound := false
-=======
-	err = retry.OnError(retry.DefaultBackoff, func(err error) bool {
-		return strings.Contains(err.Error(), "container is not created or running") ||
-			strings.Contains(err.Error(), "error dialing backend: No agent available") ||
-			strings.Contains(err.Error(), "unable to upgrade connection") ||
-			strings.Contains(err.Error(), "unmarshal PBM describe-restore output")
-	}, func() error {
-		stdoutBuf.Reset()
-		stderrBuf.Reset()
->>>>>>> 2a08f7a5
 
 		err = retry.OnError(retry.DefaultBackoff, func(err error) bool {
 			return (strings.Contains(err.Error(), "container is not created or running") ||
@@ -526,7 +515,8 @@
 // - Adjusting the primary container's command, environment variables, and volume mounts for the restore process.
 // It returns an error if there's any issue during the update or if the backup-agent container is not found.
 func (r *ReconcilePerconaServerMongoDBRestore) updateStatefulSetForPhysicalRestore(
-	ctx context.Context, cluster *psmdbv1.PerconaServerMongoDB, namespacedName types.NamespacedName, port int32) error {
+	ctx context.Context, cluster *psmdbv1.PerconaServerMongoDB, namespacedName types.NamespacedName, port int32,
+) error {
 	log := logf.FromContext(ctx)
 
 	sts := appsv1.StatefulSet{}
@@ -681,34 +671,7 @@
 	if err := r.updateMongodSts(ctx, cluster, func(sts *appsv1.StatefulSet) error {
 		_, ok := sts.Annotations[psmdbv1.AnnotationRestoreInProgress]
 		if ok {
-<<<<<<< HEAD
 			return nil
-=======
-			continue
-		}
-
-		log.Info("Preparing statefulset for physical restore", "name", stsName)
-
-		err = retry.RetryOnConflict(retry.DefaultBackoff, func() error {
-			return r.updateStatefulSetForPhysicalRestore(ctx, cluster, types.NamespacedName{Namespace: cluster.Namespace, Name: stsName}, rs.GetPort())
-		})
-		if err != nil {
-			return errors.Wrapf(err, "prepare statefulset %s for physical restore", stsName)
-		}
-
-		if rs.NonVoting.Enabled {
-			stsName := naming.NonVotingStatefulSetName(cluster, rs)
-			nn := types.NamespacedName{Namespace: cluster.Namespace, Name: stsName}
-
-			log.Info("Preparing statefulset for physical restore", "name", stsName)
-
-			err = retry.RetryOnConflict(retry.DefaultBackoff, func() error {
-				return r.updateStatefulSetForPhysicalRestore(ctx, cluster, nn, rs.GetPort())
-			})
-			if err != nil {
-				return errors.Wrapf(err, "prepare statefulset %s for physical restore", stsName)
-			}
->>>>>>> 2a08f7a5
 		}
 		log.Info("Preparing statefulset for physical restore", "name", sts.Name)
 
@@ -717,22 +680,15 @@
 
 			sts.Spec.Replicas = &zero
 
-<<<<<<< HEAD
 			if sts.Annotations == nil {
 				sts.Annotations = make(map[string]string)
-=======
-			err = retry.RetryOnConflict(retry.DefaultBackoff, func() error {
-				return r.updateStatefulSetForPhysicalRestore(ctx, cluster, nn, rs.GetPort())
-			})
-			if err != nil {
-				return errors.Wrapf(err, "prepare statefulset %s for physical restore", stsName)
->>>>>>> 2a08f7a5
 			}
 			sts.Annotations[psmdbv1.AnnotationRestoreInProgress] = "true"
 			return nil
 		}
 
-		return r.updateStatefulSetForPhysicalRestore(ctx, cluster, client.ObjectKeyFromObject(sts))
+		rs := cluster.Spec.Replset(sts.Labels[naming.LabelKubernetesReplset])
+		return r.updateStatefulSetForPhysicalRestore(ctx, cluster, client.ObjectKeyFromObject(sts), rs.GetPort())
 	}); err != nil {
 		return errors.Wrap(err, "update replset sts")
 	}
