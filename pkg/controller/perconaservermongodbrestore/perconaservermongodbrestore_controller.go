package perconaservermongodbrestore

import (
	"context"
	"fmt"
	"strings"
	"time"

	"github.com/percona/percona-backup-mongodb/pbm"
	"github.com/pkg/errors"
	corev1 "k8s.io/api/core/v1"
	k8serrors "k8s.io/apimachinery/pkg/api/errors"
	metav1 "k8s.io/apimachinery/pkg/apis/meta/v1"
	"k8s.io/apimachinery/pkg/runtime"
	"k8s.io/apimachinery/pkg/types"
	"k8s.io/client-go/util/retry"
	"sigs.k8s.io/controller-runtime/pkg/client"
	"sigs.k8s.io/controller-runtime/pkg/controller"
	"sigs.k8s.io/controller-runtime/pkg/handler"
	logf "sigs.k8s.io/controller-runtime/pkg/log"
	"sigs.k8s.io/controller-runtime/pkg/manager"
	"sigs.k8s.io/controller-runtime/pkg/reconcile"
	"sigs.k8s.io/controller-runtime/pkg/source"

	"github.com/percona/percona-server-mongodb-operator/clientcmd"
	psmdbv1 "github.com/percona/percona-server-mongodb-operator/pkg/apis/psmdb/v1"
)

// Add creates a new PerconaServerMongoDBRestore Controller and adds it to the Manager. The Manager will set fields on the Controller
// and Start it when the Manager is Started.
func Add(mgr manager.Manager) error {
	r, err := newReconciler(mgr)
	if err != nil {
		return err
	}

	return add(mgr, r)
}

// newReconciler returns a new reconcile.Reconciler
func newReconciler(mgr manager.Manager) (reconcile.Reconciler, error) {
	cli, err := clientcmd.NewClient()
	if err != nil {
		return nil, errors.Wrap(err, "create clientcmd")
	}

	return &ReconcilePerconaServerMongoDBRestore{
		client:    mgr.GetClient(),
		scheme:    mgr.GetScheme(),
		clientcmd: cli,
	}, nil
}

// add adds a new Controller to mgr with r as the reconcile.Reconciler
func add(mgr manager.Manager, r reconcile.Reconciler) error {
	// Create a new controller
	c, err := controller.New("perconaservermongodbrestore-controller", mgr, controller.Options{Reconciler: r})
	if err != nil {
		return err
	}

	// Watch for changes to primary resource PerconaServerMongoDBRestore
	err = c.Watch(&source.Kind{Type: &psmdbv1.PerconaServerMongoDBRestore{}}, &handler.EnqueueRequestForObject{})
	if err != nil {
		return err
	}

	// Watch for changes to secondary resource Pods and requeue the owner PerconaServerMongoDBRestore
	err = c.Watch(&source.Kind{Type: &corev1.Pod{}}, &handler.EnqueueRequestForOwner{
		IsController: true,
		OwnerType:    &psmdbv1.PerconaServerMongoDBRestore{},
	})
	if err != nil {
		return err
	}

	return nil
}

var _ reconcile.Reconciler = &ReconcilePerconaServerMongoDBRestore{}

// ReconcilePerconaServerMongoDBRestore reconciles a PerconaServerMongoDBRestore object
type ReconcilePerconaServerMongoDBRestore struct {
	// This client, initialized using mgr.Client() above, is a split client
	// that reads objects from the cache and writes to the apiserver
	client    client.Client
	scheme    *runtime.Scheme
	clientcmd *clientcmd.Client
}

// Reconcile reads that state of the cluster for a PerconaServerMongoDBRestore object and makes changes based on the state read
// and what is in the PerconaServerMongoDBRestore.Spec
// Note:
// The Controller will requeue the Request to be processed again if the returned error is non-nil or
// Result.Requeue is true, otherwise upon completion it will remove the work from the queue.
func (r *ReconcilePerconaServerMongoDBRestore) Reconcile(ctx context.Context, request reconcile.Request) (reconcile.Result, error) {
	log := logf.FromContext(ctx)

	rr := reconcile.Result{
		RequeueAfter: time.Second * 5,
	}

	// Fetch the PerconaSMDBBackupRestore instance
	cr := &psmdbv1.PerconaServerMongoDBRestore{}
	err := r.client.Get(ctx, request.NamespacedName, cr)
	if err != nil {
		if k8serrors.IsNotFound(err) {
			// Request object not found, could have been deleted after reconcile request.
			// Owned objects are automatically garbage collected. For additional cleanup logic use finalizers.
			// Return and don't requeue
			return rr, nil
		}
		// Error reading the object - requeue the request.
		return rr, err
	}

	status := cr.Status

	defer func() {
		if err != nil {
			status.State = psmdbv1.RestoreStateError
			status.Error = err.Error()
			log.Error(err, "failed to make restore", "restore", cr.Name, "backup", cr.Spec.BackupName)
		}
		if cr.Status.State != status.State || cr.Status.Error != status.Error {
			cr.Status = status
			uerr := r.updateStatus(ctx, cr)
			if uerr != nil {
				log.Error(uerr, "failed to updated restore status", "restore", cr.Name, "backup", cr.Spec.BackupName)
			}
		}
	}()

	err = cr.CheckFields()
	if err != nil {
		return rr, fmt.Errorf("fields check: %v", err)
	}

	switch cr.Status.State {
	case psmdbv1.RestoreStateReady, psmdbv1.RestoreStateError:
		return rr, nil
	}

	bcp, err := r.getBackup(ctx, cr)
	if err != nil {
		return rr, errors.Wrap(err, "get backup")
	}

<<<<<<< HEAD
	if bcp.Status.State != psmdbv1.BackupStateReady {
		return rr, errors.New("backup is not ready")
=======
	return rr, nil
}

func (r *ReconcilePerconaServerMongoDBRestore) reconcileRestore(ctx context.Context, cr *psmdbv1.PerconaServerMongoDBRestore) (psmdbv1.PerconaServerMongoDBRestoreStatus, error) {
	log := logf.FromContext(ctx)

	status := cr.Status

	cluster := &psmdbv1.PerconaServerMongoDB{}
	err := r.client.Get(ctx, types.NamespacedName{Name: cr.Spec.ClusterName, Namespace: cr.Namespace}, cluster)
	if err != nil {
		return status, errors.Wrapf(err, "get cluster %s/%s", cr.Namespace, cr.Spec.ClusterName)
	}

	if cluster.Spec.Unmanaged {
		return status, errors.New("cluster is unmanaged")
>>>>>>> 1235fb3b
	}

	switch bcp.Status.Type {
	case "", pbm.LogicalBackup:
		status, err = r.reconcileLogicalRestore(ctx, cr, bcp)
		if err != nil {
			return rr, errors.Wrap(err, "reconcile logical restore")
		}
	case pbm.PhysicalBackup:
		status, err = r.reconcilePhysicalRestore(ctx, cr, bcp)
		if err != nil {
			return rr, errors.Wrap(err, "reconcile physical restore")
		}
	}

	return rr, nil
}

func (r *ReconcilePerconaServerMongoDBRestore) getStorage(cr *psmdbv1.PerconaServerMongoDBRestore, cluster *psmdbv1.PerconaServerMongoDB, storageName string) (psmdbv1.BackupStorageSpec, error) {
	if len(storageName) > 0 {
		storage, ok := cluster.Spec.Backup.Storages[storageName]
		if !ok {
			return psmdbv1.BackupStorageSpec{}, errors.Errorf("unable to get storage '%s'", storageName)
		}
		return storage, nil
	}
	var azure psmdbv1.BackupStorageAzureSpec
	var s3 psmdbv1.BackupStorageS3Spec
	storageType := psmdbv1.BackupStorageS3

	if cr.Spec.BackupSource.Azure != nil {
		storageType = psmdbv1.BackupStorageAzure
		azure = *cr.Spec.BackupSource.Azure
	} else if cr.Spec.BackupSource.S3 != nil {
		s3 = *cr.Spec.BackupSource.S3
	}
	return psmdbv1.BackupStorageSpec{
		Type:  storageType,
		S3:    s3,
		Azure: azure,
	}, nil
}

func (r *ReconcilePerconaServerMongoDBRestore) getBackup(ctx context.Context, cr *psmdbv1.PerconaServerMongoDBRestore) (*psmdbv1.PerconaServerMongoDBBackup, error) {
	if len(cr.Spec.BackupName) == 0 && cr.Spec.BackupSource != nil {
		s := strings.Split(cr.Spec.BackupSource.Destination, "/")
		backupName := s[len(s)-1]

		return &psmdbv1.PerconaServerMongoDBBackup{
			ObjectMeta: metav1.ObjectMeta{
				Name:        cr.Name,
				Namespace:   cr.Namespace,
				ClusterName: cr.ClusterName,
			},
			Spec: psmdbv1.PerconaServerMongoDBBackupSpec{
				ClusterName: cr.Spec.ClusterName,
				StorageName: cr.Spec.StorageName,
			},
			Status: psmdbv1.PerconaServerMongoDBBackupStatus{
				Type:        cr.Spec.BackupSource.Type,
				State:       psmdbv1.BackupStateReady,
				Destination: cr.Spec.BackupSource.Destination,
				StorageName: cr.Spec.StorageName,
				S3:          cr.Spec.BackupSource.S3,
				Azure:       cr.Spec.BackupSource.Azure,
				PBMname:     backupName,
			},
		}, nil
	}

	backup := &psmdbv1.PerconaServerMongoDBBackup{}
	err := r.client.Get(ctx, types.NamespacedName{
		Name:      cr.Spec.BackupName,
		Namespace: cr.Namespace,
	}, backup)

	return backup, err
}

func (r *ReconcilePerconaServerMongoDBRestore) updateStatus(ctx context.Context, cr *psmdbv1.PerconaServerMongoDBRestore) error {
	err := retry.RetryOnConflict(retry.DefaultRetry, func() error {
		c := &psmdbv1.PerconaServerMongoDBRestore{}

		err := r.client.Get(ctx, types.NamespacedName{Name: cr.Name, Namespace: cr.Namespace}, c)
		if err != nil {
			return err
		}

		c.Status = cr.Status

		return r.client.Status().Update(ctx, c)
	})

	if k8serrors.IsNotFound(err) {
		return nil
	}

	return errors.Wrap(err, "write status")
}<|MERGE_RESOLUTION|>--- conflicted
+++ resolved
@@ -146,27 +146,8 @@
 		return rr, errors.Wrap(err, "get backup")
 	}
 
-<<<<<<< HEAD
 	if bcp.Status.State != psmdbv1.BackupStateReady {
 		return rr, errors.New("backup is not ready")
-=======
-	return rr, nil
-}
-
-func (r *ReconcilePerconaServerMongoDBRestore) reconcileRestore(ctx context.Context, cr *psmdbv1.PerconaServerMongoDBRestore) (psmdbv1.PerconaServerMongoDBRestoreStatus, error) {
-	log := logf.FromContext(ctx)
-
-	status := cr.Status
-
-	cluster := &psmdbv1.PerconaServerMongoDB{}
-	err := r.client.Get(ctx, types.NamespacedName{Name: cr.Spec.ClusterName, Namespace: cr.Namespace}, cluster)
-	if err != nil {
-		return status, errors.Wrapf(err, "get cluster %s/%s", cr.Namespace, cr.Spec.ClusterName)
-	}
-
-	if cluster.Spec.Unmanaged {
-		return status, errors.New("cluster is unmanaged")
->>>>>>> 1235fb3b
 	}
 
 	switch bcp.Status.Type {
