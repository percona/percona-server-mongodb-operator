package perconaservermongodbbackup

import (
	"context"
	"fmt"
	"time"

	"github.com/pkg/errors"
	corev1 "k8s.io/api/core/v1"
	k8serrors "k8s.io/apimachinery/pkg/api/errors"
	"k8s.io/apimachinery/pkg/runtime"
	"k8s.io/apimachinery/pkg/types"
	"sigs.k8s.io/controller-runtime/pkg/client"
	"sigs.k8s.io/controller-runtime/pkg/controller"
	"sigs.k8s.io/controller-runtime/pkg/handler"
	logf "sigs.k8s.io/controller-runtime/pkg/log"
	"sigs.k8s.io/controller-runtime/pkg/manager"
	"sigs.k8s.io/controller-runtime/pkg/reconcile"
	"sigs.k8s.io/controller-runtime/pkg/source"

	api "github.com/percona/percona-server-mongodb-operator/pkg/apis/psmdb/v1"
	psmdbv1 "github.com/percona/percona-server-mongodb-operator/pkg/apis/psmdb/v1"
	"github.com/percona/percona-server-mongodb-operator/pkg/psmdb/backup"
)

var log = logf.Log.WithName("controller_perconaservermongodbbackup")

/**
* USER ACTION REQUIRED: This is a scaffold file intended for the user to modify with their own Controller
* business logic.  Delete these comments after modifying this file.*
 */

// Add creates a new PerconaServerMongoDBBackup Controller and adds it to the Manager. The Manager will set fields on the Controller
// and Start it when the Manager is Started.
func Add(mgr manager.Manager) error {
	return add(mgr, newReconciler(mgr))
}

// newReconciler returns a new reconcile.Reconciler
func newReconciler(mgr manager.Manager) reconcile.Reconciler {
	return &ReconcilePerconaServerMongoDBBackup{client: mgr.GetClient(), scheme: mgr.GetScheme()}
}

// add adds a new Controller to mgr with r as the reconcile.Reconciler
func add(mgr manager.Manager, r reconcile.Reconciler) error {
	// Create a new controller
	c, err := controller.New("perconaservermongodbbackup-controller", mgr, controller.Options{Reconciler: r})
	if err != nil {
		return err
	}

	// Watch for changes to primary resource PerconaServerMongoDBBackup
	err = c.Watch(&source.Kind{Type: &psmdbv1.PerconaServerMongoDBBackup{}}, &handler.EnqueueRequestForObject{})
	if err != nil {
		return err
	}

	// TODO(user): Modify this to be the types you create that are owned by the primary resource
	// Watch for changes to secondary resource Pods and requeue the owner PerconaServerMongoDBBackup
	err = c.Watch(&source.Kind{Type: &corev1.Pod{}}, &handler.EnqueueRequestForOwner{
		IsController: true,
		OwnerType:    &psmdbv1.PerconaServerMongoDBBackup{},
	})
	if err != nil {
		return err
	}

	return nil
}

var _ reconcile.Reconciler = &ReconcilePerconaServerMongoDBBackup{}

// ReconcilePerconaServerMongoDBBackup reconciles a PerconaServerMongoDBBackup object
type ReconcilePerconaServerMongoDBBackup struct {
	// This client, initialized using mgr.Client() above, is a split client
	// that reads objects from the cache and writes to the apiserver
	client client.Client
	scheme *runtime.Scheme
}

// Reconcile reads that state of the cluster for a PerconaServerMongoDBBackup object and makes changes based on the state read
// and what is in the PerconaServerMongoDBBackup.Spec
// Note:
// The Controller will requeue the Request to be processed again if the returned error is non-nil or
// Result.Requeue is true, otherwise upon completion it will remove the work from the queue.
func (r *ReconcilePerconaServerMongoDBBackup) Reconcile(request reconcile.Request) (reconcile.Result, error) {
	rr := reconcile.Result{
		RequeueAfter: time.Second * 5,
	}
	// Fetch the PerconaServerMongoDBBackup instance
	cr := &psmdbv1.PerconaServerMongoDBBackup{}
	err := r.client.Get(context.TODO(), request.NamespacedName, cr)
	if err != nil {
		if k8serrors.IsNotFound(err) {
			// Request object not found, could have been deleted after reconcile request.
			// Owned objects are automatically garbage collected. For additional cleanup logic use finalizers.
			// Return and don't requeue
			return rr, nil
		}
		// Error reading the object - requeue the request.
		return rr, err
	}

	err = cr.CheckFields()
	if err != nil {
		return rr, errors.Wrap(err, "fields check")
	}

	bcp, err := r.newBackup(cr)
	if err != nil {
		return rr, errors.Wrap(err, "create backup object")
	}
	defer bcp.Close()

	switch cr.Status.State {
	case psmdbv1.BackupStateError:
		return rr, nil
	case psmdbv1.BackupStateReady:
		err = r.checkFinalizers(cr, bcp)
		if err != nil {
			return rr, errors.Wrap(err, "failed to run finalizer")
		}
	default:
		err = r.reconcile(cr, bcp)
		if err != nil {
			return rr, errors.Wrap(err, "reconcile backup")
		}
	}

	return rr, nil
}

// reconcile backup. first we chek if there are concurrent job running
func (r *ReconcilePerconaServerMongoDBBackup) reconcile(cr *psmdbv1.PerconaServerMongoDBBackup, bcp *Backup) (err error) {
	status := cr.Status

	defer func() {
		if err != nil {
			status.State = psmdbv1.BackupStateError
			status.Error = err.Error()
			log.Error(err, "failed to make restore", "backup", cr.Name)
		}
		if cr.Status.State != status.State {
			cr.Status = status
			uerr := r.updateStatus(cr)
			if uerr != nil {
				log.Error(uerr, "failed to updated restore status", "backup", cr.Name)
			}
		}
	}()

	cluster := &api.PerconaServerMongoDB{}
	err = r.client.Get(context.TODO(), types.NamespacedName{Name: cr.Spec.PSMDBCluster, Namespace: cr.Namespace}, cluster)
	if err != nil {
		return errors.Wrapf(err, "get cluster %s/%s", cr.Namespace, cr.Spec.PSMDBCluster)
	}

	if cluster.Status.State != api.AppStateReady {
		return fmt.Errorf("failed to run backup on cluster with status %s", cluster.Status.State)
	}

	cjobs, err := backup.HasActiveJobs(r.client, cr.Spec.PSMDBCluster, cr.Namespace, backup.Job{Name: cr.Name, Type: backup.TypeBackup})
	if err != nil {
		return errors.Wrap(err, "check for concurrent jobs")
	}

	if cjobs {
		if status.State != psmdbv1.BackupStateWaiting {
			log.Info("Waiting to finish another backup/restore.")
		}
		status.State = psmdbv1.BackupStateWaiting
		return nil
	}

<<<<<<< HEAD
	time.Sleep(10 * time.Second)
	bcp, err := r.newBackup(cr)
	if err != nil {
		return errors.Wrap(err, "create backup object")
	}
	defer bcp.Close()

=======
>>>>>>> afed6160
	if cr.Status.State == psmdbv1.BackupStateNew || cr.Status.State == psmdbv1.BackupStateWaiting {
		time.Sleep(10 * time.Second)
		status, err = bcp.Start(cr)
		return err
	}

	time.Sleep(5 * time.Second)
	status, err = bcp.Status(cr)
	return err
}

func (r *ReconcilePerconaServerMongoDBBackup) checkFinalizers(cr *api.PerconaServerMongoDBBackup, b *Backup) error {
	var err error = nil
	if cr.ObjectMeta.DeletionTimestamp != nil {
		finalizers := []string{}

		for _, f := range cr.GetFinalizers() {
			switch f {
			case "delete-backup":
				if len(cr.Status.PBMname) == 0 {
					continue
				}

				err = b.pbm.C.DeleteBackup(cr.Status.PBMname)
				if err != nil {
					log.Error(err, "failed to run finalizer", "finalizer", f)
					finalizers = append(finalizers, f)
				}
			}
		}

		cr.SetFinalizers(finalizers)
		err = r.client.Update(context.TODO(), cr)
	}

	return err
}

func (r *ReconcilePerconaServerMongoDBBackup) updateStatus(cr *psmdbv1.PerconaServerMongoDBBackup) error {
	err := r.client.Status().Update(context.TODO(), cr)
	if err != nil {
		// may be it's k8s v1.10 and erlier (e.g. oc3.9) that doesn't support status updates
		// so try to update whole CR
		//TODO: Update will not return error if user have no rights to update Status. Do we need to do something?
		err := r.client.Update(context.TODO(), cr)
		if err != nil {
			return errors.Wrap(err, "send update")
		}
	}
	return nil
}<|MERGE_RESOLUTION|>--- conflicted
+++ resolved
@@ -172,16 +172,6 @@
 		return nil
 	}
 
-<<<<<<< HEAD
-	time.Sleep(10 * time.Second)
-	bcp, err := r.newBackup(cr)
-	if err != nil {
-		return errors.Wrap(err, "create backup object")
-	}
-	defer bcp.Close()
-
-=======
->>>>>>> afed6160
 	if cr.Status.State == psmdbv1.BackupStateNew || cr.Status.State == psmdbv1.BackupStateWaiting {
 		time.Sleep(10 * time.Second)
 		status, err = bcp.Start(cr)
