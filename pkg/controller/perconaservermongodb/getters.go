--- conflicted
+++ resolved
@@ -106,8 +106,7 @@
 	return list, err
 }
 
-<<<<<<< HEAD
-func (r *ReconcilePerconaServerMongoDB) getStatefulsetsExceptMongos(cr *api.PerconaServerMongoDB) (appsv1.StatefulSetList, error) {
+func (r *ReconcilePerconaServerMongoDB) getStatefulsetsExceptMongos(ctx context.Context, cr *api.PerconaServerMongoDB) (appsv1.StatefulSetList, error) {
 	list := appsv1.StatefulSetList{}
 
 	selectors := labels.SelectorFromSet(clusterLabels(cr))
@@ -118,7 +117,7 @@
 	}
 	selectors.Add(*req)
 
-	err = r.client.List(context.TODO(),
+	err = r.client.List(ctx,
 		&list,
 		&client.ListOptions{
 			Namespace:     cr.Namespace,
@@ -129,10 +128,7 @@
 	return list, err
 }
 
-func (r *ReconcilePerconaServerMongoDB) getAllstatefulsets(cr *api.PerconaServerMongoDB) (appsv1.StatefulSetList, error) {
-=======
 func (r *ReconcilePerconaServerMongoDB) getAllstatefulsets(ctx context.Context, cr *api.PerconaServerMongoDB) (appsv1.StatefulSetList, error) {
->>>>>>> 7e0bd4ea
 	list := appsv1.StatefulSetList{}
 	filteredList := appsv1.StatefulSetList{}
 
