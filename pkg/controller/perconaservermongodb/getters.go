--- conflicted
+++ resolved
@@ -157,15 +157,12 @@
 	return lbls
 }
 
-<<<<<<< HEAD
-=======
 func arbiterLabels(cr *api.PerconaServerMongoDB) map[string]string {
 	lbls := clusterLabels(cr)
 	lbls["app.kubernetes.io/component"] = "arbiter"
 	return lbls
 }
 
->>>>>>> 037e2575
 func mongosLabels(cr *api.PerconaServerMongoDB) map[string]string {
 	lbls := clusterLabels(cr)
 	lbls["app.kubernetes.io/component"] = "mongos"
