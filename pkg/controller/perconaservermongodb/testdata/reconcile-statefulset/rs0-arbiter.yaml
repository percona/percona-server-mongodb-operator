apiVersion: apps/v1
kind: StatefulSet
metadata:
  labels:
    app.kubernetes.io/component: arbiter
    app.kubernetes.io/instance: reconcile-statefulset-cr
    app.kubernetes.io/managed-by: percona-server-mongodb-operator
    app.kubernetes.io/name: percona-server-mongodb
    app.kubernetes.io/part-of: percona-server-mongodb
    app.kubernetes.io/replset: rs0
  name: reconcile-statefulset-cr-rs0-arbiter
  namespace: reconcile-statefulset
  ownerReferences:
  - apiVersion: psmdb.percona.com/v1
    controller: true
    kind: PerconaServerMongoDB
    name: reconcile-statefulset-cr
    uid: ""
  resourceVersion: "1"
spec:
  replicas: 1
  selector:
    matchLabels:
      app.kubernetes.io/component: arbiter
      app.kubernetes.io/instance: reconcile-statefulset-cr
      app.kubernetes.io/managed-by: percona-server-mongodb-operator
      app.kubernetes.io/name: percona-server-mongodb
      app.kubernetes.io/part-of: percona-server-mongodb
      app.kubernetes.io/replset: rs0
  serviceName: reconcile-statefulset-cr-rs0
  template:
    metadata:
      labels:
        app.kubernetes.io/component: arbiter
        app.kubernetes.io/instance: reconcile-statefulset-cr
        app.kubernetes.io/managed-by: percona-server-mongodb-operator
        app.kubernetes.io/name: percona-server-mongodb
        app.kubernetes.io/part-of: percona-server-mongodb
        app.kubernetes.io/replset: rs0
    spec:
      affinity:
        podAntiAffinity:
          requiredDuringSchedulingIgnoredDuringExecution:
          - labelSelector:
              matchLabels:
                app.kubernetes.io/component: arbiter
                app.kubernetes.io/instance: reconcile-statefulset-cr
                app.kubernetes.io/managed-by: percona-server-mongodb-operator
                app.kubernetes.io/name: percona-server-mongodb
                app.kubernetes.io/part-of: percona-server-mongodb
                app.kubernetes.io/replset: rs0
            topologyKey: kubernetes.io/hostname
      containers:
      - args:
        - --bind_ip_all
        - --auth
        - --dbpath=/data/db
        - --port=27017
        - --replSet=rs0
        - --storageEngine=wiredTiger
        - --relaxPermChecks
        - --sslAllowInvalidCertificates
        - --clusterAuthMode=x509
        - --tlsMode=preferTLS
        - --shardsvr
        - --enableEncryption
        - --encryptionKeyFile=/etc/mongodb-encryption/encryption-key
        - --wiredTigerCacheSizeGB=0.25
        - --wiredTigerIndexPrefixCompression=true
        - --quiet
        command:
        - /opt/percona/ps-entry.sh
        env:
        - name: SERVICE_NAME
          value: reconcile-statefulset-cr
        - name: NAMESPACE
          value: reconcile-statefulset
        - name: MONGODB_PORT
          value: "27017"
        - name: MONGODB_REPLSET
          value: rs0
        envFrom:
        - secretRef:
            name: internal-reconcile-statefulset-cr-users
            optional: false
        image: perconalab/percona-server-mongodb-operator:main-mongod8.0
        imagePullPolicy: Always
        livenessProbe:
          exec:
            command:
            - /opt/percona/mongodb-healthcheck
            - k8s
            - liveness
            - --ssl
            - --sslInsecure
            - --sslCAFile
            - /etc/mongodb-ssl/ca.crt
            - --sslPEMKeyFile
            - /tmp/tls.pem
            - --startupDelaySeconds
            - "7200"
          failureThreshold: 4
          initialDelaySeconds: 60
          periodSeconds: 30
          timeoutSeconds: 10
        name: mongod-arbiter
        ports:
        - containerPort: 27017
          name: mongodb
        readinessProbe:
          exec:
            command:
            - /opt/percona/mongodb-healthcheck
            - k8s
            - readiness
            - --component
            - mongod
          failureThreshold: 8
          initialDelaySeconds: 10
          periodSeconds: 3
          successThreshold: 1
          timeoutSeconds: 2
        resources:
          limits:
            cpu: 300m
            memory: 500M
          requests:
            cpu: 300m
            memory: 500M
        securityContext:
          runAsNonRoot: true
          runAsUser: 1001
        topologySpreadConstraints: null
        volumeMounts:
        - mountPath: /data/db
          name: mongod-data
        - mountPath: /etc/mongodb-secrets
          name: reconcile-statefulset-cr-mongodb-keyfile
          readOnly: true
        - mountPath: /etc/mongodb-ssl
          name: ssl
          readOnly: true
        - mountPath: /etc/mongodb-ssl-internal
          name: ssl-internal
          readOnly: true
        - mountPath: /opt/percona
          name: bin
        - mountPath: /etc/mongodb-encryption
          name: my-cluster-name-mongodb-encryption-key
          readOnly: true
        - mountPath: /etc/users-secret
          name: users-secret-file
        workingDir: /data/db
      initContainers:
      - command:
        - /init-entrypoint.sh
<<<<<<< HEAD
        image: percona/percona-server-mongodb-operator:1.19.1
=======
        image: perconalab/percona-server-mongodb-operator:main
>>>>>>> 66f6a51d
        imagePullPolicy: Always
        name: mongo-init
        resources:
          limits:
            cpu: 300m
            memory: 500M
          requests:
            cpu: 300m
            memory: 500M
        volumeMounts:
        - mountPath: /data/db
          name: mongod-data
        - mountPath: /opt/percona
          name: bin
      restartPolicy: Always
      securityContext:
        fsGroup: 1001
      volumes:
      - name: reconcile-statefulset-cr-mongodb-keyfile
        secret:
          defaultMode: 288
          optional: false
          secretName: reconcile-statefulset-cr-mongodb-keyfile
      - emptyDir: {}
        name: bin
      - name: my-cluster-name-mongodb-encryption-key
        secret:
          defaultMode: 288
          optional: false
          secretName: my-cluster-name-mongodb-encryption-key
      - name: ssl
        secret:
          defaultMode: 288
          optional: false
          secretName: reconcile-statefulset-cr-ssl
      - name: ssl-internal
        secret:
          defaultMode: 288
          optional: true
          secretName: reconcile-statefulset-cr-ssl-internal
      - name: users-secret-file
        secret:
          secretName: internal-reconcile-statefulset-cr-users
      - emptyDir: {}
        name: mongod-data
  updateStrategy:
    type: OnDelete<|MERGE_RESOLUTION|>--- conflicted
+++ resolved
@@ -154,11 +154,7 @@
       initContainers:
       - command:
         - /init-entrypoint.sh
-<<<<<<< HEAD
         image: percona/percona-server-mongodb-operator:1.19.1
-=======
-        image: perconalab/percona-server-mongodb-operator:main
->>>>>>> 66f6a51d
         imagePullPolicy: Always
         name: mongo-init
         resources:
