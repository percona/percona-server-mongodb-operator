apiVersion: apps/v1
kind: StatefulSet
metadata:
  labels:
    app.kubernetes.io/component: cfg
    app.kubernetes.io/instance: reconcile-statefulset-cr
    app.kubernetes.io/managed-by: percona-server-mongodb-operator
    app.kubernetes.io/name: percona-server-mongodb
    app.kubernetes.io/part-of: percona-server-mongodb
    app.kubernetes.io/replset: cfg
  name: reconcile-statefulset-cr-cfg
  namespace: reconcile-statefulset
  ownerReferences:
  - apiVersion: psmdb.percona.com/v1
    controller: true
    kind: PerconaServerMongoDB
    name: reconcile-statefulset-cr
    uid: ""
  resourceVersion: "1"
spec:
  replicas: 3
  selector:
    matchLabels:
      app.kubernetes.io/component: cfg
      app.kubernetes.io/instance: reconcile-statefulset-cr
      app.kubernetes.io/managed-by: percona-server-mongodb-operator
      app.kubernetes.io/name: percona-server-mongodb
      app.kubernetes.io/part-of: percona-server-mongodb
      app.kubernetes.io/replset: cfg
  serviceName: reconcile-statefulset-cr-cfg
  template:
    metadata:
      labels:
        app.kubernetes.io/component: cfg
        app.kubernetes.io/instance: reconcile-statefulset-cr
        app.kubernetes.io/managed-by: percona-server-mongodb-operator
        app.kubernetes.io/name: percona-server-mongodb
        app.kubernetes.io/part-of: percona-server-mongodb
        app.kubernetes.io/replset: cfg
    spec:
      affinity:
        podAntiAffinity:
          requiredDuringSchedulingIgnoredDuringExecution:
          - labelSelector:
              matchLabels:
                app.kubernetes.io/component: cfg
                app.kubernetes.io/instance: reconcile-statefulset-cr
                app.kubernetes.io/managed-by: percona-server-mongodb-operator
                app.kubernetes.io/name: percona-server-mongodb
                app.kubernetes.io/part-of: percona-server-mongodb
                app.kubernetes.io/replset: cfg
            topologyKey: kubernetes.io/hostname
      containers:
      - args:
        - --bind_ip_all
        - --auth
        - --dbpath=/data/db
        - --port=27017
        - --replSet=cfg
        - --storageEngine=wiredTiger
        - --relaxPermChecks
        - --sslAllowInvalidCertificates
        - --clusterAuthMode=x509
        - --tlsMode=preferTLS
        - --configsvr
        - --enableEncryption
        - --encryptionKeyFile=/etc/mongodb-encryption/encryption-key
        - --wiredTigerCacheSizeGB=0.25
        - --wiredTigerIndexPrefixCompression=true
        - --quiet
        command:
        - /opt/percona/ps-entry.sh
        env:
        - name: SERVICE_NAME
          value: reconcile-statefulset-cr
        - name: NAMESPACE
          value: reconcile-statefulset
        - name: MONGODB_PORT
          value: "27017"
        - name: MONGODB_REPLSET
          value: cfg
        - name: LOGCOLLECTOR_ENABLED
          value: "true"
        envFrom:
        - secretRef:
            name: internal-reconcile-statefulset-cr-users
            optional: false
        image: perconalab/percona-server-mongodb-operator:main-mongod8.0
        imagePullPolicy: Always
        livenessProbe:
          exec:
            command:
            - /opt/percona/mongodb-healthcheck
            - k8s
            - liveness
            - --ssl
            - --sslInsecure
            - --sslCAFile
            - /etc/mongodb-ssl/ca.crt
            - --sslPEMKeyFile
            - /tmp/tls.pem
            - --startupDelaySeconds
            - "7200"
          failureThreshold: 4
          initialDelaySeconds: 60
          periodSeconds: 30
          timeoutSeconds: 10
        name: mongod
        ports:
        - containerPort: 27017
          name: mongodb
        readinessProbe:
          exec:
            command:
            - /opt/percona/mongodb-healthcheck
            - k8s
            - readiness
            - --component
            - mongod
          failureThreshold: 3
          initialDelaySeconds: 10
          periodSeconds: 3
          successThreshold: 1
          timeoutSeconds: 2
        resources:
          limits:
            cpu: 300m
            memory: 500M
          requests:
            cpu: 300m
            memory: 500M
        securityContext:
          runAsNonRoot: true
          runAsUser: 1001
        volumeMounts:
        - mountPath: /data/db
          name: mongod-data
        - mountPath: /etc/mongodb-secrets
          name: reconcile-statefulset-cr-mongodb-keyfile
          readOnly: true
        - mountPath: /etc/mongodb-ssl
          name: ssl
          readOnly: true
        - mountPath: /etc/mongodb-ssl-internal
          name: ssl-internal
          readOnly: true
        - mountPath: /opt/percona
          name: bin
        - mountPath: /etc/mongodb-encryption
          name: my-cluster-name-mongodb-encryption-key
          readOnly: true
        - mountPath: /etc/users-secret
          name: users-secret-file
        workingDir: /data/db
      - args:
        - pbm-agent-entrypoint
        command:
        - /opt/percona/pbm-entry.sh
        env:
        - name: PBM_AGENT_MONGODB_USERNAME
          valueFrom:
            secretKeyRef:
              key: MONGODB_BACKUP_USER_ESCAPED
              name: internal-reconcile-statefulset-cr-users
              optional: false
        - name: PBM_AGENT_MONGODB_PASSWORD
          valueFrom:
            secretKeyRef:
              key: MONGODB_BACKUP_PASSWORD_ESCAPED
              name: internal-reconcile-statefulset-cr-users
              optional: false
        - name: PBM_MONGODB_REPLSET
          value: cfg
        - name: PBM_MONGODB_PORT
          value: "27017"
        - name: PBM_AGENT_SIDECAR
          value: "true"
        - name: PBM_AGENT_SIDECAR_SLEEP
          value: "5"
        - name: SHARDED
          value: "TRUE"
        - name: POD_NAME
          valueFrom:
            fieldRef:
              fieldPath: metadata.name
        - name: PBM_MONGODB_URI
          value: mongodb://$(PBM_AGENT_MONGODB_USERNAME):$(PBM_AGENT_MONGODB_PASSWORD)@localhost:$(PBM_MONGODB_PORT)/?tls=true&tlsCertificateKeyFile=/tmp/tls.pem&tlsCAFile=/etc/mongodb-ssl/ca.crt&tlsInsecure=true
        - name: PBM_AGENT_TLS_ENABLED
          value: "true"
        image: perconalab/percona-server-mongodb-operator:main-backup
        imagePullPolicy: Always
        name: backup-agent
        resources: {}
        securityContext:
          runAsNonRoot: true
          runAsUser: 1001
        volumeMounts:
        - mountPath: /etc/mongodb-ssl
          name: ssl
          readOnly: true
        - mountPath: /opt/percona
          name: bin
          readOnly: true
        - mountPath: /data/db
          name: mongod-data
      - name: logs
        image: perconalab/fluentbit:main-logcollector
        command: [ "/opt/percona/logcollector/entrypoint.sh" ]
        args: [ "fluent-bit" ]
        env:
          - name: LOG_DATA_DIR
            value: /data/db/logs
          - name: POD_NAMESPACE
            valueFrom:
              fieldRef:
                fieldPath: metadata.namespace
          - name: POD_NAME
            valueFrom:
              fieldRef:
                fieldPath: metadata.name
        resources:
          requests:
            cpu: 200m
            memory: 100M
        volumeMounts:
          - mountPath: /data/db
            name: mongod-data
          - mountPath: /opt/percona
            name: bin
      - name: logrotate
        image: perconalab/fluentbit:main-logcollector
        command: [ "/opt/percona/logcollector/entrypoint.sh" ]
        args: [ "logrotate" ]
        env:
          - name: MONGODB_HOST
            value: localhost
          - name: MONGODB_PORT
            value: "27017"
          - name: MONGODB_USER
            valueFrom:
              secretKeyRef:
                key: MONGODB_CLUSTER_ADMIN_USER_ESCAPED
                name: internal-reconcile-statefulset-cr-users
                optional: false
          - name: MONGODB_PASSWORD
            valueFrom:
              secretKeyRef:
                key: MONGODB_CLUSTER_ADMIN_PASSWORD_ESCAPED
                name: internal-reconcile-statefulset-cr-users
                optional: false
        resources:
          requests:
            cpu: 200m
            memory: 100M
        volumeMounts:
          - mountPath: /data/db
            name: mongod-data
          - mountPath: /opt/percona
            name: bin
      initContainers:
      - command:
        - /init-entrypoint.sh
<<<<<<< HEAD
        image: percona/percona-server-mongodb-operator:1.20.1
=======
        image: perconalab/percona-server-mongodb-operator:main
>>>>>>> dab3ba19
        imagePullPolicy: Always
        name: mongo-init
        resources:
          limits:
            cpu: 300m
            memory: 500M
          requests:
            cpu: 300m
            memory: 500M
        volumeMounts:
        - mountPath: /data/db
          name: mongod-data
        - mountPath: /opt/percona
          name: bin
      restartPolicy: Always
      securityContext:
        fsGroup: 1001
      serviceAccountName: default
      terminationGracePeriodSeconds: 60
      volumes:
      - name: reconcile-statefulset-cr-mongodb-keyfile
        secret:
          defaultMode: 288
          optional: false
          secretName: reconcile-statefulset-cr-mongodb-keyfile
      - emptyDir: {}
        name: bin
      - name: my-cluster-name-mongodb-encryption-key
        secret:
          defaultMode: 288
          optional: false
          secretName: my-cluster-name-mongodb-encryption-key
      - name: ssl
        secret:
          defaultMode: 288
          optional: false
          secretName: reconcile-statefulset-cr-ssl
      - name: ssl-internal
        secret:
          defaultMode: 288
          optional: true
          secretName: reconcile-statefulset-cr-ssl-internal
      - name: users-secret-file
        secret:
          secretName: internal-reconcile-statefulset-cr-users
  updateStrategy:
    type: OnDelete
  volumeClaimTemplates:
  - apiVersion: v1
    kind: PersistentVolumeClaim
    metadata:
      name: mongod-data
      namespace: reconcile-statefulset
    spec:
      accessModes:
      - ReadWriteOnce
      resources:
        requests:
          storage: 3Gi
    status: {}<|MERGE_RESOLUTION|>--- conflicted
+++ resolved
@@ -260,11 +260,7 @@
       initContainers:
       - command:
         - /init-entrypoint.sh
-<<<<<<< HEAD
-        image: percona/percona-server-mongodb-operator:1.20.1
-=======
         image: perconalab/percona-server-mongodb-operator:main
->>>>>>> dab3ba19
         imagePullPolicy: Always
         name: mongo-init
         resources:
