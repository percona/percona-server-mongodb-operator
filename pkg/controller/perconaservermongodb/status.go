package perconaservermongodb

import (
	"context"
	"fmt"
	"strings"
	"time"

	api "github.com/percona/percona-server-mongodb-operator/pkg/apis/psmdb/v1"
	"github.com/percona/percona-server-mongodb-operator/pkg/psmdb"
	"github.com/pkg/errors"
	appsv1 "k8s.io/api/apps/v1"
	corev1 "k8s.io/api/core/v1"
	metav1 "k8s.io/apimachinery/pkg/apis/meta/v1"
	"k8s.io/apimachinery/pkg/labels"
	"k8s.io/apimachinery/pkg/types"
	"k8s.io/client-go/util/retry"
	"sigs.k8s.io/controller-runtime/pkg/client"
)

func (r *ReconcilePerconaServerMongoDB) updateStatus(ctx context.Context, cr *api.PerconaServerMongoDB, reconcileErr error, clusterState api.AppState) error {
	clusterCondition := api.ClusterCondition{
		Status:             api.ConditionTrue,
		Type:               api.AppStateInit,
		LastTransitionTime: metav1.NewTime(time.Now()),
	}
	if reconcileErr != nil {
		if cr.Status.State != api.AppStateError {
			clusterCondition = api.ClusterCondition{
				Status:             api.ConditionTrue,
				Type:               api.AppStateError,
				Message:            reconcileErr.Error(),
				Reason:             "ErrorReconcile",
				LastTransitionTime: metav1.NewTime(time.Now()),
			}
			cr.Status.AddCondition(clusterCondition)
		}

		cr.Status.Message = "Error: " + reconcileErr.Error()
		cr.Status.State = api.AppStateError

		return r.writeStatus(ctx, cr)
	}

	cr.Status.Message = ""

	replsetsReady := 0
	replsetsStopping := 0
	replsetsPaused := 0
	inProgress := false

	repls := cr.Spec.Replsets
	if cr.Spec.Sharding.Enabled && cr.Spec.Sharding.ConfigsvrReplSet != nil {
		repls = append(repls, cr.Spec.Sharding.ConfigsvrReplSet)
	} else {
		delete(cr.Status.Replsets, api.ConfigReplSetName)
		for i := range cr.Status.Replsets {
			cr.Status.Replsets[i].AddedAsShard = nil
		}
	}

	leftRsStatuses := make(map[string]*api.ReplsetStatus)
	for _, repl := range repls {
		if v, ok := cr.Status.Replsets[repl.Name]; ok {
			leftRsStatuses[repl.Name] = v
		}
	}

	cr.Status.Replsets = leftRsStatuses
	cr.Status.Size = 0
	cr.Status.Ready = 0
	for _, rs := range repls {
		status, err := r.rsStatus(ctx, cr, rs)
		if err != nil {
			return errors.Wrapf(err, "get replset %v status", rs.Name)
		}

		currentRSstatus, ok := cr.Status.Replsets[rs.Name]
		if !ok {
			currentRSstatus = &api.ReplsetStatus{}
		}

		status.Initialized = currentRSstatus.Initialized
		status.AddedAsShard = currentRSstatus.AddedAsShard

		switch status.Status {
		case api.AppStateReady:
			replsetsReady++
		case api.AppStateStopping:
			replsetsStopping++
		case api.AppStatePaused:
			replsetsPaused++
		}

		if status.Status != currentRSstatus.Status {
			rsCondition := api.ClusterCondition{
				Type:               status.Status,
				Status:             api.ConditionTrue,
				LastTransitionTime: metav1.NewTime(time.Now()),
			}

			switch status.Status {
			case api.AppStateReady:
				rsCondition.Reason = "RSReady"
				rsCondition.Message = rs.Name + ": ready"
			case api.AppStateStopping:
				rsCondition.Reason = "RSStopping"
				rsCondition.Message = rs.Name + ": stopping"
			case api.AppStatePaused:
				rsCondition.Reason = "RSPaused"
				rsCondition.Message = rs.Name + ": paused"
			}

			cr.Status.AddCondition(rsCondition)
		}

		// Ready count can be greater than total size in case of downscale
		if status.Ready > status.Size {
			status.Ready = status.Size
		}

		cr.Status.Replsets[rs.Name] = &status
		cr.Status.Size += status.Size
		cr.Status.Ready += status.Ready

		if !inProgress {
			inProgress, err = r.upgradeInProgress(ctx, cr, rs.Name)
			if err != nil {
				return errors.Wrapf(err, "set upgradeInProgres")
			}
		}
	}

	if cr.Spec.Sharding.Enabled {
		mongosStatus, err := r.mongosStatus(ctx, cr)
		if err != nil {
			return errors.Wrap(err, "get mongos status")
		}

		if cr.Status.Mongos == nil {
			cr.Status.Mongos = &api.MongosStatus{}
		}

		if mongosStatus.Status != cr.Status.Mongos.Status {
			mongosCondition := api.ClusterCondition{
				Type:               mongosStatus.Status,
				Status:             api.ConditionTrue,
				LastTransitionTime: metav1.NewTime(time.Now()),
			}

			switch mongosStatus.Status {
			case api.AppStateReady:
				mongosCondition.Reason = "MongosReady"
			case api.AppStateStopping:
				mongosCondition.Reason = "MongosStopping"
			case api.AppStatePaused:
				mongosCondition.Reason = "MongosPaused"
			}

			cr.Status.AddCondition(mongosCondition)
		}

		// Ready count can be greater than total size in case of downscale
		if mongosStatus.Ready > mongosStatus.Size {
			mongosStatus.Ready = mongosStatus.Size
		}

		cr.Status.Mongos = &mongosStatus
		cr.Status.Size += int32(mongosStatus.Size)
		cr.Status.Ready += int32(mongosStatus.Ready)

		if cr.CompareVersion("1.12.0") >= 0 && !inProgress {
			inProgress, err = r.upgradeInProgress(cr, "mongos")
			if err != nil {
				return errors.Wrapf(err, "set upgradeInProgres")
			}
		}
	} else {
		cr.Status.Mongos = nil
	}

	host, err := r.connectionEndpoint(ctx, cr)
	if err != nil {
		log.Error(err, "get psmdb connection endpoint")
	}
	cr.Status.Host = host

	switch {
	case replsetsStopping > 0 || (cr.Spec.Sharding.Enabled && cr.Status.Mongos.Status == api.AppStateStopping) || cr.ObjectMeta.DeletionTimestamp != nil:
		cr.Status.State = api.AppStateStopping
	case replsetsPaused == len(repls):
		cr.Status.State = api.AppStatePaused
		if cr.Spec.Sharding.Enabled && cr.Status.Mongos.Status != api.AppStatePaused {
			cr.Status.State = api.AppStateStopping
		}
	case !inProgress && replsetsReady == len(repls) && clusterState == api.AppStateReady && cr.Status.Host != "":
		cr.Status.State = api.AppStateReady
		if cr.Spec.Sharding.Enabled && cr.Status.Mongos.Status != api.AppStateReady {
			cr.Status.State = cr.Status.Mongos.Status
		}
	default:
		cr.Status.State = api.AppStateInit
	}
	clusterCondition.Type = cr.Status.State
	cr.Status.AddCondition(clusterCondition)

	cr.Status.ObservedGeneration = cr.ObjectMeta.Generation

	return r.writeStatus(ctx, cr)
}

func (r *ReconcilePerconaServerMongoDB) upgradeInProgress(ctx context.Context, cr *api.PerconaServerMongoDB, rsName string) (bool, error) {
	sfsObj := &appsv1.StatefulSet{}
	err := r.client.Get(ctx, types.NamespacedName{Name: cr.Name + "-" + rsName, Namespace: cr.Namespace}, sfsObj)
	if err != nil {
		return false, err
	}

	return sfsObj.Status.Replicas > sfsObj.Status.UpdatedReplicas, nil
}

func (r *ReconcilePerconaServerMongoDB) writeStatus(ctx context.Context, cr *api.PerconaServerMongoDB) error {
	err := retry.RetryOnConflict(retry.DefaultRetry, func() error {
		c := &api.PerconaServerMongoDB{}

		err := r.client.Get(ctx, types.NamespacedName{Name: cr.Name, Namespace: cr.Namespace}, c)
		if err != nil {
			return err
		}

		c.Status = cr.Status

		return r.client.Status().Update(ctx, c)
	})

	return errors.Wrap(err, "write status")
}

func (r *ReconcilePerconaServerMongoDB) rsStatus(ctx context.Context, cr *api.PerconaServerMongoDB, rsSpec *api.ReplsetSpec) (api.ReplsetStatus, error) {
	list, err := psmdb.GetRSPods(ctx, r.client, cr, rsSpec.Name)
	if err != nil {
		return api.ReplsetStatus{}, fmt.Errorf("get list: %v", err)
	}

	status := api.ReplsetStatus{
		Size:   rsSpec.Size,
		Status: api.AppStateInit,
	}

	if rsSpec.Arbiter.Enabled {
		status.Size += rsSpec.Arbiter.Size
	}

	if rsSpec.NonVoting.Enabled {
		status.Size += rsSpec.NonVoting.Size
	}

	for _, pod := range list.Items {
		for _, cntr := range pod.Status.ContainerStatuses {
			if cntr.State.Waiting != nil && cntr.State.Waiting.Message != "" {
				status.Message += cntr.Name + ": " + cntr.State.Waiting.Message + "; "
			}
		}
		for _, cond := range pod.Status.Conditions {
			switch cond.Type {
			case corev1.ContainersReady:
				if cond.Status == corev1.ConditionTrue {
					status.Ready++
				}
			case corev1.PodScheduled:
				if cond.Reason == corev1.PodReasonUnschedulable &&
					cond.LastTransitionTime.Time.Before(time.Now().Add(-1*time.Minute)) {
					status.Status = api.AppStateError
					status.Message = cond.Message
				}
			}
		}
	}

	switch {
	case cr.Spec.Pause && status.Ready > 0:
		status.Status = api.AppStateStopping
	case cr.Spec.Pause:
		status.Status = api.AppStatePaused
	case status.Size == status.Ready:
		status.Status = api.AppStateReady
	}

	return status, nil
}

func (r *ReconcilePerconaServerMongoDB) mongosStatus(ctx context.Context, cr *api.PerconaServerMongoDB) (api.MongosStatus, error) {
	list, err := r.getMongosPods(ctx, cr)
	if err != nil {
		return api.MongosStatus{}, fmt.Errorf("get list: %v", err)
	}

	status := api.MongosStatus{
		Size:   len(list.Items),
		Status: api.AppStateInit,
	}

	for _, pod := range list.Items {
		for _, cntr := range pod.Status.ContainerStatuses {
			if cntr.State.Waiting != nil && cntr.State.Waiting.Message != "" {
				status.Message += cntr.Name + ": " + cntr.State.Waiting.Message + "; "
			}
		}

		for _, cond := range pod.Status.Conditions {
			switch cond.Type {
			case corev1.ContainersReady:
				if cond.Status == corev1.ConditionTrue {
					status.Ready++
				}
			case corev1.PodScheduled:
				if cond.Reason == corev1.PodReasonUnschedulable &&
					cond.LastTransitionTime.Time.Before(time.Now().Add(-1*time.Minute)) {
					status.Message = cond.Message
				}
			}
		}
	}

	switch {
	case cr.Spec.Pause && status.Ready > 0:
		status.Status = api.AppStateStopping
	case cr.Spec.Pause:
		status.Status = api.AppStatePaused
	case status.Size == status.Ready:
		status.Status = api.AppStateReady
	}

	return status, nil
}

func (r *ReconcilePerconaServerMongoDB) connectionEndpoint(ctx context.Context, cr *api.PerconaServerMongoDB) (string, error) {
	if cr.Spec.Sharding.Enabled {
<<<<<<< HEAD
		addrs, err := psmdb.GetMongosAddrs(r.client, cr)
		if err != nil {
			return "", errors.Wrap(err, "get mongos addresses")
=======
		if mongos := cr.Spec.Sharding.Mongos; mongos.Expose.ExposeType == corev1.ServiceTypeLoadBalancer {
			return loadBalancerServiceEndpoint(ctx, r.client, cr.Name+"-mongos", cr.Namespace)
>>>>>>> 7e0bd4ea
		}
		return strings.Join(addrs, ","), nil
	}

	if rs := cr.Spec.Replsets[0]; rs.Expose.Enabled &&
		rs.Expose.ExposeType == corev1.ServiceTypeLoadBalancer {
		list := corev1.PodList{}
		err := r.client.List(ctx,
			&list,
			&client.ListOptions{
				Namespace: cr.Namespace,
				LabelSelector: labels.SelectorFromSet(map[string]string{
					"app.kubernetes.io/name":       "percona-server-mongodb",
					"app.kubernetes.io/instance":   cr.Name,
					"app.kubernetes.io/replset":    rs.Name,
					"app.kubernetes.io/managed-by": "percona-server-mongodb-operator",
					"app.kubernetes.io/part-of":    "percona-server-mongodb",
				}),
			},
		)
		if err != nil {
			return "", errors.Wrap(err, "list psmdb pods")
		}
		addrs, err := psmdb.GetReplsetAddrs(ctx, r.client, cr, rs.Name, rs.Expose.Enabled, list.Items)
		if err != nil {
			return "", errors.Wrap(err, "get replset addresses")
		}
		return strings.Join(addrs, ","), nil
	}

	return cr.Name + "-" + cr.Spec.Replsets[0].Name + "." + cr.Namespace + "." + cr.Spec.ClusterServiceDNSSuffix, nil
<<<<<<< HEAD
=======
}

func loadBalancerServiceEndpoint(ctx context.Context, client client.Client, serviceName, namespace string) (string, error) {
	host := ""
	srv := corev1.Service{}
	err := client.Get(ctx, types.NamespacedName{
		Namespace: namespace,
		Name:      serviceName,
	}, &srv)
	if err != nil {
		return "", errors.Wrap(err, "get service")
	}
	for _, i := range srv.Status.LoadBalancer.Ingress {
		host = i.IP
		if len(i.Hostname) > 0 {
			host = i.Hostname
		}
	}
	return host, nil
>>>>>>> 7e0bd4ea
}<|MERGE_RESOLUTION|>--- conflicted
+++ resolved
@@ -170,7 +170,7 @@
 		cr.Status.Ready += int32(mongosStatus.Ready)
 
 		if cr.CompareVersion("1.12.0") >= 0 && !inProgress {
-			inProgress, err = r.upgradeInProgress(cr, "mongos")
+			inProgress, err = r.upgradeInProgress(ctx, cr, "mongos")
 			if err != nil {
 				return errors.Wrapf(err, "set upgradeInProgres")
 			}
@@ -336,14 +336,9 @@
 
 func (r *ReconcilePerconaServerMongoDB) connectionEndpoint(ctx context.Context, cr *api.PerconaServerMongoDB) (string, error) {
 	if cr.Spec.Sharding.Enabled {
-<<<<<<< HEAD
-		addrs, err := psmdb.GetMongosAddrs(r.client, cr)
+		addrs, err := psmdb.GetMongosAddrs(ctx, r.client, cr)
 		if err != nil {
 			return "", errors.Wrap(err, "get mongos addresses")
-=======
-		if mongos := cr.Spec.Sharding.Mongos; mongos.Expose.ExposeType == corev1.ServiceTypeLoadBalancer {
-			return loadBalancerServiceEndpoint(ctx, r.client, cr.Name+"-mongos", cr.Namespace)
->>>>>>> 7e0bd4ea
 		}
 		return strings.Join(addrs, ","), nil
 	}
@@ -375,26 +370,4 @@
 	}
 
 	return cr.Name + "-" + cr.Spec.Replsets[0].Name + "." + cr.Namespace + "." + cr.Spec.ClusterServiceDNSSuffix, nil
-<<<<<<< HEAD
-=======
-}
-
-func loadBalancerServiceEndpoint(ctx context.Context, client client.Client, serviceName, namespace string) (string, error) {
-	host := ""
-	srv := corev1.Service{}
-	err := client.Get(ctx, types.NamespacedName{
-		Namespace: namespace,
-		Name:      serviceName,
-	}, &srv)
-	if err != nil {
-		return "", errors.Wrap(err, "get service")
-	}
-	for _, i := range srv.Status.LoadBalancer.Ingress {
-		host = i.IP
-		if len(i.Hostname) > 0 {
-			host = i.Hostname
-		}
-	}
-	return host, nil
->>>>>>> 7e0bd4ea
 }