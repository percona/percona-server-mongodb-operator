package perconaservermongodb

import (
	"context"
	"fmt"
	"sort"
	"strconv"
	"strings"
	"time"

	api "github.com/percona/percona-server-mongodb-operator/pkg/apis/psmdb/v1"
	"github.com/percona/percona-server-mongodb-operator/pkg/psmdb"
	"github.com/percona/percona-server-mongodb-operator/pkg/psmdb/mongo"
	"github.com/pkg/errors"
	mgo "go.mongodb.org/mongo-driver/mongo"
	appsv1 "k8s.io/api/apps/v1"
	corev1 "k8s.io/api/core/v1"
	k8sErrors "k8s.io/apimachinery/pkg/api/errors"
	"k8s.io/apimachinery/pkg/labels"
	"k8s.io/apimachinery/pkg/types"
	"sigs.k8s.io/controller-runtime/pkg/client"
)

func (r *ReconcilePerconaServerMongoDB) smartUpdate(cr *api.PerconaServerMongoDB, sfs *appsv1.StatefulSet,
	replset *api.ReplsetSpec, secret *corev1.Secret) error {

	if replset.Size == 0 {
		return nil
	}

	if cr.Spec.UpdateStrategy != api.SmartUpdateStatefulSetStrategyType {
		return nil
	}

	if sfs.Status.UpdatedReplicas >= sfs.Status.Replicas {
		return nil
	}

	if cr.CompareVersion("1.4.0") < 0 {
		return nil
	}

	if cr.Spec.Sharding.Enabled && sfs.Name != cr.Name+"-"+api.ConfigReplSetName {
		cfgSfs := appsv1.StatefulSet{}
		err := r.client.Get(context.TODO(), types.NamespacedName{Name: cr.Name + "-" + api.ConfigReplSetName, Namespace: cr.Namespace}, &cfgSfs)
		if err != nil {
			return errors.Wrapf(err, "get config statefulset %s/%s", cr.Namespace, cr.Name+"-"+api.ConfigReplSetName)
		}

		if cfgSfs.Status.UpdatedReplicas < cfgSfs.Status.Replicas {
			log.Info("waiting for config RS update")
			return nil
		}
	}

	log.Info("statefullSet was changed, start smart update", "name", sfs.Name)

	if sfs.Status.ReadyReplicas < sfs.Status.Replicas {
		log.Info("can't start/continue 'SmartUpdate': waiting for all replicas are ready")
		return nil
	}

	ok, err := r.isBackupRunning(cr)
	if err != nil {
		return fmt.Errorf("failed to check active backups: %v", err)
	}
	if ok {
		log.Info("can't start 'SmartUpdate': waiting for running backups finished")
		return nil
	}

	username := string(secret.Data[envMongoDBClusterAdminUser])
	password := string(secret.Data[envMongoDBClusterAdminPassword])
	err = disableBalancerIfNeeded(cr, username, password)
	if err != nil {
		return errors.Wrap(err, "failed to stop balancer")
	}

	list := corev1.PodList{}
	if err := r.client.List(context.TODO(),
		&list,
		&client.ListOptions{
			Namespace: cr.Namespace,
			LabelSelector: labels.SelectorFromSet(map[string]string{
				"app.kubernetes.io/name":       "percona-server-mongodb",
				"app.kubernetes.io/instance":   cr.Name,
				"app.kubernetes.io/replset":    replset.Name,
				"app.kubernetes.io/managed-by": "percona-server-mongodb-operator",
				"app.kubernetes.io/part-of":    "percona-server-mongodb",
			}),
		},
	); err != nil {
		return fmt.Errorf("get pod list: %v", err)
	}

	client, err := r.mongoClient(cr, replset, list, username, password)
	if err != nil {
		return fmt.Errorf("failed to get mongo client: %v", err)
	}

	defer func() {
		err := client.Disconnect(context.TODO())
		if err != nil {
			log.Error(err, "failed to close connection")
		}
	}()

	primary, err := r.getPrimaryPod(client)
	if err != nil {
		return fmt.Errorf("get primary pod: %v", err)
	}

	log.Info(fmt.Sprintf("primary pod is %s", primary))

	waitLimit := int(replset.LivenessProbe.InitialDelaySeconds)

	sort.Slice(list.Items, func(i, j int) bool {
		return list.Items[i].Name > list.Items[j].Name
	})

	var primaryPod corev1.Pod
	for _, pod := range list.Items {
		pod := pod
		if strings.HasPrefix(primary, fmt.Sprintf("%s.%s.%s", pod.Name, sfs.Name, sfs.Namespace)) {
			primaryPod = pod
		} else {
			log.Info(fmt.Sprintf("apply changes to secondary pod %s", pod.Name))
			if err := r.applyNWait(cr, sfs.Status.UpdateRevision, &pod, waitLimit); err != nil {
				return fmt.Errorf("failed to apply changes: %v", err)
			}
		}
	}

	log.Info("doing step down...")
	err = mongo.StepDown(context.TODO(), client)
	if err != nil {
		return errors.Wrap(err, "failed to do step down")
	}

	log.Info(fmt.Sprintf("apply changes to primary pod %s", primaryPod.Name))
	if err := r.applyNWait(cr, sfs.Status.UpdateRevision, &primaryPod, waitLimit); err != nil {
		return fmt.Errorf("failed to apply changes: %v", err)
	}

	log.Info("smart update finished for statefulset", "statefulset", sfs.Name)

	return nil
}

func disableBalancerIfNeeded(cr *api.PerconaServerMongoDB, username, password string) error {
	if !cr.Spec.Sharding.Enabled {
		return nil
	}

	mongosSession, err := mongosConn(cr, username, password)
	if err != nil {
		return errors.Wrap(err, "failed to get mongos connection")
	}

	defer func() {
		err := mongosSession.Disconnect(context.TODO())
		if err != nil {
			log.Error(err, "failed to close mongos connection")
		}
	}()

	run, err := mongo.IsBalancerRunning(context.TODO(), mongosSession)
	if err != nil {
		return errors.Wrap(err, "failed to check if balancer running")
	}

	if run {
		err := mongo.StopBalancer(context.TODO(), mongosSession)
		if err != nil {
			return errors.Wrap(err, "failed to stop balancer")
		}

		log.Info("balancer disabled")
	}

	return nil
}

func (r *ReconcilePerconaServerMongoDB) isAllSfsUpToDate(cr *api.PerconaServerMongoDB) (bool, error) {
	sfsList := appsv1.StatefulSetList{}
	if err := r.client.List(context.TODO(), &sfsList,
		&client.ListOptions{
			Namespace: cr.Namespace,
			LabelSelector: labels.SelectorFromSet(map[string]string{
				"app.kubernetes.io/instance": cr.Name,
			}),
		},
	); err != nil {
		return false, errors.Wrap(err, "failed to get statefulset list")
	}

	for _, s := range sfsList.Items {
		if s.Status.UpdatedReplicas < s.Status.Replicas {
			return false, nil
		}
	}

	return true, nil
}

<<<<<<< HEAD
func (r *ReconcilePerconaServerMongoDB) enableBalancerIfNeeded(cr *api.PerconaServerMongoDB, username, password string) error {
	if !cr.Spec.Sharding.Enabled {
=======
func (r *ReconcilePerconaServerMongoDB) startBalancerIfNeeded(cr *api.PerconaServerMongoDB, username, password string) error {
	if !cr.Spec.Sharding.Enabled || cr.Spec.Sharding.Mongos.Size == 0 {
>>>>>>> 8a0d7fba
		return nil
	}

	uptodate, err := r.isAllSfsUpToDate(cr)
	if err != nil {
		return errors.Wrap(err, "failed to chaeck if all sfs are up to date")
	}

	if !uptodate {
		return nil
	}

	msDepl := psmdb.MongosDeployment(cr)

	for {
		err = r.client.Get(context.TODO(), types.NamespacedName{Name: msDepl.Name, Namespace: msDepl.Namespace}, msDepl)
		if err != nil && !k8sErrors.IsNotFound(err) {
			return errors.Wrapf(err, "get deployment %s", msDepl.Name)
		}

		if msDepl.ObjectMeta.Generation == msDepl.Status.ObservedGeneration {
			break
		}

		time.Sleep(1 * time.Second)
	}

	if msDepl.Status.UpdatedReplicas < msDepl.Status.Replicas {
		log.Info("waiting for mongos update")
		return nil
	}

	mongosPods := corev1.PodList{}
	err = r.client.List(context.TODO(),
		&mongosPods,
		&client.ListOptions{
			Namespace: cr.Namespace,
			LabelSelector: labels.SelectorFromSet(map[string]string{
				"app.kubernetes.io/name":       "percona-server-mongodb",
				"app.kubernetes.io/instance":   cr.Name,
				"app.kubernetes.io/managed-by": "percona-server-mongodb-operator",
				"app.kubernetes.io/part-of":    "percona-server-mongodb",
				"app.kubernetes.io/component":  "mongos",
			}),
		},
	)
	if err != nil && !k8sErrors.IsNotFound(err) {
		return errors.Wrap(err, "get pods list for mongos")
	}

	if len(mongosPods.Items) == 0 {
		return nil
	}
	for _, p := range mongosPods.Items {
		if p.Status.Phase != corev1.PodRunning {
			return nil
		}
		for _, cs := range p.Status.ContainerStatuses {
			if !cs.Ready {
				return nil
			}
		}
	}

	mongosSession, err := mongosConn(cr, username, password)
	if err != nil {
		return errors.Wrap(err, "failed to get mongos connection")
	}

	defer func() {
		err := mongosSession.Disconnect(context.TODO())
		if err != nil {
			log.Error(err, "failed to close mongos connection")
		}
	}()

	run, err := mongo.IsBalancerRunning(context.TODO(), mongosSession)
	if err != nil {
		return errors.Wrap(err, "failed to check if balancer running")
	}

	if !run {
		err := mongo.StartBalancer(context.TODO(), mongosSession)
		if err != nil {
			return errors.Wrap(err, "failed to start balancer")
		}

		log.Info("balancer enabled")
	}

	return nil
}

func mongosConn(cr *api.PerconaServerMongoDB, username, password string) (*mgo.Client, error) {
	conf := mongo.Config{
		Hosts: []string{strings.Join([]string{cr.Name + "-mongos", cr.Namespace, cr.Spec.ClusterServiceDNSSuffix}, ".") +
			":" + strconv.Itoa(int(cr.Spec.Sharding.Mongos.Port))},
		Username: username,
		Password: password,
	}

	return mongo.Dial(&conf)
}

func (r *ReconcilePerconaServerMongoDB) isBackupRunning(cr *api.PerconaServerMongoDB) (bool, error) {
	bcps := api.PerconaServerMongoDBBackupList{}
	if err := r.client.List(context.TODO(), &bcps, &client.ListOptions{Namespace: cr.Namespace}); err != nil {
		if k8sErrors.IsNotFound(err) {
			return false, nil
		}
		return false, errors.Wrap(err, "get backup list")
	}

	for _, bcp := range bcps.Items {
		if bcp.Status.State != api.BackupStateReady &&
			bcp.Status.State != api.BackupStateError {
			return true, nil
		}
	}

	return false, nil
}

func (r *ReconcilePerconaServerMongoDB) applyNWait(cr *api.PerconaServerMongoDB, updateRevision string, pod *corev1.Pod, waitLimit int) error {
	if pod.ObjectMeta.Labels["controller-revision-hash"] == updateRevision {
		log.Info(fmt.Sprintf("pod %s is already updated", pod.Name))
	} else {
		if err := r.client.Delete(context.TODO(), pod); err != nil {
			return fmt.Errorf("failed to delete pod: %v", err)
		}
	}

	if err := r.waitPodRestart(updateRevision, pod, waitLimit); err != nil {
		return fmt.Errorf("failed to wait pod: %v", err)
	}

	return nil
}

func (r *ReconcilePerconaServerMongoDB) waitPodRestart(updateRevision string, pod *corev1.Pod, waitLimit int) error {
	for i := 0; i < waitLimit; i++ {
		time.Sleep(time.Second * 1)

		err := r.client.Get(context.TODO(), types.NamespacedName{Name: pod.Name, Namespace: pod.Namespace}, pod)
		if err != nil && !k8sErrors.IsNotFound(err) {
			return err
		}

		ready := false
		for _, container := range pod.Status.ContainerStatuses {
			if container.Name == "mongod" {
				ready = container.Ready
			}
		}

		if pod.Status.Phase == corev1.PodRunning && pod.ObjectMeta.Labels["controller-revision-hash"] == updateRevision && ready {
			log.Info(fmt.Sprintf("pod %s started", pod.Name))
			return nil
		}
	}

	return fmt.Errorf("reach pod wait limit")
}

func (r *ReconcilePerconaServerMongoDB) getPrimaryPod(client *mgo.Client) (string, error) {
	status, err := mongo.RSStatus(context.TODO(), client)
	if err != nil {
		return "", errors.Wrap(err, "failed to get rs status")
	}

	return status.Primary().Name, nil
}<|MERGE_RESOLUTION|>--- conflicted
+++ resolved
@@ -203,13 +203,8 @@
 	return true, nil
 }
 
-<<<<<<< HEAD
-func (r *ReconcilePerconaServerMongoDB) enableBalancerIfNeeded(cr *api.PerconaServerMongoDB, username, password string) error {
-	if !cr.Spec.Sharding.Enabled {
-=======
 func (r *ReconcilePerconaServerMongoDB) startBalancerIfNeeded(cr *api.PerconaServerMongoDB, username, password string) error {
 	if !cr.Spec.Sharding.Enabled || cr.Spec.Sharding.Mongos.Size == 0 {
->>>>>>> 8a0d7fba
 		return nil
 	}
 
