--- conflicted
+++ resolved
@@ -193,13 +193,12 @@
 	return nil
 }
 
-<<<<<<< HEAD
-func (r *ReconcilePerconaServerMongoDB) smartMongosUpdate(cr *api.PerconaServerMongoDB, sts *appsv1.StatefulSet) error {
+func (r *ReconcilePerconaServerMongoDB) smartMongosUpdate(ctx context.Context, cr *api.PerconaServerMongoDB, sts *appsv1.StatefulSet) error {
 	if cr.Spec.Sharding.Mongos.Size == 0 || cr.Spec.UpdateStrategy != api.SmartUpdateStatefulSetStrategyType {
 		return nil
 	}
 
-	list, err := r.getMongosPods(cr)
+	list, err := r.getMongosPods(ctx, cr)
 	if err != nil {
 		return errors.Wrap(err, "get mongos pods")
 	}
@@ -215,7 +214,7 @@
 		return nil
 	}
 
-	isBackupRunning, err := r.isBackupRunning(cr)
+	isBackupRunning, err := r.isBackupRunning(ctx, cr)
 	if err != nil {
 		return errors.Wrap(err, "failed to check active backups")
 	}
@@ -224,7 +223,7 @@
 		return nil
 	}
 
-	hasActiveJobs, err := backup.HasActiveJobs(r.client, cr, backup.Job{}, backup.NotPITRLock)
+	hasActiveJobs, err := backup.HasActiveJobs(ctx, r.client, cr, backup.Job{}, backup.NotPITRLock)
 	if err != nil {
 		return errors.Wrap(err, "failed to check active jobs")
 	}
@@ -241,7 +240,7 @@
 	})
 
 	for _, pod := range list.Items {
-		if err := r.applyNWait(cr, sts.Status.UpdateRevision, &pod, waitLimit); err != nil {
+		if err := r.applyNWait(ctx, cr, sts.Status.UpdateRevision, &pod, waitLimit); err != nil {
 			return errors.Wrap(err, "failed to apply changes")
 		}
 	}
@@ -250,10 +249,10 @@
 	return nil
 }
 
-func (r *ReconcilePerconaServerMongoDB) isStsListUpToDate(cr *api.PerconaServerMongoDB, stsList *appsv1.StatefulSetList) (bool, error) {
+func (r *ReconcilePerconaServerMongoDB) isStsListUpToDate(ctx context.Context, cr *api.PerconaServerMongoDB, stsList *appsv1.StatefulSetList) (bool, error) {
 	for _, s := range stsList.Items {
 		podList := new(corev1.PodList)
-		if err := r.client.List(context.TODO(), podList,
+		if err := r.client.List(ctx, podList,
 			&k8sclient.ListOptions{
 				Namespace:     cr.Namespace,
 				LabelSelector: labels.SelectorFromSet(s.Labels),
@@ -267,10 +266,7 @@
 	return true, nil
 }
 
-func (r *ReconcilePerconaServerMongoDB) isAllSfsUpToDate(cr *api.PerconaServerMongoDB) (bool, error) {
-=======
 func (r *ReconcilePerconaServerMongoDB) isAllSfsUpToDate(ctx context.Context, cr *api.PerconaServerMongoDB) (bool, error) {
->>>>>>> 7e0bd4ea
 	sfsList := appsv1.StatefulSetList{}
 	if err := r.client.List(ctx, &sfsList,
 		&k8sclient.ListOptions{
@@ -283,7 +279,7 @@
 		return false, errors.Wrap(err, "failed to get statefulset list")
 	}
 
-	return r.isStsListUpToDate(cr, &sfsList)
+	return r.isStsListUpToDate(ctx, cr, &sfsList)
 }
 
 func (r *ReconcilePerconaServerMongoDB) applyNWait(ctx context.Context, cr *api.PerconaServerMongoDB, updateRevision string, pod *corev1.Pod, waitLimit int) error {
