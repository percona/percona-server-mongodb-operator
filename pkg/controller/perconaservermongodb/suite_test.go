package perconaservermongodb

import (
	"os"
	"path/filepath"
	"testing"

	cmscheme "github.com/cert-manager/cert-manager/pkg/client/clientset/versioned/scheme"
	. "github.com/onsi/ginkgo/v2"
	. "github.com/onsi/gomega"
	"k8s.io/apimachinery/pkg/util/yaml"
	"k8s.io/client-go/kubernetes/scheme"
	"k8s.io/client-go/rest"
	"sigs.k8s.io/controller-runtime/pkg/client"
	"sigs.k8s.io/controller-runtime/pkg/envtest"
	logf "sigs.k8s.io/controller-runtime/pkg/log"
	"sigs.k8s.io/controller-runtime/pkg/log/zap"

	"github.com/percona/percona-server-mongodb-operator/clientcmd"
	"github.com/percona/percona-server-mongodb-operator/pkg/apis"
	psmdbv1 "github.com/percona/percona-server-mongodb-operator/pkg/apis/psmdb/v1"
	"github.com/percona/percona-server-mongodb-operator/pkg/psmdb/backup"
	"github.com/percona/percona-server-mongodb-operator/pkg/psmdb/tls"
	"github.com/percona/percona-server-mongodb-operator/pkg/version"
)

// These tests use Ginkgo (BDD-style Go testing framework). Refer to
// http://onsi.github.io/ginkgo/ to learn more about Ginkgo.

var (
	cfg       *rest.Config
	k8sClient client.Client
	testEnv   *envtest.Environment
)

func TestAPIs(t *testing.T) {
	RegisterFailHandler(Fail)

	RunSpecs(t, "K8SPSMDB Suite")
}

var _ = BeforeSuite(func() {
	logf.SetLogger(zap.New(zap.WriteTo(GinkgoWriter), zap.UseDevMode(true)))

	By("bootstrapping test environment")
	testEnv = &envtest.Environment{
		CRDDirectoryPaths:     []string{filepath.Join("..", "..", "..", "config", "crd", "bases")},
		ErrorIfCRDPathMissing: true,
	}

	var err error
	cfg, err = testEnv.Start()
	Expect(err).NotTo(HaveOccurred())
	Expect(cfg).NotTo(BeNil())

	err = apis.AddToScheme(scheme.Scheme)
	Expect(err).NotTo(HaveOccurred())

	k8sClient, err = client.New(cfg, client.Options{Scheme: scheme.Scheme})
	Expect(err).NotTo(HaveOccurred())
	Expect(k8sClient).NotTo(BeNil())

	err = cmscheme.AddToScheme(k8sClient.Scheme())
	Expect(err).ToNot(HaveOccurred())
})

var _ = AfterSuite(func() {
	By("tearing down the test environment")
	err := testEnv.Stop()
	Expect(err).NotTo(HaveOccurred())
})

// nolint:all
func reconciler() *ReconcilePerconaServerMongoDB {
	cli, err := clientcmd.NewClient(cfg)
	if err != nil {
		Expect(err).ToNot(HaveOccurred())
	}

	return (&ReconcilePerconaServerMongoDB{
		client:                 k8sClient,
		scheme:                 k8sClient.Scheme(),
		crons:                  NewCronRegistry(),
		lockers:                newLockStore(),
		clientcmd:              cli,
		restConfig:             cfg,
		newPBM:                 backup.NewPBM,
		newCertManagerCtrlFunc: tls.NewCertManagerController,
		serverVersion: &version.ServerVersion{
			Platform: version.PlatformKubernetes,
		},
	})
}

func readDefaultCR(name, namespace string) (*psmdbv1.PerconaServerMongoDB, error) {
	data, err := os.ReadFile(filepath.Join("..", "..", "..", "deploy", "cr.yaml"))
	if err != nil {
		return nil, err
	}

	cr := &psmdbv1.PerconaServerMongoDB{}

	if err := yaml.Unmarshal(data, cr); err != nil {
		return nil, err
	}

	cr.Name = name
	cr.Namespace = namespace
<<<<<<< HEAD
	cr.Spec.InitImage = "percona/percona-server-mongodb-operator:1.20.1"
=======
	cr.Spec.InitImage = "perconalab/percona-server-mongodb-operator:main"
>>>>>>> dab3ba19
	return cr, nil
}<|MERGE_RESOLUTION|>--- conflicted
+++ resolved
@@ -106,10 +106,6 @@
 
 	cr.Name = name
 	cr.Namespace = namespace
-<<<<<<< HEAD
-	cr.Spec.InitImage = "percona/percona-server-mongodb-operator:1.20.1"
-=======
 	cr.Spec.InitImage = "perconalab/percona-server-mongodb-operator:main"
->>>>>>> dab3ba19
 	return cr, nil
 }