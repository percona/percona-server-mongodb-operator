package perconaservermongodb

import (
	"context"
	"fmt"
	"strconv"

	corev1 "k8s.io/api/core/v1"
<<<<<<< HEAD
=======
	k8serrors "k8s.io/apimachinery/pkg/api/errors"
>>>>>>> 535715a3
	"k8s.io/apimachinery/pkg/labels"
	"sigs.k8s.io/controller-runtime/pkg/client"

	api "github.com/percona/percona-server-mongodb-operator/pkg/apis/psmdb/v1"
	"github.com/percona/percona-server-mongodb-operator/pkg/psmdb"
	"github.com/pkg/errors"
)

func (r *ReconcilePerconaServerMongoDB) ensureExternalServices(cr *api.PerconaServerMongoDB, replset *api.ReplsetSpec, podList *corev1.PodList) ([]corev1.Service, error) {
	services := make([]corev1.Service, 0)

	for _, pod := range podList.Items {
<<<<<<< HEAD
		service := psmdb.ExternalService(cr, replset, pod.Name)
		err := setControllerReference(cr, service, r.scheme)
		if err != nil {
			return nil, errors.Wrap(err, "set owner ref for Service "+service.Name)
		}

		err = r.createOrUpdate(service)
		if err != nil {
			return nil, errors.Wrap(err, "failed to create external service for replset "+replset.Name)
=======
		service := &corev1.Service{}
		if err := r.client.Get(context.TODO(), types.NamespacedName{Name: pod.Name, Namespace: cr.Namespace}, service); err != nil {
			if k8serrors.IsNotFound(err) {
				service = psmdb.ExternalService(cr, replset, pod.Name)
				err = setControllerReference(cr, service, r.scheme)
				if err != nil {
					return nil, fmt.Errorf("set owner ref for Service %s: %v", service.Name, err)
				}

				err = r.client.Create(context.TODO(), service)
				if err != nil && !k8serrors.IsAlreadyExists(err) {
					return nil, fmt.Errorf("failed to create external service for replset %s: %v", replset.Name, err)
				}
			} else {
				return nil, fmt.Errorf("failed to fetch service for replset %s: %v", replset.Name, err)
			}
>>>>>>> 535715a3
		}

		services = append(services, *service)
	}

	return services, nil
}

func (r *ReconcilePerconaServerMongoDB) removeOutdatedServices(cr *api.PerconaServerMongoDB, replset *api.ReplsetSpec) error {

	if cr.Spec.Pause {
		return nil
	}

	// needed just for labels
	service := psmdb.ExternalService(cr, replset, cr.Name+"-"+replset.Name)

	svcNames := make(map[string]struct{}, replset.Size)
	for i := 0; i < int(replset.Size); i++ {
		svcNames[service.Name+"-"+strconv.Itoa(i)] = struct{}{}
	}

	// clear old services
	svcList := &corev1.ServiceList{}
	err := r.client.List(context.TODO(),
		svcList,
		&client.ListOptions{
			Namespace:     cr.Namespace,
			LabelSelector: labels.SelectorFromSet(service.Labels),
		},
	)
	if err != nil {
		return errors.Wrap(err, "get current services")
	}

	for _, svc := range svcList.Items {
		if _, ok := svcNames[svc.Name]; !ok {
			if err := r.client.Delete(context.TODO(), &svc); err != nil {
				return errors.Wrapf(err, "delete service %s", svc.Name)
			}
		}
	}

	return nil
}<|MERGE_RESOLUTION|>--- conflicted
+++ resolved
@@ -2,14 +2,9 @@
 
 import (
 	"context"
-	"fmt"
 	"strconv"
 
 	corev1 "k8s.io/api/core/v1"
-<<<<<<< HEAD
-=======
-	k8serrors "k8s.io/apimachinery/pkg/api/errors"
->>>>>>> 535715a3
 	"k8s.io/apimachinery/pkg/labels"
 	"sigs.k8s.io/controller-runtime/pkg/client"
 
@@ -22,7 +17,6 @@
 	services := make([]corev1.Service, 0)
 
 	for _, pod := range podList.Items {
-<<<<<<< HEAD
 		service := psmdb.ExternalService(cr, replset, pod.Name)
 		err := setControllerReference(cr, service, r.scheme)
 		if err != nil {
@@ -32,24 +26,6 @@
 		err = r.createOrUpdate(service)
 		if err != nil {
 			return nil, errors.Wrap(err, "failed to create external service for replset "+replset.Name)
-=======
-		service := &corev1.Service{}
-		if err := r.client.Get(context.TODO(), types.NamespacedName{Name: pod.Name, Namespace: cr.Namespace}, service); err != nil {
-			if k8serrors.IsNotFound(err) {
-				service = psmdb.ExternalService(cr, replset, pod.Name)
-				err = setControllerReference(cr, service, r.scheme)
-				if err != nil {
-					return nil, fmt.Errorf("set owner ref for Service %s: %v", service.Name, err)
-				}
-
-				err = r.client.Create(context.TODO(), service)
-				if err != nil && !k8serrors.IsAlreadyExists(err) {
-					return nil, fmt.Errorf("failed to create external service for replset %s: %v", replset.Name, err)
-				}
-			} else {
-				return nil, fmt.Errorf("failed to fetch service for replset %s: %v", replset.Name, err)
-			}
->>>>>>> 535715a3
 		}
 
 		services = append(services, *service)
