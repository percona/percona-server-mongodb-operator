package perconaservermongodb

import (
	"context"
	"crypto/md5"
	"fmt"
	"io/ioutil"
	"os"
	"strings"
	"sync"
	"sync/atomic"
	"time"

	"github.com/percona/percona-server-mongodb-operator/clientcmd"
	api "github.com/percona/percona-server-mongodb-operator/pkg/apis/psmdb/v1"
	"github.com/percona/percona-server-mongodb-operator/pkg/psmdb"
	"github.com/percona/percona-server-mongodb-operator/pkg/psmdb/backup"
	"github.com/percona/percona-server-mongodb-operator/pkg/psmdb/secret"
	"github.com/percona/percona-server-mongodb-operator/version"
	"github.com/pkg/errors"
	"github.com/robfig/cron/v3"
	appsv1 "k8s.io/api/apps/v1"
	corev1 "k8s.io/api/core/v1"
	policyv1beta1 "k8s.io/api/policy/v1beta1"
	k8serrors "k8s.io/apimachinery/pkg/api/errors"
	"k8s.io/apimachinery/pkg/api/meta"
	metav1 "k8s.io/apimachinery/pkg/apis/meta/v1"
	"k8s.io/apimachinery/pkg/labels"
	"k8s.io/apimachinery/pkg/runtime"
	"k8s.io/apimachinery/pkg/types"
	"sigs.k8s.io/controller-runtime/pkg/client"
	"sigs.k8s.io/controller-runtime/pkg/client/apiutil"
	"sigs.k8s.io/controller-runtime/pkg/controller"
	"sigs.k8s.io/controller-runtime/pkg/handler"
	"sigs.k8s.io/controller-runtime/pkg/manager"
	"sigs.k8s.io/controller-runtime/pkg/reconcile"
	logf "sigs.k8s.io/controller-runtime/pkg/runtime/log"
	"sigs.k8s.io/controller-runtime/pkg/source"
)

var secretFileMode int32 = 288
var log = logf.Log.WithName("controller_psmdb")
var usersSecretName string

// Add creates a new PerconaServerMongoDB Controller and adds it to the Manager. The Manager will set fields on the Controller
// and Start it when the Manager is Started.
func Add(mgr manager.Manager) error {
	r, err := newReconciler(mgr)
	if err != nil {
		return err
	}

	return add(mgr, r)
}

// newReconciler returns a new reconcile.Reconciler
func newReconciler(mgr manager.Manager) (reconcile.Reconciler, error) {
	sv, err := version.Server()
	if err != nil {
		return nil, fmt.Errorf("get server version: %v", err)
	}

	log.Info("server version", "platform", sv.Platform, "version", sv.Info)

	cli, err := clientcmd.NewClient()
	if err != nil {
		return nil, fmt.Errorf("create clientcmd: %v", err)
	}

	return &ReconcilePerconaServerMongoDB{
		client:        mgr.GetClient(),
		scheme:        mgr.GetScheme(),
		serverVersion: sv,
		reconcileIn:   time.Second * 5,
		crons:         NewCronRegistry(),
		statusMutex:   new(sync.Mutex),

		clientcmd: cli,
	}, nil
}

// add adds a new Controller to mgr with r as the reconcile.Reconciler
func add(mgr manager.Manager, r reconcile.Reconciler) error {
	// Create a new controller
	c, err := controller.New("psmdb-controller", mgr, controller.Options{Reconciler: r})
	if err != nil {
		return err
	}

	// Watch for changes to primary resource PerconaServerMongoDB
	err = c.Watch(&source.Kind{Type: &api.PerconaServerMongoDB{}}, &handler.EnqueueRequestForObject{})
	if err != nil {
		return err
	}

	return nil
}

type CronRegistry struct {
	crons *cron.Cron
	jobs  map[string]Shedule
}

type Shedule struct {
	ID          int
	CronShedule string
}

func NewCronRegistry() CronRegistry {
	c := CronRegistry{
		crons: cron.New(),
		jobs:  make(map[string]Shedule),
	}

	c.crons.Start()

	return c
}

var _ reconcile.Reconciler = &ReconcilePerconaServerMongoDB{}

// ReconcilePerconaServerMongoDB reconciles a PerconaServerMongoDB object
type ReconcilePerconaServerMongoDB struct {
	// This client, initialized using mgr.Client() above, is a split client
	// that reads objects from the cache and writes to the apiserver
	client client.Client
	scheme *runtime.Scheme

	crons         CronRegistry
	clientcmd     *clientcmd.Client
	serverVersion *version.ServerVersion
	reconcileIn   time.Duration

	statusMutex *sync.Mutex
	updateSync  int32
}

const (
	updateDone = 0
	updateWait = 1
)

// Reconcile reads that state of the cluster for a PerconaServerMongoDB object and makes changes based on the state read
// and what is in the PerconaServerMongoDB.Spec
// Note:
// The Controller will requeue the Request to be processed again if the returned error is non-nil or
// Result.Requeue is true, otherwise upon completion it will remove the work from the queue.
func (r *ReconcilePerconaServerMongoDB) Reconcile(request reconcile.Request) (reconcile.Result, error) {
	reqLogger := log.WithValues("Request.Namespace", request.Namespace, "Request.Name", request.Name)

	rr := reconcile.Result{
		RequeueAfter: r.reconcileIn,
	}

	// PerconaServerMongoDB object is also accessed and changed by a version service's cron job (that runs concurrently)
	r.statusMutex.Lock()
	defer r.statusMutex.Unlock()
	// we have to be sure the reconcile loop will be run at least once
	// in-between any version service jobs (hence any two vs jobs shouldn't be run sequentially).
	// the version service job sets the state to  `updateWait` and the next job can be run only
	// after the state was dropped to`updateDone` again
	defer atomic.StoreInt32(&r.updateSync, updateDone)

	// Fetch the PerconaServerMongoDB instance
	cr := &api.PerconaServerMongoDB{}
	err := r.client.Get(context.TODO(), request.NamespacedName, cr)
	if err != nil {
		if k8serrors.IsNotFound(err) {
			// Request object not found, could have been deleted after reconcile request.
			// Owned objects are automatically garbage collected. For additional cleanup logic use finalizers.
			// Return and don't requeue
			return reconcile.Result{}, nil
		}
		// Error reading the object - requeue the request.
		return rr, err
	}
	usersSecretName = cr.Spec.Secrets.Users
	if cr.CompareVersion("1.5.0") >= 0 {
		usersSecretName = internalPrefix + cr.Name + "-users"
	}
	isClusterLive := clusterInit
	defer func() {
		err = r.updateStatus(cr, err, isClusterLive)
		if err != nil {
			reqLogger.Error(err, "failed to update cluster status", "replset", cr.Spec.Replsets[0].Name)
		}
	}()

	err = cr.CheckNSetDefaults(r.serverVersion.Platform, log)
	if err != nil {
		err = errors.Wrap(err, "wrong psmdb options")
		return reconcile.Result{}, err
	}

	version := cr.Version()

	if cr.Status.MongoVersion == "" || strings.HasSuffix(cr.Status.MongoVersion, "intermediate") {
		err := r.ensureVersion(cr, VersionServiceClient{
			OpVersion: version.String(),
		})
		if err != nil {
<<<<<<< HEAD
			log.Info(fmt.Sprintf("failed to ensure version: %v; running with default", err))
=======
			reqLogger.Info(fmt.Sprintf("failed to ensure version: %v; running with default", err))
>>>>>>> 56f3b912
		}
	}

	err = r.reconcileUsersSecret(cr)
	if err != nil {
		return reconcile.Result{}, fmt.Errorf("reconcile users secret: %v", err)
	}
	var sfsTemplateAnnotations map[string]string
	if cr.CompareVersion("1.5.0") >= 0 {
		sfsTemplateAnnotations, err = r.reconcileUsers(cr)
		if err != nil {
			return reconcile.Result{}, fmt.Errorf("failed to reconcile users: %v", err)
		}
	}
	if !cr.Spec.UnsafeConf {
		err = r.reconsileSSL(cr)
		if err != nil {
			err = errors.Errorf(`TLS secrets handler: "%v". Please create your TLS secret `+cr.Spec.Secrets.SSL+` manually or setup cert-manager correctly`, err)
			return reconcile.Result{}, err
		}
	}

	internalKey := cr.Name + "-mongodb-keyfile"
	ikCreated, err := r.ensureSecurityKey(cr, internalKey, "mongodb-key", 768, true)
	if err != nil {
		err = errors.Wrapf(err, "ensure mongo Key %s", internalKey)
		return reconcile.Result{}, err
	}
	if ikCreated {
		reqLogger.Info("Created a new mongo key", "KeyName", internalKey)
	}

	if *cr.Spec.Mongod.Security.EnableEncryption {
		created, err := r.ensureSecurityKey(cr, cr.Spec.Mongod.Security.EncryptionKeySecret, psmdb.EncryptionKeyName, 32, false)
		if err != nil {
			err = errors.Wrapf(err, "ensure mongo Key %s", cr.Spec.Mongod.Security.EncryptionKeySecret)
			return reconcile.Result{}, err
		}
		if created {
			reqLogger.Info("Created a new mongo key", "KeyName", cr.Spec.Mongod.Security.EncryptionKeySecret)
		}
	}

	secrets := &corev1.Secret{}
	err = r.client.Get(
		context.TODO(),
		types.NamespacedName{Name: usersSecretName, Namespace: cr.Namespace},
		secrets,
	)
	if err != nil {
		err = errors.Wrap(err, "get mongodb secrets")
		return reconcile.Result{}, err
	}

	if cr.Spec.Backup.Enabled {
		err = r.reconcileBackupTasks(cr)
		if err != nil {
			err = errors.Wrap(err, "reconcile backup tasks")
			return reconcile.Result{}, err
		}
	}

	for i, replset := range cr.Spec.Replsets {
		// multiple replica sets is not supported until sharding is
		// added to the operator
		if i > 0 {
			reqLogger.Error(nil, "multiple replica sets is not yet supported, skipping replset %s", replset.Name)
			continue
		}

		matchLabels := map[string]string{
			"app.kubernetes.io/name":       "percona-server-mongodb",
			"app.kubernetes.io/instance":   cr.Name,
			"app.kubernetes.io/replset":    replset.Name,
			"app.kubernetes.io/managed-by": "percona-server-mongodb-operator",
			"app.kubernetes.io/part-of":    "percona-server-mongodb",
		}

		pods := &corev1.PodList{}
		err := r.client.List(context.TODO(),
			pods,
			&client.ListOptions{
				Namespace:     cr.Namespace,
				LabelSelector: labels.SelectorFromSet(matchLabels),
			},
		)
		if err != nil {
			err = errors.Errorf("get pods list for replset %s: %v", replset.Name, err)
			return reconcile.Result{}, err
		}

		_, err = r.reconcileStatefulSet(false, cr, replset, matchLabels, internalKey, secrets, sfsTemplateAnnotations)
		if err != nil {
			err = errors.Errorf("reconcile StatefulSet for %s: %v", replset.Name, err)
			return reconcile.Result{}, err
		}

		if replset.Arbiter.Enabled {
			_, err := r.reconcileStatefulSet(true, cr, replset, matchLabels, internalKey, secrets, sfsTemplateAnnotations)
			if err != nil {
				err = errors.Errorf("reconcile Arbiter StatefulSet for %s: %v", replset.Name, err)
				return reconcile.Result{}, err
			}
		} else {
			err := r.client.Delete(context.TODO(), psmdb.NewStatefulSet(
				cr.Name+"-"+replset.Name+"-arbiter",
				cr.Namespace,
			))

			if err != nil && !k8serrors.IsNotFound(err) {
				err = errors.Errorf("delete arbiter in replset %s: %v", replset.Name, err)
				return reconcile.Result{}, err
			}
		}

		err = r.removeOudatedServices(cr, replset, pods)
		if err != nil {
			err = errors.Errorf("failed to remove old services of replset %s: %v", replset.Name, err)
			return reconcile.Result{}, err
		}

		// Create Service
		if replset.Expose.Enabled {
			srvs, err := r.ensureExternalServices(cr, replset, pods)
			if err != nil {
				err = errors.Errorf("failed to ensure services of replset %s: %v", replset.Name, err)
				return reconcile.Result{}, err
			}
			if replset.Expose.ExposeType == corev1.ServiceTypeLoadBalancer {
				lbsvc := srvs[:0]
				for _, svc := range srvs {
					if len(svc.Status.LoadBalancer.Ingress) > 0 {
						lbsvc = append(lbsvc, svc)
					}
				}
				srvs = lbsvc
			}
		} else {
			service := psmdb.Service(cr, replset)

			err = setControllerReference(cr, service, r.scheme)
			if err != nil {
				err = errors.Errorf("set owner ref for Service %s: %v", service.Name, err)
				return reconcile.Result{}, err
			}

			err = r.client.Get(context.TODO(), types.NamespacedName{Name: service.Name, Namespace: service.Namespace}, &corev1.Service{})
			if err != nil && k8serrors.IsNotFound(err) {
				err := r.client.Create(context.TODO(), service)
				if err != nil {
					return reconcile.Result{}, errors.Errorf("failed to create service for replset %s: %v", replset.Name, err)
				}
			} else if err != nil {
				return reconcile.Result{}, errors.Errorf("failed to check service for replset %s: %v", replset.Name, err)
			}
		}

		_, ok := cr.Status.Replsets[replset.Name]
		if !ok {
			cr.Status.Replsets[replset.Name] = &api.ReplsetStatus{}
		}

		isClusterLive, err = r.reconcileCluster(cr, replset, *pods, secrets)
		if err != nil {
			reqLogger.Error(err, "failed to reconcile cluster", "replset", replset.Name)
		}

		if err := r.fetchVersionFromMongo(cr, replset, *pods, secrets); err != nil {
			return rr, errors.Wrap(err, "update CR version")
		}
	}

	err = r.sheduleEnsureVersion(cr, VersionServiceClient{
		OpVersion: version.String(),
	})
	if err != nil {
		return reconcile.Result{}, fmt.Errorf("failed to ensure version: %v", err)
	}

	return rr, nil
}

func (r *ReconcilePerconaServerMongoDB) ensureSecurityKey(cr *api.PerconaServerMongoDB, secretName, keyName string, keyLen int, setOwner bool) (created bool, err error) {
	key := &corev1.Secret{
		TypeMeta: metav1.TypeMeta{
			APIVersion: "v1",
			Kind:       "Secret",
		},
		ObjectMeta: metav1.ObjectMeta{
			Name:      secretName,
			Namespace: cr.Namespace,
		},
	}

	err = r.client.Get(context.TODO(), types.NamespacedName{Name: key.Name, Namespace: key.Namespace}, key)
	if err != nil && k8serrors.IsNotFound(err) {
		created = true
		if setOwner {
			err = setControllerReference(cr, key, r.scheme)
			if err != nil {
				return false, errors.Wrap(err, "set owner ref")
			}
		}

		key.Data = make(map[string][]byte)
		key.Data[keyName], err = secret.GenerateKey1024(keyLen)
		if err != nil {
			return false, errors.Wrap(err, "key generation")
		}

		err = r.client.Create(context.TODO(), key)
		if err != nil {
			return false, errors.Wrap(err, "create key")
		}
	} else if err != nil {
		return false, errors.Wrap(err, "get key")
	}

	return created, nil
}

// TODO: reduce cyclomatic complexity
func (r *ReconcilePerconaServerMongoDB) reconcileStatefulSet(arbiter bool, cr *api.PerconaServerMongoDB, replset *api.ReplsetSpec, matchLabels map[string]string, internalKeyName string, secret *corev1.Secret, sfsTemplateAnnotations map[string]string) (*appsv1.StatefulSet, error) {
	sfsName := cr.Name + "-" + replset.Name
	size := replset.Size
	containerName := "mongod"
	matchLabels["app.kubernetes.io/component"] = "mongod"
	multiAZ := replset.MultiAZ
	pdbspec := replset.PodDisruptionBudget
	if arbiter {
		sfsName += "-arbiter"
		containerName += "-arbiter"
		size = replset.Arbiter.Size
		matchLabels["app.kubernetes.io/component"] = "arbiter"
		multiAZ = replset.Arbiter.MultiAZ
		pdbspec = replset.Arbiter.PodDisruptionBudget
	}

	sfs := psmdb.NewStatefulSet(sfsName, cr.Namespace)
	err := setControllerReference(cr, sfs, r.scheme)
	if err != nil {
		return nil, fmt.Errorf("set owner ref for StatefulSet %s: %v", sfs.Name, err)
	}

	errGet := r.client.Get(context.TODO(), types.NamespacedName{Name: sfs.Name, Namespace: sfs.Namespace}, sfs)
	if errGet != nil && !k8serrors.IsNotFound(errGet) {
		return nil, fmt.Errorf("get StatefulSet %s: %v", sfs.Name, err)
	}

	inits := []corev1.Container{}
	if cr.CompareVersion("1.5.0") >= 0 {
		operatorPod, err := r.operatorPod()
		if err != nil {
			return nil, fmt.Errorf("failed to get operator pod: %v", err)
		}
		inits = append(inits, psmdb.EntrypointInitContainer(operatorPod.Spec.Containers[0].Image))
	}

	sfsSpec, err := psmdb.StatefulSpec(cr, replset, containerName, matchLabels, multiAZ, size, internalKeyName, inits)
	if err != nil {
		return nil, fmt.Errorf("create StatefulSet.Spec %s: %v", sfs.Name, err)
	}
	sfsSpec.Template.Annotations = sfs.Spec.Template.Annotations
	if sfsSpec.Template.Annotations == nil {
		sfsSpec.Template.Annotations = make(map[string]string)
	}

	if sfsTemplateAnnotations != nil {
		for k, v := range sfsTemplateAnnotations {
			sfsSpec.Template.Annotations[k] = v
		}
	}
	// add TLS/SSL Volume
	t := true
	sfsSpec.Template.Spec.Volumes = append(sfsSpec.Template.Spec.Volumes,
		corev1.Volume{
			Name: "ssl",
			VolumeSource: corev1.VolumeSource{
				Secret: &corev1.SecretVolumeSource{
					SecretName:  cr.Spec.Secrets.SSL,
					Optional:    &cr.Spec.UnsafeConf,
					DefaultMode: &secretFileMode,
				},
			},
		},
		corev1.Volume{
			Name: "ssl-internal",
			VolumeSource: corev1.VolumeSource{
				Secret: &corev1.SecretVolumeSource{
					SecretName:  cr.Spec.Secrets.SSLInternal,
					Optional:    &t,
					DefaultMode: &secretFileMode,
				},
			},
		},
	)

	if arbiter {
		sfsSpec.Template.Spec.Volumes = append(sfsSpec.Template.Spec.Volumes,
			corev1.Volume{
				Name: psmdb.MongodDataVolClaimName,
				VolumeSource: corev1.VolumeSource{
					EmptyDir: &corev1.EmptyDirVolumeSource{},
				},
			},
		)
	} else {
		if replset.VolumeSpec.PersistentVolumeClaim != nil {
			sfsSpec.VolumeClaimTemplates = []corev1.PersistentVolumeClaim{
				psmdb.PersistentVolumeClaim(psmdb.MongodDataVolClaimName, cr.Namespace, replset.VolumeSpec.PersistentVolumeClaim),
			}
		} else {
			sfsSpec.Template.Spec.Volumes = append(sfsSpec.Template.Spec.Volumes,
				corev1.Volume{
					Name: psmdb.MongodDataVolClaimName,
					VolumeSource: corev1.VolumeSource{
						HostPath: replset.VolumeSpec.HostPath,
						EmptyDir: replset.VolumeSpec.EmptyDir,
					},
				},
			)
		}

		if cr.Spec.Backup.Enabled {
			agentC, err := backup.AgentContainer(cr, replset.Name, replset.Size)
			if err != nil {
				return nil, fmt.Errorf("create a backup container: %v", err)
			}
			sfsSpec.Template.Spec.Containers = append(sfsSpec.Template.Spec.Containers, agentC)
		}

		if cr.Spec.PMM.Enabled {
			pmmsec := corev1.Secret{}
			err := r.client.Get(context.TODO(), types.NamespacedName{Name: usersSecretName, Namespace: cr.Namespace}, &pmmsec)
			if err != nil {
				return nil, fmt.Errorf("check pmm secrets: %v", err)
			}

			_, okl := pmmsec.Data[psmdb.PMMUserKey]
			_, okp := pmmsec.Data[psmdb.PMMPasswordKey]
			is120 := cr.CompareVersion("1.2.0") >= 0

			pmmC := psmdb.PMMContainer(cr.Spec.PMM, usersSecretName, okl && okp, cr.Name, is120)
			if is120 {
				res, err := psmdb.CreateResources(cr.Spec.PMM.Resources)
				if err != nil {
					return nil, fmt.Errorf("pmm container error: create resources error: %v", err)
				}
				pmmC.Resources = res
			}
			sfsSpec.Template.Spec.Containers = append(
				sfsSpec.Template.Spec.Containers,
				pmmC,
			)
		}
	}

	switch cr.Spec.UpdateStrategy {
	case appsv1.OnDeleteStatefulSetStrategyType:
		sfsSpec.UpdateStrategy = appsv1.StatefulSetUpdateStrategy{Type: appsv1.OnDeleteStatefulSetStrategyType}
	case api.SmartUpdateStatefulSetStrategyType:
		sfsSpec.UpdateStrategy = appsv1.StatefulSetUpdateStrategy{Type: appsv1.OnDeleteStatefulSetStrategyType}
	default:
		var zero int32 = 0
		sfsSpec.UpdateStrategy = appsv1.StatefulSetUpdateStrategy{
			Type: appsv1.RollingUpdateStatefulSetStrategyType,
			RollingUpdate: &appsv1.RollingUpdateStatefulSetStrategy{
				Partition: &zero,
			},
		}
	}

	sslHash, err := r.getTLSHash(cr, cr.Spec.Secrets.SSL)
	if err != nil {
		return nil, fmt.Errorf("get secret hash error: %v", err)
	}

	is110 := cr.CompareVersion("1.1.0") >= 0
	if is110 {
		sfsSpec.Template.Annotations["percona.com/ssl-hash"] = sslHash
	}
	sslInternalHash, err := r.getTLSHash(cr, cr.Spec.Secrets.SSLInternal)
	if err != nil && !k8serrors.IsNotFound(err) {
		return nil, fmt.Errorf("get secret hash error: %v", err)
	} else if err == nil {
		if is110 {
			sfsSpec.Template.Annotations["percona.com/ssl-internal-hash"] = sslInternalHash
		}
	}

	sfs.Spec = sfsSpec
	if k8serrors.IsNotFound(errGet) {
		err = r.client.Create(context.TODO(), sfs)
		if err != nil && !k8serrors.IsAlreadyExists(err) {
			return nil, fmt.Errorf("create StatefulSet %s: %v", sfs.Name, err)
		}
	} else {
		err := r.reconcilePDB(pdbspec, matchLabels, cr.Namespace, sfs)
		if err != nil {
			return nil, fmt.Errorf("PodDisruptionBudget for %s: %v", sfs.Name, err)
		}
		sfs.Spec.Replicas = &size
		err = r.client.Update(context.TODO(), sfs)
		if err != nil {
			return nil, fmt.Errorf("update StatefulSet %s: %v", sfs.Name, err)
		}
	}

	if err := r.smartUpdate(cr, sfs, replset, secret); err != nil {
		return nil, fmt.Errorf("failed to run smartUpdate %v", err)
	}

	return sfs, nil
}

func (r *ReconcilePerconaServerMongoDB) operatorPod() (corev1.Pod, error) {
	operatorPod := corev1.Pod{}

	nsBytes, err := ioutil.ReadFile("/var/run/secrets/kubernetes.io/serviceaccount/namespace")
	if err != nil {
		return operatorPod, err
	}

	ns := strings.TrimSpace(string(nsBytes))

	if err := r.client.Get(context.TODO(), types.NamespacedName{
		Namespace: ns,
		Name:      os.Getenv("HOSTNAME"),
	}, &operatorPod); err != nil {
		return operatorPod, err
	}

	return operatorPod, nil
}

func (r *ReconcilePerconaServerMongoDB) getTLSHash(cr *api.PerconaServerMongoDB, secretName string) (string, error) {
	if cr.Spec.UnsafeConf {
		return "", nil
	}
	secretObj := corev1.Secret{}
	err := r.client.Get(context.TODO(),
		types.NamespacedName{
			Namespace: cr.Namespace,
			Name:      secretName,
		},
		&secretObj,
	)
	if err != nil {
		return "", err
	}
	secretString := fmt.Sprintln(secretObj.Data)
	hash := fmt.Sprintf("%x", md5.Sum([]byte(secretString)))

	return hash, nil
}

func (r *ReconcilePerconaServerMongoDB) reconcilePDB(spec *api.PodDisruptionBudgetSpec, labels map[string]string, namespace string, owner runtime.Object) error {
	if spec == nil {
		return nil
	}

	pdb := psmdb.PodDisruptionBudget(spec, labels, namespace)
	err := setControllerReference(owner, pdb, r.scheme)
	if err != nil {
		return fmt.Errorf("set owner reference: %v", err)
	}

	cpdb := &policyv1beta1.PodDisruptionBudget{}
	err = r.client.Get(context.TODO(), types.NamespacedName{Name: pdb.Name, Namespace: namespace}, cpdb)
	if err != nil && k8serrors.IsNotFound(err) {
		return r.client.Create(context.TODO(), pdb)
	} else if err != nil {
		return fmt.Errorf("get: %v", err)
	}

	cpdb.Spec = pdb.Spec
	return r.client.Update(context.TODO(), cpdb)
}

func (r *ReconcilePerconaServerMongoDB) createOrUpdate(currentObj runtime.Object, name, namespace string) error {
	ctx := context.TODO()

	foundObj := currentObj.DeepCopyObject()
	err := r.client.Get(ctx,
		types.NamespacedName{Name: name, Namespace: namespace},
		foundObj)

	if err != nil && k8serrors.IsNotFound(err) {
		err := r.client.Create(ctx, currentObj)
		if err != nil {
			return fmt.Errorf("create: %v", err)
		}
		return nil
	} else if err != nil {
		return fmt.Errorf("get: %v", err)
	}

	currentObj.GetObjectKind().SetGroupVersionKind(foundObj.GetObjectKind().GroupVersionKind())
	err = r.client.Update(ctx, currentObj)
	if err != nil {
		return fmt.Errorf("update: %v", err)
	}

	return nil
}

func setControllerReference(owner runtime.Object, obj metav1.Object, scheme *runtime.Scheme) error {
	ownerRef, err := OwnerRef(owner, scheme)
	if err != nil {
		return err
	}
	obj.SetOwnerReferences(append(obj.GetOwnerReferences(), ownerRef))
	return nil
}

// OwnerRef returns OwnerReference to object
func OwnerRef(ro runtime.Object, scheme *runtime.Scheme) (metav1.OwnerReference, error) {
	gvk, err := apiutil.GVKForObject(ro, scheme)
	if err != nil {
		return metav1.OwnerReference{}, err
	}

	trueVar := true

	ca, err := meta.Accessor(ro)
	if err != nil {
		return metav1.OwnerReference{}, err
	}

	return metav1.OwnerReference{
		APIVersion: gvk.GroupVersion().String(),
		Kind:       gvk.Kind,
		Name:       ca.GetName(),
		UID:        ca.GetUID(),
		Controller: &trueVar,
	}, nil
}<|MERGE_RESOLUTION|>--- conflicted
+++ resolved
@@ -199,11 +199,7 @@
 			OpVersion: version.String(),
 		})
 		if err != nil {
-<<<<<<< HEAD
-			log.Info(fmt.Sprintf("failed to ensure version: %v; running with default", err))
-=======
 			reqLogger.Info(fmt.Sprintf("failed to ensure version: %v; running with default", err))
->>>>>>> 56f3b912
 		}
 	}
 
