--- conflicted
+++ resolved
@@ -751,37 +751,25 @@
 	return errors.Wrap(err, "failed to set FCV")
 }
 
-<<<<<<< HEAD
-func (r *ReconcilePerconaServerMongoDB) deleteMongos(cr *api.PerconaServerMongoDB) error {
-	svcList, err := psmdb.GetMongosServices(r.client, cr)
+func (r *ReconcilePerconaServerMongoDB) deleteMongos(ctx context.Context, cr *api.PerconaServerMongoDB) error {
+	svcList, err := psmdb.GetMongosServices(ctx, r.client, cr)
 	if err != nil {
 		return errors.Wrap(err, "failed to list mongos services")
 	}
 
-	var mongos runtime.Object
+	var mongos client.Object
 	if cr.CompareVersion("1.12.0") >= 0 {
 		mongos = psmdb.MongosStatefulset(cr)
 	} else {
 		mongos = psmdb.MongosDeployment(cr)
 	}
-	err = r.client.Delete(context.TODO(), mongos)
-=======
-func (r *ReconcilePerconaServerMongoDB) deleteMongos(ctx context.Context, cr *api.PerconaServerMongoDB) error {
-	msDepl := psmdb.MongosDeployment(cr)
-	err := r.client.Delete(ctx, msDepl)
-	if err != nil && !k8serrors.IsNotFound(err) {
-		return errors.Wrap(err, "failed to delete mongos deployment")
-	}
-
-	mongosSvc := psmdb.MongosService(cr)
-	err = r.client.Delete(ctx, &mongosSvc)
->>>>>>> 7e0bd4ea
+	err = r.client.Delete(ctx, mongos)
 	if err != nil && !k8serrors.IsNotFound(err) {
 		return errors.Wrap(err, "failed to delete mongos statefulset")
 	}
 
 	for _, svc := range svcList.Items {
-		err = r.client.Delete(context.TODO(), &svc)
+		err = r.client.Delete(ctx, &svc)
 		if err != nil && !k8serrors.IsNotFound(err) {
 			return errors.Wrap(err, "failed to delete mongos services")
 		}
@@ -940,15 +928,11 @@
 		return nil
 	}
 
-<<<<<<< HEAD
-	stsList, err := r.getStatefulsetsExceptMongos(cr)
+	stsList, err := r.getStatefulsetsExceptMongos(ctx, cr)
 	if err != nil {
 		return errors.Wrap(err, "failed to get all non-mongos sts")
 	}
-	uptodate, err := r.isStsListUpToDate(cr, &stsList)
-=======
-	uptodate, err := r.isAllSfsUpToDate(ctx, cr)
->>>>>>> 7e0bd4ea
+	uptodate, err := r.isStsListUpToDate(ctx, cr, &stsList)
 	if err != nil {
 		return errors.Wrap(err, "failed to check if all non-mongos sts are up to date")
 	}
@@ -962,39 +946,26 @@
 		return nil
 	}
 
-<<<<<<< HEAD
-	var mongos runtime.Object
+	var mongos client.Object
 	if cr.CompareVersion("1.12.0") >= 0 {
 		msDepl := psmdb.MongosDeployment(cr)
-		err = r.client.Get(context.TODO(), types.NamespacedName{Name: msDepl.Name, Namespace: msDepl.Namespace}, msDepl)
+		err = r.client.Get(ctx, types.NamespacedName{Name: msDepl.Name, Namespace: msDepl.Namespace}, msDepl)
 		if err != nil && !k8serrors.IsNotFound(err) {
 			return errors.Wrapf(err, "get old mongos deployment %s", msDepl.Name)
 		}
 		if !k8serrors.IsNotFound(err) {
-			err = r.client.Delete(context.TODO(), msDepl)
+			err = r.client.Delete(ctx, msDepl)
 			if err != nil {
 				return errors.Wrapf(err, "failed to delete old mongos deployment %s", msDepl.Name)
 			}
 		}
-=======
-	msDepl := psmdb.MongosDeployment(cr)
-	err = setControllerReference(cr, msDepl, r.scheme)
-	if err != nil {
-		return errors.Wrapf(err, "set owner ref for deployment %s", msDepl.Name)
-	}
-
-	err = r.client.Get(ctx, types.NamespacedName{Name: msDepl.Name, Namespace: msDepl.Namespace}, msDepl)
-	if err != nil && !k8serrors.IsNotFound(err) {
-		return errors.Wrapf(err, "get deployment %s", msDepl.Name)
-	}
->>>>>>> 7e0bd4ea
 
 		msSts := psmdb.MongosStatefulset(cr)
 		err = setControllerReference(cr, msSts, r.scheme)
 		if err != nil {
 			return errors.Wrapf(err, "set owner ref for statefulset %s", msSts.Name)
 		}
-		err = r.client.Get(context.TODO(), types.NamespacedName{Name: msSts.Name, Namespace: msSts.Namespace}, msSts)
+		err = r.client.Get(ctx, types.NamespacedName{Name: msSts.Name, Namespace: msSts.Namespace}, msSts)
 		if err != nil && !k8serrors.IsNotFound(err) {
 			return errors.Wrapf(err, "get statefulset %s", msSts.Name)
 		}
@@ -1005,7 +976,7 @@
 		if err != nil {
 			return errors.Wrapf(err, "set owner ref for deployment %s", msDepl.Name)
 		}
-		err = r.client.Get(context.TODO(), types.NamespacedName{Name: msDepl.Name, Namespace: msDepl.Namespace}, msDepl)
+		err = r.client.Get(ctx, types.NamespacedName{Name: msDepl.Name, Namespace: msDepl.Namespace}, msDepl)
 		if err != nil && !k8serrors.IsNotFound(err) {
 			return errors.Wrapf(err, "get deployment %s", msDepl.Name)
 		}
@@ -1103,52 +1074,41 @@
 		}
 	}
 
-<<<<<<< HEAD
 	if cr.CompareVersion("1.12.0") >= 0 {
 		mongos.(*appsv1.StatefulSet).Spec = psmdb.MongosStatefulsetSpec(cr, templateSpec)
 	} else {
 		mongos.(*appsv1.Deployment).Spec = psmdb.MongosDeploymentSpec(cr, templateSpec)
 	}
 
-	err = r.createOrUpdate(mongos)
+	err = r.createOrUpdate(ctx, mongos)
 	if err != nil {
 		return errors.Wrapf(err, "update or create mongos %s", mongos)
 	}
 
-	err = r.reconcilePDB(cr.Spec.Sharding.Mongos.PodDisruptionBudget, templateSpec.Labels, cr.Namespace, mongos)
+	err = r.reconcilePDB(ctx, cr.Spec.Sharding.Mongos.PodDisruptionBudget, templateSpec.Labels, cr.Namespace, mongos)
 	if err != nil {
 		return errors.Wrap(err, "reconcile PodDisruptionBudget for mongos")
 	}
 
 	if cr.Spec.Sharding.Mongos.Expose.ServicePerPod {
 		for i := 0; i < int(cr.Spec.Sharding.Mongos.Size); i++ {
-			err = r.createOrUpdateMongosSvc(cr, cr.Name+"-mongos-"+strconv.Itoa(i))
+			err = r.createOrUpdateMongosSvc(ctx, cr, cr.Name+"-mongos-"+strconv.Itoa(i))
 			if err != nil {
 				return errors.Wrap(err, "create or update mongos service")
 			}
 		}
 	} else {
-		err = r.createOrUpdateMongosSvc(cr, cr.Name+"-mongos")
+		err = r.createOrUpdateMongosSvc(ctx, cr, cr.Name+"-mongos")
 		if err != nil {
 			return errors.Wrap(err, "create or update mongos service")
 		}
 	}
-	err = r.removeOutdatedMongosSvc(cr)
+	err = r.removeOutdatedMongosSvc(ctx, cr)
 	if err != nil {
 		return errors.Wrap(err, "remove outdated mongos services")
 	}
 	if cr.CompareVersion("1.12.0") >= 0 {
-		err = r.smartMongosUpdate(cr, mongos.(*appsv1.StatefulSet))
-=======
-	msDepl.Spec = deplSpec
-	if cr.CompareVersion("1.9.0") >= 0 {
-		err = r.createOrUpdate(ctx, msDepl)
-		if err != nil {
-			return errors.Wrapf(err, "update or create deployment %s", msDepl.Name)
-		}
-	} else {
-		err = r.createOrUpdateDeploymentLegacy(ctx, msDepl, msDepl.Name, msDepl.Namespace)
->>>>>>> 7e0bd4ea
+		err = r.smartMongosUpdate(ctx, cr, mongos.(*appsv1.StatefulSet))
 		if err != nil {
 			return errors.Wrap(err, "smart update")
 		}
@@ -1157,7 +1117,7 @@
 	return nil
 }
 
-func (r *ReconcilePerconaServerMongoDB) removeOutdatedMongosSvc(cr *api.PerconaServerMongoDB) error {
+func (r *ReconcilePerconaServerMongoDB) removeOutdatedMongosSvc(ctx context.Context, cr *api.PerconaServerMongoDB) error {
 	svcNames := make(map[string]struct{}, cr.Spec.Sharding.Mongos.Size)
 	if cr.Spec.Sharding.Mongos.Expose.ServicePerPod {
 		for i := 0; i < int(cr.Spec.Sharding.Mongos.Size); i++ {
@@ -1167,18 +1127,14 @@
 		svcNames[cr.Name+"-mongos"] = struct{}{}
 	}
 
-<<<<<<< HEAD
-	svcList, err := psmdb.GetMongosServices(r.client, cr)
-=======
-	err = r.reconcilePDB(ctx, cr.Spec.Sharding.Mongos.PodDisruptionBudget, msDepl.Spec.Template.Labels, cr.Namespace, msDepl)
->>>>>>> 7e0bd4ea
+	svcList, err := psmdb.GetMongosServices(ctx, r.client, cr)
 	if err != nil {
 		return errors.Wrap(err, "failed to list mongos services")
 	}
 
 	for _, service := range svcList.Items {
 		if _, ok := svcNames[service.Name]; !ok {
-			err = r.client.Delete(context.TODO(), &service)
+			err = r.client.Delete(ctx, &service)
 			if err != nil {
 				return errors.Wrapf(err, "failed to delete service %s", service.Name)
 			}
@@ -1187,7 +1143,7 @@
 	return nil
 }
 
-func (r *ReconcilePerconaServerMongoDB) createOrUpdateMongosSvc(cr *api.PerconaServerMongoDB, name string) error {
+func (r *ReconcilePerconaServerMongoDB) createOrUpdateMongosSvc(ctx context.Context, cr *api.PerconaServerMongoDB, name string) error {
 	svc := psmdb.MongosService(cr, name)
 	err := setControllerReference(cr, &svc, r.scheme)
 	if err != nil {
@@ -1196,11 +1152,7 @@
 
 	svc.Spec = psmdb.MongosServiceSpec(cr, name)
 
-<<<<<<< HEAD
-	err = r.createOrUpdate(&svc)
-=======
-	err = r.createOrUpdate(ctx, &mongosSvc)
->>>>>>> 7e0bd4ea
+	err = r.createOrUpdate(ctx, &svc)
 	if err != nil {
 		return errors.Wrap(err, "create or update mongos service")
 	}
@@ -1716,33 +1668,7 @@
 	return true
 }
 
-<<<<<<< HEAD
-func (r *ReconcilePerconaServerMongoDB) getCustomConfig(namespace, name string) (psmdb.CustomConfig, error) {
-=======
-func (r *ReconcilePerconaServerMongoDB) createOrUpdateDeploymentLegacy(ctx context.Context, currentObj client.Object, name, namespace string) error {
-	foundObj := currentObj.DeepCopyObject().(client.Object)
-	err := r.client.Get(ctx, types.NamespacedName{Name: name, Namespace: namespace}, foundObj)
-	if err != nil && k8serrors.IsNotFound(err) {
-		err := r.client.Create(ctx, currentObj)
-		if err != nil {
-			return errors.Wrapf(err, "create object %s", name)
-		}
-		return nil
-	} else if err != nil {
-		return errors.Wrapf(err, "get object %s", name)
-	}
-
-	currentObj.GetObjectKind().SetGroupVersionKind(foundObj.GetObjectKind().GroupVersionKind())
-	err = r.client.Update(ctx, currentObj)
-	if err != nil {
-		return errors.Wrapf(err, "update object %s", name)
-	}
-
-	return nil
-}
-
 func (r *ReconcilePerconaServerMongoDB) getCustomConfig(ctx context.Context, namespace, name string) (psmdb.CustomConfig, error) {
->>>>>>> 7e0bd4ea
 	n := types.NamespacedName{
 		Namespace: namespace,
 		Name:      name,
