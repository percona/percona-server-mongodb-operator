--- conflicted
+++ resolved
@@ -236,11 +236,7 @@
 		return reconcile.Result{}, err
 	}
 
-<<<<<<< HEAD
-	isDownscale, err := r.safeDownscale(cr)
-=======
-	err = r.safeDownscale(ctx, cr)
->>>>>>> 57b354e7
+	isDownscale, err := r.safeDownscale(ctx, cr)
 	if err != nil {
 		return reconcile.Result{}, errors.Wrap(err, "safe downscale")
 	}
@@ -494,19 +490,15 @@
 		return reconcile.Result{}, errors.Wrap(err, "delete config server")
 	}
 
-<<<<<<< HEAD
 	// clean orphan PVCs if downscale
 	if isDownscale {
-		err = r.deleteOrphanPVCs(cr)
+		err = r.deleteOrphanPVCs(ctx, cr)
 		if err != nil {
 			return reconcile.Result{}, fmt.Errorf("failed to delete orphan PVCs: %v", err)
 		}
 	}
 
-	err = r.sheduleEnsureVersion(cr, VersionServiceClient{})
-=======
 	err = r.sheduleEnsureVersion(ctx, cr, VersionServiceClient{})
->>>>>>> 57b354e7
 	if err != nil {
 		return reconcile.Result{}, errors.Wrap(err, "failed to ensure version")
 	}
@@ -546,13 +538,9 @@
 	return nil
 }
 
-<<<<<<< HEAD
 // safeDownscale ensures replica set pods downscaled one by one and returns true if a downscale is in progress
-func (r *ReconcilePerconaServerMongoDB) safeDownscale(cr *api.PerconaServerMongoDB) (bool, error) {
+func (r *ReconcilePerconaServerMongoDB) safeDownscale(ctx context.Context, cr *api.PerconaServerMongoDB) (bool, error) {
 	isDownscale := false
-=======
-func (r *ReconcilePerconaServerMongoDB) safeDownscale(ctx context.Context, cr *api.PerconaServerMongoDB) error {
->>>>>>> 57b354e7
 	for _, rs := range cr.Spec.Replsets {
 		sf, err := r.getRsStatefulset(ctx, cr, rs.Name)
 		if err != nil && !k8serrors.IsNotFound(err) {
@@ -684,17 +672,16 @@
 	return created, nil
 }
 
-<<<<<<< HEAD
-func (r *ReconcilePerconaServerMongoDB) deleteOrphanPVCs(cr *api.PerconaServerMongoDB) error {
+func (r *ReconcilePerconaServerMongoDB) deleteOrphanPVCs(ctx context.Context, cr *api.PerconaServerMongoDB) error {
 	for _, f := range cr.GetFinalizers() {
 		switch f {
 		case "delete-psmdb-pvc":
 			// remove orphan pvc
-			mongodPVCs, err := r.getMongodPVCs(cr)
+			mongodPVCs, err := r.getMongodPVCs(ctx, cr)
 			if err != nil {
 				return err
 			}
-			mongodPods, err := r.getMongodPods(cr)
+			mongodPods, err := r.getMongodPods(ctx, cr)
 			if err != nil {
 				return err
 			}
@@ -708,7 +695,7 @@
 					if _, ok := mongodPodsMap[podName]; !ok {
 						// remove the orphan pvc
 						log.Info("remove orphan pvc", "pvc", pvc.Name)
-						err := r.client.Delete(context.TODO(), &pvc)
+						err := r.client.Delete(ctx, &pvc)
 						if err != nil {
 							return errors.Wrapf(err, "failed to delete PVC %s", pvc.Name)
 						}
@@ -720,10 +707,7 @@
 	return nil
 }
 
-func (r *ReconcilePerconaServerMongoDB) deleteCfgIfNeeded(cr *api.PerconaServerMongoDB) error {
-=======
 func (r *ReconcilePerconaServerMongoDB) deleteCfgIfNeeded(ctx context.Context, cr *api.PerconaServerMongoDB) error {
->>>>>>> 57b354e7
 	if cr.Spec.Sharding.Enabled {
 		return nil
 	}
