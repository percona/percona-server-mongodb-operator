package perconaservermongodb

import (
	"context"
	"crypto/md5"
	"fmt"
	"io/ioutil"
	"os"
	"strings"
	"sync"
	"sync/atomic"
	"time"

	"github.com/percona/percona-server-mongodb-operator/clientcmd"
	api "github.com/percona/percona-server-mongodb-operator/pkg/apis/psmdb/v1"
	"github.com/percona/percona-server-mongodb-operator/pkg/psmdb"
	"github.com/percona/percona-server-mongodb-operator/pkg/psmdb/backup"
	"github.com/percona/percona-server-mongodb-operator/pkg/psmdb/secret"
	"github.com/percona/percona-server-mongodb-operator/version"
	"github.com/pkg/errors"
	"github.com/robfig/cron/v3"
	appsv1 "k8s.io/api/apps/v1"
	corev1 "k8s.io/api/core/v1"
	policyv1beta1 "k8s.io/api/policy/v1beta1"
	k8serrors "k8s.io/apimachinery/pkg/api/errors"
	"k8s.io/apimachinery/pkg/api/meta"
	metav1 "k8s.io/apimachinery/pkg/apis/meta/v1"
	"k8s.io/apimachinery/pkg/labels"
	"k8s.io/apimachinery/pkg/runtime"
	"k8s.io/apimachinery/pkg/types"
	"sigs.k8s.io/controller-runtime/pkg/client"
	"sigs.k8s.io/controller-runtime/pkg/client/apiutil"
	"sigs.k8s.io/controller-runtime/pkg/controller"
	"sigs.k8s.io/controller-runtime/pkg/handler"
	logf "sigs.k8s.io/controller-runtime/pkg/log"
	"sigs.k8s.io/controller-runtime/pkg/manager"
	"sigs.k8s.io/controller-runtime/pkg/reconcile"
	"sigs.k8s.io/controller-runtime/pkg/source"
)

var secretFileMode int32 = 288
var log = logf.Log.WithName("controller_psmdb")
var usersSecretName string

// Add creates a new PerconaServerMongoDB Controller and adds it to the Manager. The Manager will set fields on the Controller
// and Start it when the Manager is Started.
func Add(mgr manager.Manager) error {
	r, err := newReconciler(mgr)
	if err != nil {
		return err
	}

	return add(mgr, r)
}

// newReconciler returns a new reconcile.Reconciler
func newReconciler(mgr manager.Manager) (reconcile.Reconciler, error) {
	sv, err := version.Server()
	if err != nil {
		return nil, fmt.Errorf("get server version: %v", err)
	}

	log.Info("server version", "platform", sv.Platform, "version", sv.Info)

	cli, err := clientcmd.NewClient()
	if err != nil {
		return nil, fmt.Errorf("create clientcmd: %v", err)
	}

	return &ReconcilePerconaServerMongoDB{
		client:        mgr.GetClient(),
		scheme:        mgr.GetScheme(),
		serverVersion: sv,
		reconcileIn:   time.Second * 5,
		crons:         NewCronRegistry(),
		statusMutex:   new(sync.Mutex),

		clientcmd: cli,
	}, nil
}

// add adds a new Controller to mgr with r as the reconcile.Reconciler
func add(mgr manager.Manager, r reconcile.Reconciler) error {
	// Create a new controller
	c, err := controller.New("psmdb-controller", mgr, controller.Options{Reconciler: r})
	if err != nil {
		return err
	}

	// Watch for changes to primary resource PerconaServerMongoDB
	err = c.Watch(&source.Kind{Type: &api.PerconaServerMongoDB{}}, &handler.EnqueueRequestForObject{})
	if err != nil {
		return err
	}

	return nil
}

type CronRegistry struct {
	crons *cron.Cron
	jobs  map[string]Shedule
}

type Shedule struct {
	ID          int
	CronShedule string
}

func NewCronRegistry() CronRegistry {
	c := CronRegistry{
		crons: cron.New(),
		jobs:  make(map[string]Shedule),
	}

	c.crons.Start()

	return c
}

var _ reconcile.Reconciler = &ReconcilePerconaServerMongoDB{}

// ReconcilePerconaServerMongoDB reconciles a PerconaServerMongoDB object
type ReconcilePerconaServerMongoDB struct {
	// This client, initialized using mgr.Client() above, is a split client
	// that reads objects from the cache and writes to the apiserver
	client client.Client
	scheme *runtime.Scheme

	crons         CronRegistry
	clientcmd     *clientcmd.Client
	serverVersion *version.ServerVersion
	reconcileIn   time.Duration

	statusMutex *sync.Mutex
	updateSync  int32
}

const (
	updateDone = 0
	updateWait = 1
)

// Reconcile reads that state of the cluster for a PerconaServerMongoDB object and makes changes based on the state read
// and what is in the PerconaServerMongoDB.Spec
// Note:
// The Controller will requeue the Request to be processed again if the returned error is non-nil or
// Result.Requeue is true, otherwise upon completion it will remove the work from the queue.
func (r *ReconcilePerconaServerMongoDB) Reconcile(request reconcile.Request) (reconcile.Result, error) {
	reqLogger := log.WithValues("Request.Namespace", request.Namespace, "Request.Name", request.Name)

	rr := reconcile.Result{
		RequeueAfter: r.reconcileIn,
	}

	// PerconaServerMongoDB object is also accessed and changed by a version service's cron job (that runs concurrently)
	r.statusMutex.Lock()
	defer r.statusMutex.Unlock()
	// we have to be sure the reconcile loop will be run at least once
	// in-between any version service jobs (hence any two vs jobs shouldn't be run sequentially).
	// the version service job sets the state to  `updateWait` and the next job can be run only
	// after the state was dropped to`updateDone` again
	defer atomic.StoreInt32(&r.updateSync, updateDone)

	// Fetch the PerconaServerMongoDB instance
	cr := &api.PerconaServerMongoDB{}
	err := r.client.Get(context.TODO(), request.NamespacedName, cr)
	if err != nil {
		if k8serrors.IsNotFound(err) {
			// Request object not found, could have been deleted after reconcile request.
			// Owned objects are automatically garbage collected. For additional cleanup logic use finalizers.
			// Return and don't requeue
			return reconcile.Result{}, nil
		}
		// Error reading the object - requeue the request.
		return rr, err
	}

	err = r.compareWithCurrentReplSets(cr)
	if err != nil {
		return reconcile.Result{}, err
	}

	usersSecretName = cr.Spec.Secrets.Users
	if cr.CompareVersion("1.5.0") >= 0 {
		usersSecretName = internalPrefix + cr.Name + "-users"
	}

	isClusterLive := clusterInit

	defer func() {
		err = r.updateStatus(cr, err, isClusterLive)
		if err != nil {
			reqLogger.Error(err, "failed to update cluster status", "replset", cr.Spec.Replsets[0].Name)
		}
	}()

	err = cr.CheckNSetDefaults(r.serverVersion.Platform, log)
	if err != nil {
		err = errors.Wrap(err, "wrong psmdb options")
		return reconcile.Result{}, err
	}

	version := cr.Version()

	if cr.Status.MongoVersion == "" || strings.HasSuffix(cr.Status.MongoVersion, "intermediate") {
		err := r.ensureVersion(cr, VersionServiceClient{
			OpVersion: version.String(),
		})
		if err != nil {
			reqLogger.Info(fmt.Sprintf("failed to ensure version: %v; running with default", err))
		}
	}

	err = r.reconcileUsersSecret(cr)
	if err != nil {
		return reconcile.Result{}, fmt.Errorf("reconcile users secret: %v", err)
	}

	repls := cr.Spec.Replsets
	if cr.Spec.Sharding.Enabled && cr.Spec.Sharding.ConfigsvrReplSet != nil {
		repls = append(repls, cr.Spec.Sharding.ConfigsvrReplSet)
	}

	var sfsTemplateAnnotations, mongosTemplateAnnotations map[string]string
	if cr.CompareVersion("1.5.0") >= 0 {
		sfsTemplateAnnotations, mongosTemplateAnnotations, err = r.reconcileUsers(cr, repls)
		if err != nil {
			return reconcile.Result{}, fmt.Errorf("failed to reconcile users: %v", err)
		}
	}
	if !cr.Spec.UnsafeConf {
		err = r.reconsileSSL(cr)
		if err != nil {
			err = errors.Errorf(`TLS secrets handler: "%v". Please create your TLS secret `+cr.Spec.Secrets.SSL+` manually or setup cert-manager correctly`, err)
			return reconcile.Result{}, err
		}
	}

	internalKey := psmdb.InternalKey(cr)
	ikCreated, err := r.ensureSecurityKey(cr, internalKey, "mongodb-key", 768, true)
	if err != nil {
		err = errors.Wrapf(err, "ensure mongo Key %s", internalKey)
		return reconcile.Result{}, err
	}

	if ikCreated {
		reqLogger.Info("Created a new mongo key", "KeyName", internalKey)
	}

	if *cr.Spec.Mongod.Security.EnableEncryption {
		created, err := r.ensureSecurityKey(cr, cr.Spec.Mongod.Security.EncryptionKeySecret, psmdb.EncryptionKeyName, 32, false)
		if err != nil {
			err = errors.Wrapf(err, "ensure mongo Key %s", cr.Spec.Mongod.Security.EncryptionKeySecret)
			return reconcile.Result{}, err
		}
		if created {
			reqLogger.Info("Created a new mongo key", "KeyName", cr.Spec.Mongod.Security.EncryptionKeySecret)
		}
	}

	secrets := &corev1.Secret{}
	err = r.client.Get(
		context.TODO(),
		types.NamespacedName{Name: usersSecretName, Namespace: cr.Namespace},
		secrets,
	)
	if err != nil {
		err = errors.Wrap(err, "get mongodb secrets")
		return reconcile.Result{}, err
	}

	if cr.Spec.Backup.Enabled {
		err = r.reconcileBackupTasks(cr)
		if err != nil {
			err = errors.Wrap(err, "reconcile backup tasks")
			return reconcile.Result{}, err
		}
	}

	shards := 0
	for _, replset := range repls {
		if (cr.Spec.Sharding.Enabled && replset.ClusterRole == api.ClusterRoleShardSvr) ||
			!cr.Spec.Sharding.Enabled {
			shards++
		}

		if shards > 1 {
			reqLogger.Error(nil, "multiple replica sets is not supported, skipping replset %s", replset.Name)
			continue
		}

		if cr.Spec.Sharding.Enabled && replset.ClusterRole != api.ClusterRoleConfigSvr && replset.Name == api.ConfigReplSetName {
			return reconcile.Result{}, errors.Errorf("%s is reserved name for config server replset", api.ConfigReplSetName)
		}

		matchLabels := map[string]string{
			"app.kubernetes.io/name":       "percona-server-mongodb",
			"app.kubernetes.io/instance":   cr.Name,
			"app.kubernetes.io/replset":    replset.Name,
			"app.kubernetes.io/managed-by": "percona-server-mongodb-operator",
			"app.kubernetes.io/part-of":    "percona-server-mongodb",
		}

		pods := &corev1.PodList{}
		err := r.client.List(context.TODO(),
			pods,
			&client.ListOptions{
				Namespace:     cr.Namespace,
				LabelSelector: labels.SelectorFromSet(matchLabels),
			},
		)
		if err != nil {
			err = errors.Errorf("get pods list for replset %s: %v", replset.Name, err)
			return reconcile.Result{}, err
		}

		mongosPods := corev1.PodList{}
		err = r.client.List(context.TODO(),
			&mongosPods,
			&client.ListOptions{
				Namespace: cr.Namespace,
				LabelSelector: labels.SelectorFromSet(map[string]string{
					"app.kubernetes.io/name":       "percona-server-mongodb",
					"app.kubernetes.io/instance":   cr.Name,
					"app.kubernetes.io/managed-by": "percona-server-mongodb-operator",
					"app.kubernetes.io/part-of":    "percona-server-mongodb",
					"app.kubernetes.io/component":  "mongos",
				}),
			},
		)
		if err != nil && !k8serrors.IsNotFound(err) {
			return reconcile.Result{}, errors.Wrap(err, "get pods list for mongos")
		}

		_, err = r.reconcileStatefulSet(false, cr, replset, matchLabels, internalKey, secrets, sfsTemplateAnnotations)
		if err != nil {
			err = errors.Errorf("reconcile StatefulSet for %s: %v", replset.Name, err)
			return reconcile.Result{}, err
		}

		if replset.Arbiter.Enabled {
			_, err := r.reconcileStatefulSet(true, cr, replset, matchLabels, internalKey, secrets, sfsTemplateAnnotations)
			if err != nil {
				err = errors.Errorf("reconcile Arbiter StatefulSet for %s: %v", replset.Name, err)
				return reconcile.Result{}, err
			}
		} else {
			err := r.client.Delete(context.TODO(), psmdb.NewStatefulSet(
				cr.Name+"-"+replset.Name+"-arbiter",
				cr.Namespace,
			))

			if err != nil && !k8serrors.IsNotFound(err) {
				err = errors.Errorf("delete arbiter in replset %s: %v", replset.Name, err)
				return reconcile.Result{}, err
			}
		}

		err = r.removeOudatedServices(cr, replset, pods)
		if err != nil {
			err = errors.Errorf("failed to remove old services of replset %s: %v", replset.Name, err)
			return reconcile.Result{}, err
		}

		// Create Service
		if replset.Expose.Enabled {
			srvs, err := r.ensureExternalServices(cr, replset, pods)
			if err != nil {
				err = errors.Errorf("failed to ensure services of replset %s: %v", replset.Name, err)
				return reconcile.Result{}, err
			}
			if replset.Expose.ExposeType == corev1.ServiceTypeLoadBalancer {
				lbsvc := srvs[:0]
				for _, svc := range srvs {
					if len(svc.Status.LoadBalancer.Ingress) > 0 {
						lbsvc = append(lbsvc, svc)
					}
				}
				srvs = lbsvc
			}
		} else {
			service := psmdb.Service(cr, replset)

			err = setControllerReference(cr, service, r.scheme)
			if err != nil {
				err = errors.Errorf("set owner ref for Service %s: %v", service.Name, err)
				return reconcile.Result{}, err
			}

			err = r.client.Get(context.TODO(), types.NamespacedName{Name: service.Name, Namespace: service.Namespace}, &corev1.Service{})
			if err != nil && k8serrors.IsNotFound(err) {
				err := r.client.Create(context.TODO(), service)
				if err != nil {
					return reconcile.Result{}, errors.Errorf("failed to create service for replset %s: %v", replset.Name, err)
				}
			} else if err != nil {
				return reconcile.Result{}, errors.Errorf("failed to check service for replset %s: %v", replset.Name, err)
			}
		}

		_, ok := cr.Status.Replsets[replset.Name]
		if !ok {
			cr.Status.Replsets[replset.Name] = &api.ReplsetStatus{}
		}

		isClusterLive, err = r.reconcileCluster(cr, replset, *pods, secrets, mongosPods.Items)
		if err != nil {
			reqLogger.Error(err, "failed to reconcile cluster", "replset", replset.Name)
		}

		if err := r.fetchVersionFromMongo(cr, replset, *pods, secrets); err != nil {
			return rr, errors.Wrap(err, "update CR version")
		}
	}

	err = r.reconcileMongos(cr, mongosTemplateAnnotations)
	if err != nil {
		return reconcile.Result{}, errors.Wrap(err, "reconcile mongos")
	}

	username := string(secrets.Data[envMongoDBClusterAdminUser])
	password := string(secrets.Data[envMongoDBClusterAdminPassword])
	if err := r.startBalancerIfNeeded(cr, username, password); err != nil {
		return reconcile.Result{}, fmt.Errorf("failed to start balancer: %v", err)
	}

	err = r.deleteMongosIfNeeded(cr)
	if err != nil {
		return reconcile.Result{}, errors.Wrap(err, "delete mongos")
	}

	err = r.deleteCfgIfNeeded(cr)
	if err != nil {
		return reconcile.Result{}, errors.Wrap(err, "delete config server")
	}

<<<<<<< HEAD
=======
	err = r.reconcileMongos(cr)
	if err != nil {
		return reconcile.Result{}, errors.Wrap(err, "reconcile deployment for")
	}

	username := string(secrets.Data[envMongoDBClusterAdminUser])
	password := string(secrets.Data[envMongoDBClusterAdminPassword])
	if err := r.startBalancerIfNeeded(cr, username, password); err != nil {
		return reconcile.Result{}, errors.Wrap(err, "failed to start balancer")
	}

>>>>>>> b67b644e
	err = r.sheduleEnsureVersion(cr, VersionServiceClient{
		OpVersion: version.String(),
	})
	if err != nil {
		return reconcile.Result{}, fmt.Errorf("failed to ensure version: %v", err)
	}

	return rr, nil
}

func (r *ReconcilePerconaServerMongoDB) compareWithCurrentReplSets(cr *api.PerconaServerMongoDB) error {
	sfsList := appsv1.StatefulSetList{}
	if err := r.client.List(context.TODO(), &sfsList,
		&client.ListOptions{
			Namespace: cr.Namespace,
			LabelSelector: labels.SelectorFromSet(map[string]string{
				"app.kubernetes.io/instance": cr.Name,
			}),
		},
	); err != nil {
		return errors.Wrap(err, "failed to get statefulset list")
	}

	appliedNames := make(map[string]struct{}, len(cr.Spec.Replsets))
	for _, v := range cr.Spec.Replsets {
		appliedNames[cr.Name+"-"+v.Name] = struct{}{}
	}

	for _, v := range sfsList.Items {
		if v.Name == cr.Name+"-"+api.ConfigReplSetName {
			continue
		}

		if v.Labels["app.kubernetes.io/component"] == "arbiter" {
			continue
		}

		if _, ok := appliedNames[v.Name]; !ok {
			return errors.Errorf("removal is not supported yet, please return %s replset back", v.Name)
		}
	}

	return nil
}

func (r *ReconcilePerconaServerMongoDB) ensureSecurityKey(cr *api.PerconaServerMongoDB, secretName, keyName string, keyLen int, setOwner bool) (created bool, err error) {
	key := &corev1.Secret{
		TypeMeta: metav1.TypeMeta{
			APIVersion: "v1",
			Kind:       "Secret",
		},
		ObjectMeta: metav1.ObjectMeta{
			Name:      secretName,
			Namespace: cr.Namespace,
		},
	}

	err = r.client.Get(context.TODO(), types.NamespacedName{Name: key.Name, Namespace: key.Namespace}, key)
	if err != nil && k8serrors.IsNotFound(err) {
		created = true
		if setOwner {
			err = setControllerReference(cr, key, r.scheme)
			if err != nil {
				return false, errors.Wrap(err, "set owner ref")
			}
		}

		key.Data = make(map[string][]byte)
		key.Data[keyName], err = secret.GenerateKey1024(keyLen)
		if err != nil {
			return false, errors.Wrap(err, "key generation")
		}

		err = r.client.Create(context.TODO(), key)
		if err != nil {
			return false, errors.Wrap(err, "create key")
		}
	} else if err != nil {
		return false, errors.Wrap(err, "get key")
	}

	return created, nil
}

func (r *ReconcilePerconaServerMongoDB) deleteCfgIfNeeded(cr *api.PerconaServerMongoDB) error {
	if cr.Spec.Sharding.Enabled {
		return nil
	}

	sfsName := cr.Name + "-" + "cfg"
	sfs := psmdb.NewStatefulSet(sfsName, cr.Namespace)

	err := r.client.Delete(context.TODO(), sfs)
	if err != nil && !k8serrors.IsNotFound(err) {
		return errors.Wrapf(err, "failed to delete sfs: %s", sfs.Name)
	}

	return nil
}

func (r *ReconcilePerconaServerMongoDB) deleteMongosIfNeeded(cr *api.PerconaServerMongoDB) error {
	if cr.Spec.Sharding.Enabled {
		return nil
	}

	msDepl := psmdb.MongosDeployment(cr)
	err := r.client.Delete(context.TODO(), msDepl)
	if err != nil && !k8serrors.IsNotFound(err) {
		return errors.Wrap(err, "failed to delete mongos deployment")
	}

	mongosSvc := psmdb.MongosService(cr)
	err = r.client.Delete(context.TODO(), &mongosSvc)
	if err != nil && !k8serrors.IsNotFound(err) {
		return errors.Wrap(err, "failed to delete mongos service")
	}

	return nil
}

func (r *ReconcilePerconaServerMongoDB) reconcileMongos(cr *api.PerconaServerMongoDB, annotations map[string]string) error {
	if !cr.Spec.Sharding.Enabled {
		return nil
	}

	uptodate, err := r.isAllSfsUpToDate(cr)
	if err != nil {
		return errors.Wrap(err, "failed to chaeck if all sfs are up to date")
	}

	if !uptodate {
		return nil
	}

	msDepl := psmdb.MongosDeployment(cr)
	err = setControllerReference(cr, msDepl, r.scheme)
	if err != nil {
		return errors.Wrapf(err, "set owner ref for deployment %s", msDepl.Name)
	}

	err = r.client.Get(context.TODO(), types.NamespacedName{Name: msDepl.Name, Namespace: msDepl.Namespace}, msDepl)
	if err != nil && !k8serrors.IsNotFound(err) {
		return errors.Wrapf(err, "get deployment %s", msDepl.Name)
	}

	opPod, err := r.operatorPod()
	if err != nil {
		return errors.Wrap(err, "failed to get operator pod")
	}

	deplSpec, err := psmdb.MongosDeploymentSpec(cr, opPod)
	if err != nil {
		return errors.Wrapf(err, "create deployment spec %s", msDepl.Name)
	}

	sslAnn, err := r.sslAnnotation(cr)
	if err != nil {
		return errors.Wrap(err, "failed to get ssl annotations")
	}
	if deplSpec.Template.Annotations == nil {
		deplSpec.Template.Annotations = make(map[string]string)
	}
	for k, v := range annotations {
		deplSpec.Template.Annotations[k] = v
	}
	for k, v := range sslAnn {
		deplSpec.Template.Annotations[k] = v
	}

	msDepl.Spec = deplSpec
	err = r.createOrUpdate(msDepl, msDepl.Name, msDepl.Namespace)
	if err != nil {
		return errors.Wrapf(err, "update or create deployment %s", msDepl.Name)
	}

	mongosSvc := psmdb.MongosService(cr)
	err = setControllerReference(cr, &mongosSvc, r.scheme)
	if err != nil {
		return errors.Wrapf(err, "set owner ref for service %s", mongosSvc.Name)
	}

	err = r.client.Get(context.TODO(), types.NamespacedName{Name: mongosSvc.Name, Namespace: mongosSvc.Namespace}, &mongosSvc)
	if err != nil && !k8serrors.IsNotFound(err) {
		return errors.Wrapf(err, "get monogs service %s", mongosSvc.Name)
	}

	if !k8serrors.IsNotFound(err) && mongosSvc.Spec.Type != cr.Spec.Sharding.Mongos.Expose.ExposeType {
		err = r.client.Delete(context.TODO(), &mongosSvc)
		if err != nil {
			return errors.Wrapf(err, "delete service %s", mongosSvc.Name)
		}
	}

	mongosSvc.Spec = psmdb.MongosServiceSpec(cr)

	if k8serrors.IsNotFound(err) || mongosSvc.Spec.Type != cr.Spec.Sharding.Mongos.Expose.ExposeType {
		err = r.client.Create(context.TODO(), &mongosSvc)
		if err != nil && !k8serrors.IsAlreadyExists(err) {
			return errors.Wrapf(err, "create service %s", mongosSvc.Name)
		}
	}

	return nil
}

func (r *ReconcilePerconaServerMongoDB) sslAnnotation(cr *api.PerconaServerMongoDB) (map[string]string, error) {
	annotation := make(map[string]string)

	is110 := cr.CompareVersion("1.1.0") >= 0
	if is110 {
		sslHash, err := r.getTLSHash(cr, cr.Spec.Secrets.SSL)
		if err != nil {
			return nil, fmt.Errorf("get secret hash error: %v", err)
		}
		annotation["percona.com/ssl-hash"] = sslHash

		sslInternalHash, err := r.getTLSHash(cr, cr.Spec.Secrets.SSLInternal)
		if err != nil && !k8serrors.IsNotFound(err) {
			return nil, fmt.Errorf("get secret hash error: %v", err)
		} else if err == nil {
			annotation["percona.com/ssl-internal-hash"] = sslInternalHash
		}
	}

	return annotation, nil
}

// TODO: reduce cyclomatic complexity
func (r *ReconcilePerconaServerMongoDB) reconcileStatefulSet(arbiter bool, cr *api.PerconaServerMongoDB,
	replset *api.ReplsetSpec, matchLabels map[string]string, internalKeyName string, secret *corev1.Secret,
	sfsTemplateAnnotations map[string]string) (*appsv1.StatefulSet, error) {

	sfsName := cr.Name + "-" + replset.Name
	size := replset.Size
	containerName := "mongod"
	matchLabels["app.kubernetes.io/component"] = "mongod"
	multiAZ := replset.MultiAZ
	pdbspec := replset.PodDisruptionBudget

	if arbiter {
		sfsName += "-arbiter"
		containerName += "-arbiter"
		size = replset.Arbiter.Size
		matchLabels["app.kubernetes.io/component"] = "arbiter"
		multiAZ = replset.Arbiter.MultiAZ
		pdbspec = replset.Arbiter.PodDisruptionBudget
	}

	if replset.ClusterRole == api.ClusterRoleConfigSvr {
		matchLabels["app.kubernetes.io/component"] = api.ConfigReplSetName
	}

	sfs := psmdb.NewStatefulSet(sfsName, cr.Namespace)
	err := setControllerReference(cr, sfs, r.scheme)
	if err != nil {
		return nil, fmt.Errorf("set owner ref for StatefulSet %s: %v", sfs.Name, err)
	}

	errGet := r.client.Get(context.TODO(), types.NamespacedName{Name: sfs.Name, Namespace: sfs.Namespace}, sfs)
	if errGet != nil && !k8serrors.IsNotFound(errGet) {
		return nil, fmt.Errorf("get StatefulSet %s: %v", sfs.Name, err)
	}

	inits := []corev1.Container{}
	if cr.CompareVersion("1.5.0") >= 0 {
		operatorPod, err := r.operatorPod()
		if err != nil {
			return nil, fmt.Errorf("failed to get operator pod: %v", err)
		}
		inits = append(inits, psmdb.InitContainers(cr, operatorPod)...)
	}

	sfsSpec, err := psmdb.StatefulSpec(cr, replset, containerName, matchLabels, multiAZ, size, internalKeyName, inits)
	if err != nil {
		return nil, fmt.Errorf("create StatefulSet.Spec %s: %v", sfs.Name, err)
	}
	sfsSpec.Template.Annotations = sfs.Spec.Template.Annotations
	if sfsSpec.Template.Annotations == nil {
		sfsSpec.Template.Annotations = make(map[string]string)
	}

	for k, v := range sfsTemplateAnnotations {
		sfsSpec.Template.Annotations[k] = v
	}

	// add TLS/SSL Volume
	t := true
	sfsSpec.Template.Spec.Volumes = append(sfsSpec.Template.Spec.Volumes,
		corev1.Volume{
			Name: "ssl",
			VolumeSource: corev1.VolumeSource{
				Secret: &corev1.SecretVolumeSource{
					SecretName:  cr.Spec.Secrets.SSL,
					Optional:    &cr.Spec.UnsafeConf,
					DefaultMode: &secretFileMode,
				},
			},
		},
		corev1.Volume{
			Name: "ssl-internal",
			VolumeSource: corev1.VolumeSource{
				Secret: &corev1.SecretVolumeSource{
					SecretName:  cr.Spec.Secrets.SSLInternal,
					Optional:    &t,
					DefaultMode: &secretFileMode,
				},
			},
		},
	)

	if arbiter {
		sfsSpec.Template.Spec.Volumes = append(sfsSpec.Template.Spec.Volumes,
			corev1.Volume{
				Name: psmdb.MongodDataVolClaimName,
				VolumeSource: corev1.VolumeSource{
					EmptyDir: &corev1.EmptyDirVolumeSource{},
				},
			},
		)
	} else {
		if replset.VolumeSpec.PersistentVolumeClaim != nil {
			sfsSpec.VolumeClaimTemplates = []corev1.PersistentVolumeClaim{
				psmdb.PersistentVolumeClaim(psmdb.MongodDataVolClaimName, cr.Namespace, replset.VolumeSpec.PersistentVolumeClaim),
			}
		} else {
			sfsSpec.Template.Spec.Volumes = append(sfsSpec.Template.Spec.Volumes,
				corev1.Volume{
					Name: psmdb.MongodDataVolClaimName,
					VolumeSource: corev1.VolumeSource{
						HostPath: replset.VolumeSpec.HostPath,
						EmptyDir: replset.VolumeSpec.EmptyDir,
					},
				},
			)
		}

		if cr.Spec.Backup.Enabled {
			agentC, err := backup.AgentContainer(cr, replset.Name, replset.Size)
			if err != nil {
				return nil, fmt.Errorf("create a backup container: %v", err)
			}
			sfsSpec.Template.Spec.Containers = append(sfsSpec.Template.Spec.Containers, agentC)
		}

		if cr.Spec.PMM.Enabled {
			pmmsec := corev1.Secret{}
			err := r.client.Get(context.TODO(), types.NamespacedName{Name: usersSecretName, Namespace: cr.Namespace}, &pmmsec)
			if err != nil {
				return nil, fmt.Errorf("check pmm secrets: %v", err)
			}

			_, okl := pmmsec.Data[psmdb.PMMUserKey]
			_, okp := pmmsec.Data[psmdb.PMMPasswordKey]
			is120 := cr.CompareVersion("1.2.0") >= 0

			pmmC := psmdb.PMMContainer(cr.Spec.PMM, usersSecretName, okl && okp, cr.Name, is120)
			if is120 {
				res, err := psmdb.CreateResources(cr.Spec.PMM.Resources)
				if err != nil {
					return nil, fmt.Errorf("pmm container error: create resources error: %v", err)
				}
				pmmC.Resources = res
			}
			sfsSpec.Template.Spec.Containers = append(
				sfsSpec.Template.Spec.Containers,
				pmmC,
			)
		}
	}

	switch cr.Spec.UpdateStrategy {
	case appsv1.OnDeleteStatefulSetStrategyType:
		sfsSpec.UpdateStrategy = appsv1.StatefulSetUpdateStrategy{Type: appsv1.OnDeleteStatefulSetStrategyType}
	case api.SmartUpdateStatefulSetStrategyType:
		sfsSpec.UpdateStrategy = appsv1.StatefulSetUpdateStrategy{Type: appsv1.OnDeleteStatefulSetStrategyType}
	default:
		var zero int32 = 0
		sfsSpec.UpdateStrategy = appsv1.StatefulSetUpdateStrategy{
			Type: appsv1.RollingUpdateStatefulSetStrategyType,
			RollingUpdate: &appsv1.RollingUpdateStatefulSetStrategy{
				Partition: &zero,
			},
		}
	}

	sslAnn, err := r.sslAnnotation(cr)
	if err != nil {
		return nil, errors.Wrap(err, "failed to get ssl annotations")
	}
	for k, v := range sslAnn {
		sfsSpec.Template.Annotations[k] = v
	}

	sfs.Spec = sfsSpec
	if cr.CompareVersion("1.6.0") >= 0 {
		sfs.Labels = matchLabels
	}

	if k8serrors.IsNotFound(errGet) {
		err = r.client.Create(context.TODO(), sfs)
		if err != nil && !k8serrors.IsAlreadyExists(err) {
			return nil, fmt.Errorf("create StatefulSet %s: %v", sfs.Name, err)
		}
	} else {
		err := r.reconcilePDB(pdbspec, matchLabels, cr.Namespace, sfs)
		if err != nil {
			return nil, fmt.Errorf("PodDisruptionBudget for %s: %v", sfs.Name, err)
		}
		sfs.Spec.Replicas = &size
		err = r.client.Update(context.TODO(), sfs)
		if err != nil {
			return nil, fmt.Errorf("update StatefulSet %s: %v", sfs.Name, err)
		}
	}

	if err := r.smartUpdate(cr, sfs, replset, secret); err != nil {
		return nil, fmt.Errorf("failed to run smartUpdate %v", err)
	}

	return sfs, nil
}

func (r *ReconcilePerconaServerMongoDB) operatorPod() (corev1.Pod, error) {
	operatorPod := corev1.Pod{}

	nsBytes, err := ioutil.ReadFile("/var/run/secrets/kubernetes.io/serviceaccount/namespace")
	if err != nil {
		return operatorPod, err
	}

	ns := strings.TrimSpace(string(nsBytes))

	if err := r.client.Get(context.TODO(), types.NamespacedName{
		Namespace: ns,
		Name:      os.Getenv("HOSTNAME"),
	}, &operatorPod); err != nil {
		return operatorPod, err
	}

	return operatorPod, nil
}

func (r *ReconcilePerconaServerMongoDB) getTLSHash(cr *api.PerconaServerMongoDB, secretName string) (string, error) {
	if cr.Spec.UnsafeConf {
		return "", nil
	}
	secretObj := corev1.Secret{}
	err := r.client.Get(context.TODO(),
		types.NamespacedName{
			Namespace: cr.Namespace,
			Name:      secretName,
		},
		&secretObj,
	)
	if err != nil {
		return "", err
	}
	secretString := fmt.Sprintln(secretObj.Data)
	hash := fmt.Sprintf("%x", md5.Sum([]byte(secretString)))

	return hash, nil
}

func (r *ReconcilePerconaServerMongoDB) reconcilePDB(spec *api.PodDisruptionBudgetSpec, labels map[string]string, namespace string, owner runtime.Object) error {
	if spec == nil {
		return nil
	}

	pdb := psmdb.PodDisruptionBudget(spec, labels, namespace)
	err := setControllerReference(owner, pdb, r.scheme)
	if err != nil {
		return fmt.Errorf("set owner reference: %v", err)
	}

	cpdb := &policyv1beta1.PodDisruptionBudget{}
	err = r.client.Get(context.TODO(), types.NamespacedName{Name: pdb.Name, Namespace: namespace}, cpdb)
	if err != nil && k8serrors.IsNotFound(err) {
		return r.client.Create(context.TODO(), pdb)
	} else if err != nil {
		return fmt.Errorf("get: %v", err)
	}

	cpdb.Spec = pdb.Spec
	return r.client.Update(context.TODO(), cpdb)
}

func (r *ReconcilePerconaServerMongoDB) createOrUpdate(currentObj runtime.Object, name, namespace string) error {
	ctx := context.TODO()

	foundObj := currentObj.DeepCopyObject()
	err := r.client.Get(ctx,
		types.NamespacedName{Name: name, Namespace: namespace},
		foundObj)

	if err != nil && k8serrors.IsNotFound(err) {
		err := r.client.Create(ctx, currentObj)
		if err != nil {
			return fmt.Errorf("create: %v", err)
		}
		return nil
	} else if err != nil {
		return fmt.Errorf("get: %v", err)
	}

	currentObj.GetObjectKind().SetGroupVersionKind(foundObj.GetObjectKind().GroupVersionKind())
	err = r.client.Update(ctx, currentObj)
	if err != nil {
		return fmt.Errorf("update: %v", err)
	}

	return nil
}

func setControllerReference(owner runtime.Object, obj metav1.Object, scheme *runtime.Scheme) error {
	ownerRef, err := OwnerRef(owner, scheme)
	if err != nil {
		return err
	}
	obj.SetOwnerReferences(append(obj.GetOwnerReferences(), ownerRef))
	return nil
}

// OwnerRef returns OwnerReference to object
func OwnerRef(ro runtime.Object, scheme *runtime.Scheme) (metav1.OwnerReference, error) {
	gvk, err := apiutil.GVKForObject(ro, scheme)
	if err != nil {
		return metav1.OwnerReference{}, err
	}

	trueVar := true

	ca, err := meta.Accessor(ro)
	if err != nil {
		return metav1.OwnerReference{}, err
	}

	return metav1.OwnerReference{
		APIVersion: gvk.GroupVersion().String(),
		Kind:       gvk.Kind,
		Name:       ca.GetName(),
		UID:        ca.GetUID(),
		Controller: &trueVar,
	}, nil
}<|MERGE_RESOLUTION|>--- conflicted
+++ resolved
@@ -434,20 +434,6 @@
 		return reconcile.Result{}, errors.Wrap(err, "delete config server")
 	}
 
-<<<<<<< HEAD
-=======
-	err = r.reconcileMongos(cr)
-	if err != nil {
-		return reconcile.Result{}, errors.Wrap(err, "reconcile deployment for")
-	}
-
-	username := string(secrets.Data[envMongoDBClusterAdminUser])
-	password := string(secrets.Data[envMongoDBClusterAdminPassword])
-	if err := r.startBalancerIfNeeded(cr, username, password); err != nil {
-		return reconcile.Result{}, errors.Wrap(err, "failed to start balancer")
-	}
-
->>>>>>> b67b644e
 	err = r.sheduleEnsureVersion(cr, VersionServiceClient{
 		OpVersion: version.String(),
 	})
