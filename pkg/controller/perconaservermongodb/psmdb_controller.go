--- conflicted
+++ resolved
@@ -491,18 +491,17 @@
 		return reconcile.Result{}, errors.Wrap(err, "delete config server")
 	}
 
-<<<<<<< HEAD
 	// clean orphan PVCs if downscale
 	if isDownscale {
 		err = r.deleteOrphanPVCs(ctx, cr)
 		if err != nil {
 			return reconcile.Result{}, fmt.Errorf("failed to delete orphan PVCs: %v", err)
 		}
-=======
+	}
+  
 	err = r.exportServices(ctx, cr)
 	if err != nil {
 		return reconcile.Result{}, errors.Wrap(err, "export services")
->>>>>>> d79b47a1
 	}
 
 	err = r.sheduleEnsureVersion(ctx, cr, VersionServiceClient{})
