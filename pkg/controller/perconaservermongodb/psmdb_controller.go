--- conflicted
+++ resolved
@@ -1694,20 +1694,8 @@
 	}
 
 	if oldObject.GetAnnotations()["percona.com/last-config-hash"] != hash ||
-<<<<<<< HEAD
-		!util.MapEqual(oldObject.GetLabels(), obj.GetLabels()) {
-		updateObject = true
-	} else if _, ok := obj.(*corev1.Service); !ok {
-		// ignore annotations changes for Service object
-		// in case NodePort, to avoid port changing
-		updateObject = !util.MapEqual(oldObject.GetAnnotations(), obj.GetAnnotations())
-	}
-
-	if updateObject {
-=======
-		!compareMaps(oldObject.GetLabels(), obj.GetLabels()) ||
-		!compareMaps(oldObject.GetAnnotations(), obj.GetAnnotations()) {
->>>>>>> d3c57c66
+		!util.MapEqual(oldObject.GetLabels(), obj.GetLabels()) ||
+		!util.MapEqual(oldObject.GetAnnotations(), obj.GetAnnotations()) {
 		obj.SetResourceVersion(oldObject.GetResourceVersion())
 		switch object := obj.(type) {
 		case *corev1.Service:
