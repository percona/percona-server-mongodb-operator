package perconaservermongodb

import (
	"context"
	"crypto/md5"
	"encoding/base64"
	"encoding/json"
	"fmt"
	"io/ioutil"
	"os"
	"reflect"
	"strings"
	"sync"
	"sync/atomic"
	"time"

	v "github.com/hashicorp/go-version"
	"github.com/percona/percona-server-mongodb-operator/clientcmd"
	api "github.com/percona/percona-server-mongodb-operator/pkg/apis/psmdb/v1"
	"github.com/percona/percona-server-mongodb-operator/pkg/psmdb"
	"github.com/percona/percona-server-mongodb-operator/pkg/psmdb/backup"
	"github.com/percona/percona-server-mongodb-operator/pkg/psmdb/mongo"
	"github.com/percona/percona-server-mongodb-operator/pkg/psmdb/secret"
	"github.com/percona/percona-server-mongodb-operator/version"
	"github.com/pkg/errors"
	"github.com/robfig/cron/v3"
	appsv1 "k8s.io/api/apps/v1"
	corev1 "k8s.io/api/core/v1"
	k8serrors "k8s.io/apimachinery/pkg/api/errors"
	"k8s.io/apimachinery/pkg/api/meta"
	metav1 "k8s.io/apimachinery/pkg/apis/meta/v1"
	"k8s.io/apimachinery/pkg/labels"
	"k8s.io/apimachinery/pkg/runtime"
	"k8s.io/apimachinery/pkg/types"
	"sigs.k8s.io/controller-runtime/pkg/client"
	"sigs.k8s.io/controller-runtime/pkg/client/apiutil"
	"sigs.k8s.io/controller-runtime/pkg/controller"
	"sigs.k8s.io/controller-runtime/pkg/handler"
	logf "sigs.k8s.io/controller-runtime/pkg/log"
	"sigs.k8s.io/controller-runtime/pkg/manager"
	"sigs.k8s.io/controller-runtime/pkg/reconcile"
	"sigs.k8s.io/controller-runtime/pkg/source"
)

var secretFileMode int32 = 288
var log = logf.Log.WithName("controller_psmdb")

// Add creates a new PerconaServerMongoDB Controller and adds it to the Manager. The Manager will set fields on the Controller
// and Start it when the Manager is Started.
func Add(mgr manager.Manager) error {
	r, err := newReconciler(mgr)
	if err != nil {
		return err
	}

	return add(mgr, r)
}

// newReconciler returns a new reconcile.Reconciler
func newReconciler(mgr manager.Manager) (reconcile.Reconciler, error) {
	sv, err := version.Server()
	if err != nil {
		return nil, errors.Wrap(err, "get server version")
	}

	log.Info("server version", "platform", sv.Platform, "version", sv.Info)

	cli, err := clientcmd.NewClient()
	if err != nil {
		return nil, errors.Wrap(err, "create clientcmd")
	}

	return &ReconcilePerconaServerMongoDB{
		client:        mgr.GetClient(),
		scheme:        mgr.GetScheme(),
		serverVersion: sv,
		reconcileIn:   time.Second * 5,
		crons:         NewCronRegistry(),
		lockers:       newLockStore(),

		clientcmd: cli,
	}, nil
}

// add adds a new Controller to mgr with r as the reconcile.Reconciler
func add(mgr manager.Manager, r reconcile.Reconciler) error {
	// Create a new controller
	c, err := controller.New("psmdb-controller", mgr, controller.Options{Reconciler: r})
	if err != nil {
		return err
	}

	// Watch for changes to primary resource PerconaServerMongoDB
	err = c.Watch(&source.Kind{Type: &api.PerconaServerMongoDB{}}, &handler.EnqueueRequestForObject{})
	if err != nil {
		return err
	}

	return nil
}

type CronRegistry struct {
	crons *cron.Cron
	jobs  map[string]Shedule
}

type Shedule struct {
	ID          int
	CronShedule string
}

func NewCronRegistry() CronRegistry {
	c := CronRegistry{
		crons: cron.New(),
		jobs:  make(map[string]Shedule),
	}

	c.crons.Start()

	return c
}

var _ reconcile.Reconciler = &ReconcilePerconaServerMongoDB{}

// ReconcilePerconaServerMongoDB reconciles a PerconaServerMongoDB object
type ReconcilePerconaServerMongoDB struct {
	// This client, initialized using mgr.Client() above, is a split client
	// that reads objects from the cache and writes to the apiserver
	client client.Client
	scheme *runtime.Scheme

	crons         CronRegistry
	clientcmd     *clientcmd.Client
	serverVersion *version.ServerVersion
	reconcileIn   time.Duration

	lockers lockStore
}

type lockStore struct {
	store *sync.Map
}

func newLockStore() lockStore {
	return lockStore{
		store: new(sync.Map),
	}
}

func (l lockStore) LoadOrCreate(key string) lock {
	val, _ := l.store.LoadOrStore(key, lock{
		statusMutex: new(sync.Mutex),
		updateSync:  new(int32),
	})

	return val.(lock)
}

type lock struct {
	statusMutex *sync.Mutex
	updateSync  *int32
}

const (
	updateDone = 0
	updateWait = 1
)

// Reconcile reads that state of the cluster for a PerconaServerMongoDB object and makes changes based on the state read
// and what is in the PerconaServerMongoDB.Spec
// Note:
// The Controller will requeue the Request to be processed again if the returned error is non-nil or
// Result.Requeue is true, otherwise upon completion it will remove the work from the queue.
func (r *ReconcilePerconaServerMongoDB) Reconcile(request reconcile.Request) (reconcile.Result, error) {
	logger := log.WithValues("Request.Namespace", request.Namespace, "Request.Name", request.Name)

	rr := reconcile.Result{
		RequeueAfter: r.reconcileIn,
	}

	// As operator can handle a few clusters
	// lock should be created per cluster to not lock cron jobs of other clusters
	l := r.lockers.LoadOrCreate(request.NamespacedName.String())

	// PerconaServerMongoDB object is also accessed and changed by a version service's cron job (that runs concurrently)
	l.statusMutex.Lock()
	defer l.statusMutex.Unlock()
	// we have to be sure the reconcile loop will be run at least once
	// in-between any version service jobs (hence any two vs jobs shouldn't be run sequentially).
	// the version service job sets the state to  `updateWait` and the next job can be run only
	// after the state was dropped to`updateDone` again
	defer atomic.StoreInt32(l.updateSync, updateDone)

	// Fetch the PerconaServerMongoDB instance
	cr := &api.PerconaServerMongoDB{}
	err := r.client.Get(context.TODO(), request.NamespacedName, cr)
	if err != nil {
		if k8serrors.IsNotFound(err) {
			// Request object not found, could have been deleted after reconcile request.
			// Owned objects are automatically garbage collected. For additional cleanup logic use finalizers.
			// Return and don't requeue
			return reconcile.Result{}, nil
		}
		// Error reading the object - requeue the request.
		return rr, err
	}

	clusterStatus := api.AppStateInit

	defer func() {
		err = r.updateStatus(cr, err, clusterStatus)
		if err != nil {
			logger.Error(err, "failed to update cluster status", "replset", cr.Spec.Replsets[0].Name)
		}
	}()

	err = cr.CheckNSetDefaults(r.serverVersion.Platform, log)
	if err != nil {
		err = errors.Wrap(err, "wrong psmdb options")
		return reconcile.Result{}, err
	}

	err = r.checkConfiguration(cr)
	if err != nil {
		return reconcile.Result{}, err
	}

	err = r.safeDownscale(cr)
	if err != nil {
		return reconcile.Result{}, errors.Wrap(err, "safe downscale")
	}

	if cr.ObjectMeta.DeletionTimestamp != nil {
		err = r.checkFinalizers(cr)
		return rr, err
	}

	err = r.reconcileUsersSecret(cr)
	if err != nil {
		return reconcile.Result{}, errors.Wrap(err, "reconcile users secret")
	}

	repls := cr.Spec.Replsets
	if cr.Spec.Sharding.Enabled && cr.Spec.Sharding.ConfigsvrReplSet != nil {
		repls = append([]*api.ReplsetSpec{cr.Spec.Sharding.ConfigsvrReplSet}, repls...)
	}

	err = r.reconcileMongodConfigMaps(cr, repls)
	if err != nil {
		return reconcile.Result{}, errors.Wrap(err, "reconcile mongod configmaps")
	}

	if err := r.reconcileMongosConfigMap(cr); err != nil {
		return reconcile.Result{}, errors.Wrap(err, "reconcile mongos config map")
	}

	if cr.CompareVersion("1.5.0") >= 0 {
		err := r.reconcileUsers(cr, repls)
		if err != nil {
			return reconcile.Result{}, errors.Wrap(err, "failed to reconcile users")
		}
	}

	removed, err := r.getRemovedSfs(cr)
	if err != nil {
		return reconcile.Result{}, err
	}

	for _, v := range removed {
		rsName := v.Labels["app.kubernetes.io/replset"]

		err = r.checkIfPossibleToRemove(cr, rsName)
		if err != nil {
			return reconcile.Result{}, errors.Wrapf(err, "check remove posibility for rs %s", rsName)
		}

		err = r.removeRSFromShard(cr, rsName)
		if err != nil {
			return reconcile.Result{}, errors.Wrapf(err, "failed to remove rs %s", rsName)
		}

		err = r.client.Delete(context.Background(), &v)
		if err != nil {
			return reconcile.Result{}, errors.Wrapf(err, "failed to remove rs %s", rsName)
		}
	}

	if cr.Status.MongoVersion == "" || strings.HasSuffix(cr.Status.MongoVersion, "intermediate") {
		err := r.ensureVersion(cr, VersionServiceClient{})
		if err != nil {
			logger.Info("failed to ensure version, running with default", "error", err)
		}
	}

	if !cr.Spec.UnsafeConf {
		err = r.reconsileSSL(cr)
		if err != nil {
			err = errors.Errorf(`TLS secrets handler: "%v". Please create your TLS secret `+cr.Spec.Secrets.SSL+` manually or setup cert-manager correctly`, err)
			return reconcile.Result{}, err
		}
	}

	internalKey := psmdb.InternalKey(cr)
	ikCreated, err := r.ensureSecurityKey(cr, internalKey, "mongodb-key", 768, true)
	if err != nil {
		err = errors.Wrapf(err, "ensure mongo Key %s", internalKey)
		return reconcile.Result{}, err
	}

	if ikCreated {
		logger.Info("Created a new mongo key", "KeyName", internalKey)
	}

	if *cr.Spec.Mongod.Security.EnableEncryption {
		created, err := r.ensureSecurityKey(cr, cr.Spec.Mongod.Security.EncryptionKeySecret, psmdb.EncryptionKeyName, 32, false)
		if err != nil {
			err = errors.Wrapf(err, "ensure mongo Key %s", cr.Spec.Mongod.Security.EncryptionKeySecret)
			return reconcile.Result{}, err
		}
		if created {
			logger.Info("Created a new mongo key", "KeyName", cr.Spec.Mongod.Security.EncryptionKeySecret)
		}
	}

	if cr.Spec.Backup.Enabled {
		err = r.reconcileBackupTasks(cr)
		if err != nil {
			err = errors.Wrap(err, "reconcile backup tasks")
			return reconcile.Result{}, err
		}
	}

	shards := 0
	for _, replset := range repls {
		if (cr.Spec.Sharding.Enabled && replset.ClusterRole == api.ClusterRoleShardSvr) ||
			!cr.Spec.Sharding.Enabled {
			shards++
		}

		if cr.Spec.Sharding.Enabled && replset.ClusterRole != api.ClusterRoleConfigSvr && replset.Name == api.ConfigReplSetName {
			return reconcile.Result{}, errors.Errorf("%s is reserved name for config server replset", api.ConfigReplSetName)
		}

		matchLabels := map[string]string{
			"app.kubernetes.io/name":       "percona-server-mongodb",
			"app.kubernetes.io/instance":   cr.Name,
			"app.kubernetes.io/replset":    replset.Name,
			"app.kubernetes.io/managed-by": "percona-server-mongodb-operator",
			"app.kubernetes.io/part-of":    "percona-server-mongodb",
		}

		pods, err := r.getRSPods(cr, replset.Name)
		if err != nil {
			err = errors.Errorf("get pods list for replset %s: %v", replset.Name, err)
			return reconcile.Result{}, err
		}

		mongosPods, err := r.getMongosPods(cr)
		if err != nil && !k8serrors.IsNotFound(err) {
			return reconcile.Result{}, errors.Wrap(err, "get pods list for mongos")
		}

		_, err = r.reconcileStatefulSet(false, cr, replset, matchLabels, internalKey)
		if err != nil {
			err = errors.Errorf("reconcile StatefulSet for %s: %v", replset.Name, err)
			return reconcile.Result{}, err
		}

		if replset.Arbiter.Enabled {
			_, err := r.reconcileStatefulSet(true, cr, replset, matchLabels, internalKey)
			if err != nil {
				err = errors.Errorf("reconcile Arbiter StatefulSet for %s: %v", replset.Name, err)
				return reconcile.Result{}, err
			}
		} else {
			err := r.client.Delete(context.TODO(), psmdb.NewStatefulSet(
				cr.Name+"-"+replset.Name+"-arbiter",
				cr.Namespace,
			))

			if err != nil && !k8serrors.IsNotFound(err) {
				err = errors.Errorf("delete arbiter in replset %s: %v", replset.Name, err)
				return reconcile.Result{}, err
			}
		}

		err = r.removeOutdatedServices(cr, replset)
		if err != nil {
			err = errors.Wrapf(err, "failed to remove old services of replset %s", replset.Name)
			return reconcile.Result{}, err
		}

		// Create Service
		if replset.Expose.Enabled {
			srvs, err := r.ensureExternalServices(cr, replset, &pods)
			if err != nil {
				err = errors.Errorf("failed to ensure services of replset %s: %v", replset.Name, err)
				return reconcile.Result{}, err
			}
			if replset.Expose.ExposeType == corev1.ServiceTypeLoadBalancer {
				lbsvc := srvs[:0]
				for _, svc := range srvs {
					if len(svc.Status.LoadBalancer.Ingress) > 0 {
						lbsvc = append(lbsvc, svc)
					}
				}
				srvs = lbsvc
			}
		} else {
			service := psmdb.Service(cr, replset)

			err = setControllerReference(cr, service, r.scheme)
			if err != nil {
				return reconcile.Result{}, errors.Wrap(err, "set owner ref for service "+service.Name)
			}

			err = r.createOrUpdate(service)
			if err != nil {
				return reconcile.Result{}, errors.Wrap(err, "create or update service for replset "+replset.Name)
			}
		}

		_, ok := cr.Status.Replsets[replset.Name]
		if !ok {
			cr.Status.Replsets[replset.Name] = &api.ReplsetStatus{}
		}

		clusterStatus, err = r.reconcileCluster(cr, replset, pods, mongosPods.Items)
		if err != nil {
			logger.Error(err, "failed to reconcile cluster", "replset", replset.Name)
		}

		if err := r.fetchVersionFromMongo(cr, replset); err != nil {
			return rr, errors.Wrap(err, "update mongo version")
		}
	}

	err = r.stopMongosInCaseOfRestore(cr)
	if err != nil {
		return reconcile.Result{}, errors.Wrap(err, "on restore")
	}

	err = r.reconcileMongos(cr)
	if err != nil {
		return reconcile.Result{}, errors.Wrap(err, "reconcile mongos")
	}

	if err := r.enableBalancerIfNeeded(cr); err != nil {
		return reconcile.Result{}, errors.Wrap(err, "failed to start balancer")
	}

	if err := r.upgradeFCVIfNeeded(cr, *repls[0], cr.Status.MongoVersion); err != nil {
		return reconcile.Result{}, errors.Wrap(err, "failed to set FCV")
	}

	err = r.deleteMongosIfNeeded(cr)
	if err != nil {
		return reconcile.Result{}, errors.Wrap(err, "delete mongos")
	}

	err = r.deleteCfgIfNeeded(cr)
	if err != nil {
		return reconcile.Result{}, errors.Wrap(err, "delete config server")
	}

	err = r.sheduleEnsureVersion(cr, VersionServiceClient{})
	if err != nil {
		return reconcile.Result{}, errors.Wrap(err, "failed to ensure version")
	}

	// DB cluster can be not ready yet so it's requeued after some time
	if err = r.updatePITR(cr); err != nil {
		return rr, err
	}

	return rr, nil
}

func (r *ReconcilePerconaServerMongoDB) checkConfiguration(cr *api.PerconaServerMongoDB) error {
	// check if sharding has already been enabled
	_, cfgErr := r.getCfgStatefulset(cr)
	if cfgErr != nil && !k8serrors.IsNotFound(cfgErr) {
		return errors.Wrap(cfgErr, "failed to get cfg replset")
	}

	rs, rsErr := r.getMongodStatefulsets(cr)
	if rsErr != nil && !k8serrors.IsNotFound(rsErr) {
		return errors.Wrap(rsErr, "failed to get all replsets")
	}

	if !cr.Spec.Sharding.Enabled {
		// means we have already had sharded cluster and try to disable sharding
		if cfgErr == nil && len(rs.Items) > 1 {
			return errors.Errorf("failed to disable sharding with %d active replsets", len(rs.Items))
		}

		// means we want to run multiple replsets without sharding
		if len(cr.Spec.Replsets) > 1 {
			return errors.New("running multiple replsets without sharding is prohibited")
		}
	}

	return nil
}

func (r *ReconcilePerconaServerMongoDB) safeDownscale(cr *api.PerconaServerMongoDB) error {
	for _, rs := range cr.Spec.Replsets {
		sf, err := r.getRsStatefulset(cr, rs.Name)
		if err != nil && !k8serrors.IsNotFound(err) {
			return errors.Wrap(err, "get rs statefulset")
		}

		if k8serrors.IsNotFound(err) {
			continue
		}

		// downscale 1 pod on each reconciliation
		if *sf.Spec.Replicas-rs.Size > 1 {
			rs.Size = *sf.Spec.Replicas - 1
		}
	}

	return nil
}

func (r *ReconcilePerconaServerMongoDB) getRemovedSfs(cr *api.PerconaServerMongoDB) ([]appsv1.StatefulSet, error) {
	removed := make([]appsv1.StatefulSet, 0)

	sfsList := appsv1.StatefulSetList{}
	if err := r.client.List(context.TODO(), &sfsList,
		&client.ListOptions{
			Namespace: cr.Namespace,
			LabelSelector: labels.SelectorFromSet(map[string]string{
				"app.kubernetes.io/instance": cr.Name,
			}),
		},
	); err != nil {
		return nil, errors.Wrap(err, "failed to get statefulset list")
	}

	appliedRSNames := make(map[string]struct{}, len(cr.Spec.Replsets))
	for _, v := range cr.Spec.Replsets {
		appliedRSNames[cr.Name+"-"+v.Name] = struct{}{}
	}

	for _, v := range sfsList.Items {
		if v.Name == cr.Name+"-"+api.ConfigReplSetName {
			continue
		}

		if v.Labels["app.kubernetes.io/component"] == "arbiter" {
			continue
		}

		if _, ok := appliedRSNames[v.Name]; !ok {
			removed = append(removed, v)
		}
	}

	return removed, nil
}

func (r *ReconcilePerconaServerMongoDB) checkIfPossibleToRemove(cr *api.PerconaServerMongoDB, rsName string) error {
	systemDBs := map[string]struct{}{
		"local":  {},
		"admin":  {},
		"config": {},
	}

	client, err := r.mongoClientWithRole(cr, api.ReplsetSpec{Name: rsName}, roleClusterAdmin)
	if err != nil {
		return errors.Wrap(err, "dial:")
	}

	defer func() {
		err := client.Disconnect(context.TODO())
		if err != nil {
			log.Error(err, "failed to close connection")
		}
	}()

	list, err := mongo.ListDBs(context.Background(), client)
	if err != nil {
		log.Error(err, "failed to list databases", "rs", rsName)
		return errors.Wrapf(err, "failed to list databases for rs %s", rsName)
	}

	for _, db := range list.DBs {
		if _, ok := systemDBs[db.Name]; !ok {
			return errors.Errorf("non system db found: %s", db.Name)
		}
	}

	return nil
}

func (r *ReconcilePerconaServerMongoDB) ensureSecurityKey(cr *api.PerconaServerMongoDB, secretName, keyName string, keyLen int, setOwner bool) (created bool, err error) {
	key := &corev1.Secret{
		TypeMeta: metav1.TypeMeta{
			APIVersion: "v1",
			Kind:       "Secret",
		},
		ObjectMeta: metav1.ObjectMeta{
			Name:      secretName,
			Namespace: cr.Namespace,
		},
	}

	err = r.client.Get(context.TODO(), types.NamespacedName{Name: key.Name, Namespace: key.Namespace}, key)
	if err != nil && k8serrors.IsNotFound(err) {
		created = true
		if setOwner {
			err = setControllerReference(cr, key, r.scheme)
			if err != nil {
				return false, errors.Wrap(err, "set owner ref")
			}
		}

		key.Data = make(map[string][]byte)
		key.Data[keyName], err = secret.GenerateKey1024(keyLen)
		if err != nil {
			return false, errors.Wrap(err, "key generation")
		}

		err = r.client.Create(context.TODO(), key)
		if err != nil {
			return false, errors.Wrap(err, "create key")
		}
	} else if err != nil {
		return false, errors.Wrap(err, "get key")
	}

	return created, nil
}

func (r *ReconcilePerconaServerMongoDB) deleteCfgIfNeeded(cr *api.PerconaServerMongoDB) error {
	if cr.Spec.Sharding.Enabled {
		return nil
	}

	sfsName := cr.Name + "-" + api.ConfigReplSetName
	sfs := psmdb.NewStatefulSet(sfsName, cr.Namespace)

	err := r.client.Delete(context.TODO(), sfs)
	if err != nil && !k8serrors.IsNotFound(err) {
		return errors.Wrapf(err, "failed to delete sfs: %s", sfs.Name)
	}

	svc := corev1.Service{}
	err = r.client.Get(context.TODO(), types.NamespacedName{Name: cr.Name + "-" + api.ConfigReplSetName, Namespace: cr.Namespace}, &svc)
	if err != nil && !k8serrors.IsNotFound(err) {
		return errors.Wrap(err, "failed to get config service")
	}

	if k8serrors.IsNotFound(err) {
		return nil
	}

	err = r.client.Delete(context.TODO(), &svc)
	if err != nil {
		return errors.Wrap(err, "failed to delete config service")
	}

	return nil
}

func (r *ReconcilePerconaServerMongoDB) stopMongosInCaseOfRestore(cr *api.PerconaServerMongoDB) error {
	if !cr.Spec.Sharding.Enabled {
		return nil
	}

	rstRunning, err := r.isRestoreRunning(cr)
	if err != nil {
		return errors.Wrap(err, "failed to check running restores")
	}

	if !rstRunning {
		return nil
	}

	err = r.disableBalancer(cr)
	if err != nil {
		return errors.Wrap(err, "failed to disable balancer")
	}

	err = r.deleteMongos(cr)
	if err != nil {
		return errors.Wrap(err, "failed to delete mongos")
	}

	return nil
}

func (r *ReconcilePerconaServerMongoDB) upgradeFCVIfNeeded(cr *api.PerconaServerMongoDB, repl api.ReplsetSpec, newFCV string) error {
	if !cr.Spec.UpgradeOptions.SetFCV {
		return nil
	}

	up, err := r.isAllSfsUpToDate(cr)
	if err != nil {
		return errors.Wrap(err, "failed to check is all sfs up to date")
	}

	if !up {
		return nil
	}

	fcvsv, err := v.NewSemver(newFCV)
	if err != nil {
		return errors.Wrap(err, "invalid version")
	}

	fcv, err := r.getFCV(cr)
	if err != nil {
		return errors.Wrap(err, "failed to get FCV")
	}

	if !canUpgradeVersion(fcv, MajorMinor(fcvsv)) {
		return nil
	}

	err = r.setFCV(cr, newFCV)
	return errors.Wrap(err, "failed to set FCV")
}

func (r *ReconcilePerconaServerMongoDB) deleteMongos(cr *api.PerconaServerMongoDB) error {
	msDepl := psmdb.MongosDeployment(cr)
	err := r.client.Delete(context.TODO(), msDepl)
	if err != nil && !k8serrors.IsNotFound(err) {
		return errors.Wrap(err, "failed to delete mongos deployment")
	}

	mongosSvc := psmdb.MongosService(cr)
	err = r.client.Delete(context.TODO(), &mongosSvc)
	if err != nil && !k8serrors.IsNotFound(err) {
		return errors.Wrap(err, "failed to delete mongos service")
	}

	return nil
}

func (r *ReconcilePerconaServerMongoDB) deleteMongosIfNeeded(cr *api.PerconaServerMongoDB) error {
	if cr.Spec.Sharding.Enabled {
		return nil
	}

	return r.deleteMongos(cr)
}

func (r *ReconcilePerconaServerMongoDB) reconcileMongodConfigMaps(cr *api.PerconaServerMongoDB, repls []*api.ReplsetSpec) error {
	for _, rs := range repls {
		name := psmdb.MongodCustomConfigName(cr.Name, rs.Name)

		if rs.Configuration == "" {
			err := deleteConfigMapIfExists(r.client, cr, name)
			if err != nil {
				return errors.Wrap(err, "failed to delete mongod config map")
			}

			continue
		}

		err := r.createOrUpdateConfigMap(cr, &corev1.ConfigMap{
			TypeMeta: metav1.TypeMeta{
				APIVersion: "v1",
				Kind:       "ConfigMap",
			},
			ObjectMeta: metav1.ObjectMeta{
				Name:      name,
				Namespace: cr.Namespace,
			},
			Data: map[string]string{
				"mongod.conf": rs.Configuration,
			},
		})
		if err != nil {
			return err
		}
	}

	return nil
}

func (r *ReconcilePerconaServerMongoDB) reconcileMongosConfigMap(cr *api.PerconaServerMongoDB) error {
	name := psmdb.MongosCustomConfigName(cr.Name)

	if !cr.Spec.Sharding.Enabled || cr.Spec.Sharding.Mongos.Configuration == "" {
		err := deleteConfigMapIfExists(r.client, cr, name)
		if err != nil {
			return errors.Wrap(err, "failed to delete mongos config map")
		}

		return nil
	}

	err := r.createOrUpdateConfigMap(cr, &corev1.ConfigMap{
		TypeMeta: metav1.TypeMeta{
			APIVersion: "v1",
			Kind:       "ConfigMap",
		},
		ObjectMeta: metav1.ObjectMeta{
			Name:      name,
			Namespace: cr.Namespace,
		},
		Data: map[string]string{
			"mongos.conf": cr.Spec.Sharding.Mongos.Configuration,
		},
	})
	if err != nil {
		return err
	}

	return nil
}

func deleteConfigMapIfExists(cl client.Client, cr *api.PerconaServerMongoDB, cmName string) error {
	var configMap = &corev1.ConfigMap{}

	err := cl.Get(context.TODO(), types.NamespacedName{
		Namespace: cr.Namespace,
		Name:      cmName,
	}, configMap)
	if err != nil && !k8serrors.IsNotFound(err) {
		return errors.Wrap(err, "get config map")
	}

	if k8serrors.IsNotFound(err) {
		return nil
	}

	if !metav1.IsControlledBy(configMap, cr) {
		return nil
	}

	return cl.Delete(context.Background(), configMap)
}

func (r *ReconcilePerconaServerMongoDB) createOrUpdateConfigMap(cr *api.PerconaServerMongoDB, configMap *corev1.ConfigMap) error {
	err := setControllerReference(cr, configMap, r.scheme)
	if err != nil {
		return errors.Wrapf(err, "failed to set controller ref for config map %s", configMap.Name)
	}

	currMap := &corev1.ConfigMap{}
	err = r.client.Get(context.TODO(), types.NamespacedName{
		Namespace: configMap.Namespace,
		Name:      configMap.Name,
	}, currMap)
	if err != nil && !k8serrors.IsNotFound(err) {
		return errors.Wrap(err, "get current configmap")
	}

	if k8serrors.IsNotFound(err) {
		return r.client.Create(context.TODO(), configMap)
	}

	if !mapsEqual(currMap.Data, configMap.Data) {
		return r.client.Update(context.TODO(), configMap)
	}

	return nil
}

func (r *ReconcilePerconaServerMongoDB) reconcileMongos(cr *api.PerconaServerMongoDB) error {
	if !cr.Spec.Sharding.Enabled {
		return nil
	}

	uptodate, err := r.isAllSfsUpToDate(cr)
	if err != nil {
		return errors.Wrap(err, "failed to chaeck if all sfs are up to date")
	}

	rstRunning, err := r.isRestoreRunning(cr)
	if err != nil {
		return errors.Wrap(err, "failed to check running restores")
	}

	if !uptodate || rstRunning {
		return nil
	}

	msDepl := psmdb.MongosDeployment(cr)
	err = setControllerReference(cr, msDepl, r.scheme)
	if err != nil {
		return errors.Wrapf(err, "set owner ref for deployment %s", msDepl.Name)
	}

	err = r.client.Get(context.TODO(), types.NamespacedName{Name: msDepl.Name, Namespace: msDepl.Namespace}, msDepl)
	if err != nil && !k8serrors.IsNotFound(err) {
		return errors.Wrapf(err, "get deployment %s", msDepl.Name)
	}

	if !k8serrors.IsNotFound(err) && msDepl.Status.UpdatedReplicas < msDepl.Status.Replicas {
		log.Info("waiting for mongos update")
		return nil
	}

	opPod, err := r.operatorPod()
	if err != nil {
		return errors.Wrap(err, "failed to get operator pod")
	}

	customConfig, err := r.getCustomConfig(cr.Namespace, psmdb.MongosCustomConfigName(cr.Name))
	if err != nil {
		return errors.Wrap(err, "check if mongos custom configuration exists")
	}

<<<<<<< HEAD
	cfgPods, err := r.getRSPods(cr, api.ConfigReplSetName)
	if err != nil {
		return errors.Wrap(err, "get configsvr pods")
	}

	// wait all configsvr pods to prevent unnecessary updates to mongos deployment
	if int(cr.Spec.Sharding.ConfigsvrReplSet.Size) > len(cfgPods.Items) {
		return nil
	}

	cfgInstances := make([]string, 0, len(cfgPods.Items))
	for _, pod := range cfgPods.Items {
		host, err := psmdb.MongoHost(r.client, cr, api.ConfigReplSetName, cr.Spec.Sharding.ConfigsvrReplSet.Expose.Enabled, pod)
		if err != nil {
			return errors.Wrapf(err, "get host for pod '%s'", pod.Name)
		}
		cfgInstances = append(cfgInstances, host)
	}

	deplSpec, err := psmdb.MongosDeploymentSpec(cr, opPod, log, configSource, cfgInstances)
=======
	deplSpec, err := psmdb.MongosDeploymentSpec(cr, opPod, log, customConfig)
>>>>>>> 0af091d7
	if err != nil {
		return errors.Wrapf(err, "create deployment spec %s", msDepl.Name)
	}

	sslAnn, err := r.sslAnnotation(cr)
	if err != nil {
		return errors.Wrap(err, "failed to get ssl annotations")
	}
	if deplSpec.Template.Annotations == nil {
		deplSpec.Template.Annotations = make(map[string]string)
	}

	for k, v := range sslAnn {
		deplSpec.Template.Annotations[k] = v
	}

	if cr.CompareVersion("1.8.0") < 0 {
		depl, err := r.getMongosDeployment(cr)
		if err != nil && !k8serrors.IsNotFound(err) {
			return errors.Wrap(err, "failed to get mongos deployment")
		}

		for k, v := range depl.Spec.Template.Annotations {
			if k == "last-applied-secret" || k == "last-applied-secret-ts" {
				deplSpec.Template.Annotations[k] = v
			}
		}
	}

	if cr.Spec.PMM.Enabled {
		pmmsec := corev1.Secret{}
		err := r.client.Get(context.TODO(), types.NamespacedName{Name: api.UserSecretName(cr), Namespace: cr.Namespace}, &pmmsec)
		if err != nil {
			return errors.Wrapf(err, "check pmm secrets: %s", api.UserSecretName(cr))
		}

		pmmC, err := psmdb.AddPMMContainer(cr, api.UserSecretName(cr), pmmsec, cr.Spec.PMM.MongosParams)
		if err != nil {
			return errors.Wrap(err, "failed to create a pmm-client container")
		}
		deplSpec.Template.Spec.Containers = append(
			deplSpec.Template.Spec.Containers,
			pmmC,
		)
	}

	msDepl.Spec = deplSpec
	if cr.CompareVersion("1.9.0") >= 0 {
		err = r.createOrUpdate(msDepl)
		if err != nil {
			return errors.Wrapf(err, "update or create deployment %s", msDepl.Name)
		}
	} else {
		err = r.createOrUpdateDeploymentLegacy(msDepl, msDepl.Name, msDepl.Namespace)
		if err != nil {
			return errors.Wrapf(err, "update or create deployment %s", msDepl.Name)
		}
	}

	err = r.reconcilePDB(cr.Spec.Sharding.Mongos.PodDisruptionBudget, msDepl.Spec.Template.Labels, cr.Namespace, msDepl)
	if err != nil {
		return errors.Wrap(err, "reconcile PodDisruptionBudget for mongos deployment")
	}

	mongosSvc := psmdb.MongosService(cr)
	err = setControllerReference(cr, &mongosSvc, r.scheme)
	if err != nil {
		return errors.Wrapf(err, "set owner ref for service %s", mongosSvc.Name)
	}

	mongosSvc.Spec = psmdb.MongosServiceSpec(cr)

	err = r.createOrUpdate(&mongosSvc)
	if err != nil {
		return errors.Wrap(err, "create or update mongos service")
	}

	return nil
}

func mapsEqual(a, b map[string]string) bool {
	if len(a) != len(b) {
		return false
	}

	for ka, va := range a {
		if vb, ok := b[ka]; !ok || vb != va {
			return false
		}
	}

	return true
}

func (r *ReconcilePerconaServerMongoDB) sslAnnotation(cr *api.PerconaServerMongoDB) (map[string]string, error) {
	annotation := make(map[string]string)

	is110 := cr.CompareVersion("1.1.0") >= 0
	if is110 {
		sslHash, err := r.getTLSHash(cr, cr.Spec.Secrets.SSL)
		if err != nil {
			return nil, errors.Wrap(err, "get secret hash error")
		}
		annotation["percona.com/ssl-hash"] = sslHash

		sslInternalHash, err := r.getTLSHash(cr, cr.Spec.Secrets.SSLInternal)
		if err != nil && !k8serrors.IsNotFound(err) {
			return nil, errors.Wrap(err, "get secret hash error")
		} else if err == nil {
			annotation["percona.com/ssl-internal-hash"] = sslInternalHash
		}
	}

	return annotation, nil
}

// TODO: reduce cyclomatic complexity
func (r *ReconcilePerconaServerMongoDB) reconcileStatefulSet(arbiter bool, cr *api.PerconaServerMongoDB,
	replset *api.ReplsetSpec, matchLabels map[string]string, internalKeyName string) (*appsv1.StatefulSet, error) {

	sfsName := cr.Name + "-" + replset.Name
	size := replset.Size
	containerName := "mongod"
	matchLabels["app.kubernetes.io/component"] = "mongod"
	multiAZ := replset.MultiAZ
	pdbspec := replset.PodDisruptionBudget
	resources := replset.Resources

	if arbiter {
		sfsName += "-arbiter"
		containerName += "-arbiter"
		size = replset.Arbiter.Size
		matchLabels["app.kubernetes.io/component"] = "arbiter"
		multiAZ = replset.Arbiter.MultiAZ
		pdbspec = replset.Arbiter.PodDisruptionBudget
		resources = replset.Arbiter.Resources
	}

	if replset.ClusterRole == api.ClusterRoleConfigSvr {
		matchLabels["app.kubernetes.io/component"] = api.ConfigReplSetName
	}

	sfs := psmdb.NewStatefulSet(sfsName, cr.Namespace)
	err := setControllerReference(cr, sfs, r.scheme)
	if err != nil {
		return nil, errors.Wrapf(err, "set owner ref for StatefulSet %s", sfs.Name)
	}

	errGet := r.client.Get(context.TODO(), types.NamespacedName{Name: sfs.Name, Namespace: sfs.Namespace}, sfs)
	if errGet != nil && !k8serrors.IsNotFound(errGet) {
		return nil, errors.Wrapf(err, "get StatefulSet %s", sfs.Name)
	}

	inits := []corev1.Container{}
	if cr.CompareVersion("1.5.0") >= 0 {
		operatorPod, err := r.operatorPod()
		if err != nil {
			return nil, errors.Wrap(err, "failed to get operator pod")
		}
		inits = append(inits, psmdb.InitContainers(cr, operatorPod)...)
	}

	customConfig, err := r.getCustomConfig(cr.Namespace, psmdb.MongodCustomConfigName(cr.Name, replset.Name))
	if err != nil {
		return nil, errors.Wrap(err, "check if mongod custom configuration exists")
	}

	sfsSpec, err := psmdb.StatefulSpec(cr, replset, containerName, matchLabels, multiAZ, size, internalKeyName, inits,
		log, customConfig, resources)
	if err != nil {
		return nil, errors.Wrapf(err, "create StatefulSet.Spec %s", sfs.Name)
	}
	if sfsSpec.Template.Annotations == nil {
		sfsSpec.Template.Annotations = make(map[string]string)
	}
	for k, v := range sfs.Spec.Template.Annotations {
		if _, ok := sfsSpec.Template.Annotations[k]; !ok {
			sfsSpec.Template.Annotations[k] = v
		}
	}

	if cr.CompareVersion("1.8.0") < 0 {
		sfs, err := r.getRsStatefulset(cr, replset.Name)
		if err != nil && !k8serrors.IsNotFound(err) {
			return nil, errors.Wrapf(err, "failed to get rs %s statefulset", replset.Name)
		}

		for k, v := range sfs.Annotations {
			if k == "last-applied-secret" || k == "last-applied-secret-ts" {
				sfsSpec.Template.Annotations[k] = v
			}
		}
	}

	// add TLS/SSL Volume
	t := true
	sfsSpec.Template.Spec.Volumes = append(sfsSpec.Template.Spec.Volumes,
		corev1.Volume{
			Name: "ssl",
			VolumeSource: corev1.VolumeSource{
				Secret: &corev1.SecretVolumeSource{
					SecretName:  cr.Spec.Secrets.SSL,
					Optional:    &cr.Spec.UnsafeConf,
					DefaultMode: &secretFileMode,
				},
			},
		},
		corev1.Volume{
			Name: "ssl-internal",
			VolumeSource: corev1.VolumeSource{
				Secret: &corev1.SecretVolumeSource{
					SecretName:  cr.Spec.Secrets.SSLInternal,
					Optional:    &t,
					DefaultMode: &secretFileMode,
				},
			},
		},
	)
	if cr.CompareVersion("1.8.0") >= 0 {
		sfsSpec.Template.Spec.Volumes = append(sfsSpec.Template.Spec.Volumes,
			corev1.Volume{
				Name: "users-secret-file",
				VolumeSource: corev1.VolumeSource{
					Secret: &corev1.SecretVolumeSource{
						SecretName: api.InternalUserSecretName(cr),
					},
				},
			})
	}

	if arbiter {
		sfsSpec.Template.Spec.Volumes = append(sfsSpec.Template.Spec.Volumes,
			corev1.Volume{
				Name: psmdb.MongodDataVolClaimName,
				VolumeSource: corev1.VolumeSource{
					EmptyDir: &corev1.EmptyDirVolumeSource{},
				},
			},
		)
	} else {
		if replset.VolumeSpec.PersistentVolumeClaim != nil {
			sfsSpec.VolumeClaimTemplates = []corev1.PersistentVolumeClaim{
				psmdb.PersistentVolumeClaim(psmdb.MongodDataVolClaimName, cr.Namespace, replset.Labels, replset.VolumeSpec.PersistentVolumeClaim),
			}
		} else {
			sfsSpec.Template.Spec.Volumes = append(sfsSpec.Template.Spec.Volumes,
				corev1.Volume{
					Name: psmdb.MongodDataVolClaimName,
					VolumeSource: corev1.VolumeSource{
						HostPath: replset.VolumeSpec.HostPath,
						EmptyDir: replset.VolumeSpec.EmptyDir,
					},
				},
			)
		}

		if cr.Spec.Backup.Enabled {
			agentC, err := backup.AgentContainer(cr, replset.Name, replset.Size)
			if err != nil {
				return nil, errors.Wrap(err, "create a backup container")
			}
			sfsSpec.Template.Spec.Containers = append(sfsSpec.Template.Spec.Containers, agentC)
		}

		if cr.Spec.PMM.Enabled {
			pmmsec := corev1.Secret{}
			err := r.client.Get(context.TODO(), types.NamespacedName{Name: api.UserSecretName(cr), Namespace: cr.Namespace}, &pmmsec)
			if err != nil {
				return nil, errors.Wrap(err, "check pmm secrets")
			}
			pmmC, err := psmdb.AddPMMContainer(cr, api.UserSecretName(cr), pmmsec, cr.Spec.PMM.MongodParams)
			if err != nil {
				return nil, errors.Wrap(err, "failed to create a pmm-client container")
			}
			sfsSpec.Template.Spec.Containers = append(sfsSpec.Template.Spec.Containers, pmmC)
		}
	}

	switch cr.Spec.UpdateStrategy {
	case appsv1.OnDeleteStatefulSetStrategyType:
		sfsSpec.UpdateStrategy = appsv1.StatefulSetUpdateStrategy{Type: appsv1.OnDeleteStatefulSetStrategyType}
	case api.SmartUpdateStatefulSetStrategyType:
		sfsSpec.UpdateStrategy = appsv1.StatefulSetUpdateStrategy{Type: appsv1.OnDeleteStatefulSetStrategyType}
	default:
		var zero int32 = 0
		sfsSpec.UpdateStrategy = appsv1.StatefulSetUpdateStrategy{
			Type: appsv1.RollingUpdateStatefulSetStrategyType,
			RollingUpdate: &appsv1.RollingUpdateStatefulSetStrategy{
				Partition: &zero,
			},
		}
	}

	sslAnn, err := r.sslAnnotation(cr)
	if err != nil {
		return nil, errors.Wrap(err, "failed to get ssl annotations")
	}
	for k, v := range sslAnn {
		sfsSpec.Template.Annotations[k] = v
	}

	sfs.Spec = sfsSpec
	if cr.CompareVersion("1.6.0") >= 0 {
		sfs.Labels = matchLabels
	}

	err = r.createOrUpdate(sfs)
	if err != nil {
		return nil, errors.Wrapf(err, "update StatefulSet %s", sfs.Name)
	}

	err = r.reconcilePDB(pdbspec, matchLabels, cr.Namespace, sfs)
	if err != nil {
		return nil, errors.Wrapf(err, "PodDisruptionBudget for %s", sfs.Name)
	}

	if err := r.smartUpdate(cr, sfs, replset); err != nil {
		return nil, errors.Wrap(err, "failed to run smartUpdate")
	}

	return sfs, nil
}

func (r *ReconcilePerconaServerMongoDB) operatorPod() (corev1.Pod, error) {
	operatorPod := corev1.Pod{}

	nsBytes, err := ioutil.ReadFile("/var/run/secrets/kubernetes.io/serviceaccount/namespace")
	if err != nil {
		return operatorPod, err
	}

	ns := strings.TrimSpace(string(nsBytes))

	if err := r.client.Get(context.TODO(), types.NamespacedName{
		Namespace: ns,
		Name:      os.Getenv("HOSTNAME"),
	}, &operatorPod); err != nil {
		return operatorPod, err
	}

	return operatorPod, nil
}

func (r *ReconcilePerconaServerMongoDB) getTLSHash(cr *api.PerconaServerMongoDB, secretName string) (string, error) {
	if cr.Spec.UnsafeConf {
		return "", nil
	}
	secretObj := corev1.Secret{}
	err := r.client.Get(context.TODO(),
		types.NamespacedName{
			Namespace: cr.Namespace,
			Name:      secretName,
		},
		&secretObj,
	)
	if err != nil {
		return "", err
	}
	secretString := fmt.Sprintln(secretObj.Data)
	hash := fmt.Sprintf("%x", md5.Sum([]byte(secretString)))

	return hash, nil
}

func (r *ReconcilePerconaServerMongoDB) reconcilePDB(spec *api.PodDisruptionBudgetSpec, labels map[string]string, namespace string, owner runtime.Object) error {
	if spec == nil {
		return nil
	}

	metaAccessor, ok := owner.(metav1.ObjectMetaAccessor)
	if !ok {
		return errors.New("can't convert object to ObjectMetaAccessor")
	}

	ownerMeta := metaAccessor.GetObjectMeta()

	if ownerMeta.GetUID() == "" {
		err := r.client.Get(context.TODO(), types.NamespacedName{
			Name:      ownerMeta.GetName(),
			Namespace: ownerMeta.GetNamespace(),
		}, owner)
		if err != nil {
			return errors.Wrap(err, "failed to get owner uid for pdb")
		}
	}

	pdb := psmdb.PodDisruptionBudget(spec, labels, namespace)
	err := setControllerReference(owner, pdb, r.scheme)
	if err != nil {
		return errors.Wrap(err, "set owner reference")
	}

	return r.createOrUpdate(pdb)
}

func (r *ReconcilePerconaServerMongoDB) createOrUpdate(obj runtime.Object) error {
	metaAccessor, ok := obj.(metav1.ObjectMetaAccessor)
	if !ok {
		return errors.New("can't convert object to ObjectMetaAccessor")
	}

	objectMeta := metaAccessor.GetObjectMeta()

	if objectMeta.GetAnnotations() == nil {
		objectMeta.SetAnnotations(make(map[string]string))
	}

	objAnnotations := objectMeta.GetAnnotations()
	delete(objAnnotations, "percona.com/last-config-hash")
	objectMeta.SetAnnotations(objAnnotations)

	hash, err := getObjectHash(obj)
	if err != nil {
		return errors.Wrap(err, "calculate object hash")
	}

	objAnnotations = objectMeta.GetAnnotations()
	objAnnotations["percona.com/last-config-hash"] = hash
	objectMeta.SetAnnotations(objAnnotations)

	val := reflect.ValueOf(obj)
	if val.Kind() == reflect.Ptr {
		val = reflect.Indirect(val)
	}
	oldObject := reflect.New(val.Type()).Interface().(runtime.Object)

	err = r.client.Get(context.Background(), types.NamespacedName{
		Name:      objectMeta.GetName(),
		Namespace: objectMeta.GetNamespace(),
	}, oldObject)

	if err != nil && !k8serrors.IsNotFound(err) {
		return errors.Wrap(err, "get object")
	}

	if k8serrors.IsNotFound(err) {
		return r.client.Create(context.TODO(), obj)
	}

	oldObjectMeta := oldObject.(metav1.ObjectMetaAccessor).GetObjectMeta()

	if oldObjectMeta.GetAnnotations()["percona.com/last-config-hash"] != hash ||
		!isObjectMetaEqual(objectMeta, oldObjectMeta) {

		objectMeta.SetResourceVersion(oldObjectMeta.GetResourceVersion())
		switch object := obj.(type) {
		case *corev1.Service:
			object.Spec.ClusterIP = oldObject.(*corev1.Service).Spec.ClusterIP
		}

		return r.client.Update(context.TODO(), obj)
	}

	return nil
}

func getObjectHash(obj runtime.Object) (string, error) {
	var dataToMarshall interface{}
	switch object := obj.(type) {
	case *appsv1.StatefulSet:
		dataToMarshall = object.Spec
	case *appsv1.Deployment:
		dataToMarshall = object.Spec
	case *corev1.Service:
		dataToMarshall = object.Spec
	default:
		dataToMarshall = obj
	}
	data, err := json.Marshal(dataToMarshall)
	if err != nil {
		return "", err
	}
	return base64.StdEncoding.EncodeToString(data), nil
}

func setControllerReference(owner runtime.Object, obj metav1.Object, scheme *runtime.Scheme) error {
	ownerRef, err := OwnerRef(owner, scheme)
	if err != nil {
		return err
	}
	obj.SetOwnerReferences(append(obj.GetOwnerReferences(), ownerRef))
	return nil
}

// OwnerRef returns OwnerReference to object
func OwnerRef(ro runtime.Object, scheme *runtime.Scheme) (metav1.OwnerReference, error) {
	gvk, err := apiutil.GVKForObject(ro, scheme)
	if err != nil {
		return metav1.OwnerReference{}, err
	}

	trueVar := true

	ca, err := meta.Accessor(ro)
	if err != nil {
		return metav1.OwnerReference{}, err
	}

	return metav1.OwnerReference{
		APIVersion: gvk.GroupVersion().String(),
		Kind:       gvk.Kind,
		Name:       ca.GetName(),
		UID:        ca.GetUID(),
		Controller: &trueVar,
	}, nil
}

func isObjectMetaEqual(old, new metav1.Object) bool {
	return compareMaps(old.GetAnnotations(), new.GetAnnotations()) &&
		compareMaps(old.GetLabels(), new.GetLabels())
}

func compareMaps(x, y map[string]string) bool {
	if len(x) != len(y) {
		return false
	}

	for k, v := range x {
		yVal, ok := y[k]
		if !ok || yVal != v {
			return false
		}
	}

	return true
}

func (r *ReconcilePerconaServerMongoDB) createOrUpdateDeploymentLegacy(currentObj runtime.Object, name, namespace string) error {
	ctx := context.TODO()

	foundObj := currentObj.DeepCopyObject()
	err := r.client.Get(ctx,
		types.NamespacedName{Name: name, Namespace: namespace},
		foundObj)

	if err != nil && k8serrors.IsNotFound(err) {
		err := r.client.Create(ctx, currentObj)
		if err != nil {
			return errors.Wrapf(err, "create object %s", name)
		}
		return nil
	} else if err != nil {
		return errors.Wrapf(err, "get object %s", name)
	}

	currentObj.GetObjectKind().SetGroupVersionKind(foundObj.GetObjectKind().GroupVersionKind())
	err = r.client.Update(ctx, currentObj)
	if err != nil {
		return errors.Wrapf(err, "update object %s", name)
	}

	return nil
}

func (r *ReconcilePerconaServerMongoDB) getCustomConfig(namespace, name string) (psmdb.CustomConfig, error) {
	n := types.NamespacedName{
		Namespace: namespace,
		Name:      name,
	}

	sources := []psmdb.VolumeSourceType{
		psmdb.VolumeSourceSecret,
		psmdb.VolumeSourceConfigMap,
	}

	for _, s := range sources {
		obj := psmdb.VolumeSourceTypeToObj(s)

		ok, err := getObjectByName(r.client, n, obj.GetRuntimeObject())
		if err != nil {
			return psmdb.CustomConfig{}, errors.Wrapf(err, "get %s", s)
		}
		if !ok {
			continue
		}

		hashHex, err := obj.GetHashHex()
		if err != nil {
			return psmdb.CustomConfig{}, errors.Wrapf(err, "failed to get hash of %s", s)
		}

		conf := psmdb.CustomConfig{
			Type:    s,
			HashHex: hashHex,
		}

		return conf, nil
	}

	return psmdb.CustomConfig{}, nil
}

func getObjectByName(c client.Client, n types.NamespacedName, obj runtime.Object) (bool, error) {
	err := c.Get(context.Background(), n, obj)
	if err != nil && !k8serrors.IsNotFound(err) {
		return false, err
	}

	// object exists
	if err == nil {
		return true, nil
	}

	return false, nil
}<|MERGE_RESOLUTION|>--- conflicted
+++ resolved
@@ -906,7 +906,6 @@
 		return errors.Wrap(err, "check if mongos custom configuration exists")
 	}
 
-<<<<<<< HEAD
 	cfgPods, err := r.getRSPods(cr, api.ConfigReplSetName)
 	if err != nil {
 		return errors.Wrap(err, "get configsvr pods")
@@ -926,10 +925,7 @@
 		cfgInstances = append(cfgInstances, host)
 	}
 
-	deplSpec, err := psmdb.MongosDeploymentSpec(cr, opPod, log, configSource, cfgInstances)
-=======
-	deplSpec, err := psmdb.MongosDeploymentSpec(cr, opPod, log, customConfig)
->>>>>>> 0af091d7
+	deplSpec, err := psmdb.MongosDeploymentSpec(cr, opPod, log, customConfig, cfgInstances)
 	if err != nil {
 		return errors.Wrapf(err, "create deployment spec %s", msDepl.Name)
 	}
