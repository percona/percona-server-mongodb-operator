--- conflicted
+++ resolved
@@ -251,22 +251,14 @@
 			return reconcile.Result{}, err
 		}
 
-<<<<<<< HEAD
-		sfs, err = r.reconcileStatefulSet(false, cr, replset, matchLabels, internalKey)
-=======
 		_, err = r.reconcileStatefulSet(false, cr, replset, matchLabels, internalKey, secrets)
->>>>>>> 7d96887c
 		if err != nil {
 			err = errors.Errorf("reconcile StatefulSet for %s: %v", replset.Name, err)
 			return reconcile.Result{}, err
 		}
 
 		if replset.Arbiter.Enabled {
-<<<<<<< HEAD
-			sfs, err = r.reconcileStatefulSet(true, cr, replset, matchLabels, internalKey)
-=======
 			_, err := r.reconcileStatefulSet(true, cr, replset, matchLabels, internalKey, secrets)
->>>>>>> 7d96887c
 			if err != nil {
 				err = errors.Errorf("reconcile Arbiter StatefulSet for %s: %v", replset.Name, err)
 				return reconcile.Result{}, err
