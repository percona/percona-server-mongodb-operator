package perconaservermongodb

import (
	"context"
	"crypto/md5"
	"encoding/base64"
	"encoding/json"
	"fmt"
	"io/ioutil"
	"os"
	"reflect"
	"strings"
	"sync"
	"sync/atomic"
	"time"

	v "github.com/hashicorp/go-version"
	"github.com/pkg/errors"
	"github.com/robfig/cron/v3"
	appsv1 "k8s.io/api/apps/v1"
	corev1 "k8s.io/api/core/v1"
	k8serrors "k8s.io/apimachinery/pkg/api/errors"
	"k8s.io/apimachinery/pkg/api/meta"
	metav1 "k8s.io/apimachinery/pkg/apis/meta/v1"
	"k8s.io/apimachinery/pkg/labels"
	"k8s.io/apimachinery/pkg/runtime"
	"k8s.io/apimachinery/pkg/types"
	"sigs.k8s.io/controller-runtime/pkg/client"
	"sigs.k8s.io/controller-runtime/pkg/client/apiutil"
	"sigs.k8s.io/controller-runtime/pkg/controller"
	"sigs.k8s.io/controller-runtime/pkg/handler"
	logf "sigs.k8s.io/controller-runtime/pkg/log"
	"sigs.k8s.io/controller-runtime/pkg/manager"
	"sigs.k8s.io/controller-runtime/pkg/reconcile"
	"sigs.k8s.io/controller-runtime/pkg/source"

	"github.com/percona/percona-server-mongodb-operator/clientcmd"
	api "github.com/percona/percona-server-mongodb-operator/pkg/apis/psmdb/v1"
	"github.com/percona/percona-server-mongodb-operator/pkg/psmdb"
	"github.com/percona/percona-server-mongodb-operator/pkg/psmdb/backup"
	"github.com/percona/percona-server-mongodb-operator/pkg/psmdb/mongo"
	"github.com/percona/percona-server-mongodb-operator/pkg/psmdb/secret"
	"github.com/percona/percona-server-mongodb-operator/version"
)

var (
	secretFileMode int32 = 288
	log                  = logf.Log.WithName("controller_psmdb")
)

// Add creates a new PerconaServerMongoDB Controller and adds it to the Manager. The Manager will set fields on the Controller
// and Start it when the Manager is Started.
func Add(mgr manager.Manager) error {
	r, err := newReconciler(mgr)
	if err != nil {
		return err
	}

	return add(mgr, r)
}

// newReconciler returns a new reconcile.Reconciler
func newReconciler(mgr manager.Manager) (reconcile.Reconciler, error) {
	sv, err := version.Server()
	if err != nil {
		return nil, errors.Wrap(err, "get server version")
	}

	log.Info("server version", "platform", sv.Platform, "version", sv.Info)

	cli, err := clientcmd.NewClient()
	if err != nil {
		return nil, errors.Wrap(err, "create clientcmd")
	}

	return &ReconcilePerconaServerMongoDB{
		client:        mgr.GetClient(),
		scheme:        mgr.GetScheme(),
		serverVersion: sv,
		reconcileIn:   time.Second * 5,
		crons:         NewCronRegistry(),
		lockers:       newLockStore(),

		clientcmd: cli,
	}, nil
}

// add adds a new Controller to mgr with r as the reconcile.Reconciler
func add(mgr manager.Manager, r reconcile.Reconciler) error {
	// Create a new controller
	c, err := controller.New("psmdb-controller", mgr, controller.Options{Reconciler: r})
	if err != nil {
		return err
	}

	// Watch for changes to primary resource PerconaServerMongoDB
	err = c.Watch(&source.Kind{Type: &api.PerconaServerMongoDB{}}, &handler.EnqueueRequestForObject{})
	if err != nil {
		return err
	}

	return nil
}

type CronRegistry struct {
	crons *cron.Cron
	jobs  map[string]Shedule
}

type Shedule struct {
	ID          int
	CronShedule string
}

func NewCronRegistry() CronRegistry {
	c := CronRegistry{
		crons: cron.New(),
		jobs:  make(map[string]Shedule),
	}

	c.crons.Start()

	return c
}

var _ reconcile.Reconciler = &ReconcilePerconaServerMongoDB{}

// ReconcilePerconaServerMongoDB reconciles a PerconaServerMongoDB object
type ReconcilePerconaServerMongoDB struct {
	// This client, initialized using mgr.Client() above, is a split client
	// that reads objects from the cache and writes to the apiserver
	client client.Client
	scheme *runtime.Scheme

	crons         CronRegistry
	clientcmd     *clientcmd.Client
	serverVersion *version.ServerVersion
	reconcileIn   time.Duration

	lockers lockStore
}

type lockStore struct {
	store *sync.Map
}

func newLockStore() lockStore {
	return lockStore{
		store: new(sync.Map),
	}
}

func (l lockStore) LoadOrCreate(key string) lock {
	val, _ := l.store.LoadOrStore(key, lock{
		statusMutex: new(sync.Mutex),
		updateSync:  new(int32),
	})

	return val.(lock)
}

type lock struct {
	statusMutex *sync.Mutex
	updateSync  *int32
}

const (
	updateDone = 0
	updateWait = 1
)

// Reconcile reads that state of the cluster for a PerconaServerMongoDB object and makes changes based on the state read
// and what is in the PerconaServerMongoDB.Spec
// Note:
// The Controller will requeue the Request to be processed again if the returned error is non-nil or
// Result.Requeue is true, otherwise upon completion it will remove the work from the queue.
func (r *ReconcilePerconaServerMongoDB) Reconcile(ctx context.Context, request reconcile.Request) (reconcile.Result, error) {
	logger := log.WithValues("Request.Namespace", request.Namespace, "Request.Name", request.Name)

	rr := reconcile.Result{
		RequeueAfter: r.reconcileIn,
	}

	// As operator can handle a few clusters
	// lock should be created per cluster to not lock cron jobs of other clusters
	l := r.lockers.LoadOrCreate(request.NamespacedName.String())

	// PerconaServerMongoDB object is also accessed and changed by a version service's cron job (that runs concurrently)
	l.statusMutex.Lock()
	defer l.statusMutex.Unlock()
	// we have to be sure the reconcile loop will be run at least once
	// in-between any version service jobs (hence any two vs jobs shouldn't be run sequentially).
	// the version service job sets the state to  `updateWait` and the next job can be run only
	// after the state was dropped to`updateDone` again
	defer atomic.StoreInt32(l.updateSync, updateDone)

	// Fetch the PerconaServerMongoDB instance
	cr := &api.PerconaServerMongoDB{}
	err := r.client.Get(ctx, request.NamespacedName, cr)
	if err != nil {
		if k8serrors.IsNotFound(err) {
			// Request object not found, could have been deleted after reconcile request.
			// Owned objects are automatically garbage collected. For additional cleanup logic use finalizers.
			// Return and don't requeue
			return reconcile.Result{}, nil
		}
		// Error reading the object - requeue the request.
		return rr, err
	}

	clusterStatus := api.AppStateInit

	defer func() {
		err = r.updateStatus(ctx, cr, err, clusterStatus)
		if err != nil {
			logger.Error(err, "failed to update cluster status", "replset", cr.Spec.Replsets[0].Name)
		}
	}()

	err = cr.CheckNSetDefaults(r.serverVersion.Platform, log)
	if err != nil {
		err = errors.Wrap(err, "wrong psmdb options")
		return reconcile.Result{}, err
	}

	if cr.ObjectMeta.DeletionTimestamp != nil {
		rec, err := r.checkFinalizers(ctx, cr)
		if rec || err != nil {
			return rr, err
		}
	}

	err = r.checkConfiguration(ctx, cr)
	if err != nil {
		return reconcile.Result{}, err
	}

	err = r.safeDownscale(ctx, cr)
	if err != nil {
		return reconcile.Result{}, errors.Wrap(err, "safe downscale")
	}

	err = r.reconcileUsersSecret(ctx, cr)
	if err != nil {
		return reconcile.Result{}, errors.Wrap(err, "reconcile users secret")
	}

	repls := cr.Spec.Replsets
	if cr.Spec.Sharding.Enabled && cr.Spec.Sharding.ConfigsvrReplSet != nil {
		repls = append([]*api.ReplsetSpec{cr.Spec.Sharding.ConfigsvrReplSet}, repls...)
	}

	err = r.reconcileMongodConfigMaps(ctx, cr, repls)
	if err != nil {
		return reconcile.Result{}, errors.Wrap(err, "reconcile mongod configmaps")
	}

	if err := r.reconcileMongosConfigMap(ctx, cr); err != nil {
		return reconcile.Result{}, errors.Wrap(err, "reconcile mongos config map")
	}

	if cr.CompareVersion("1.5.0") >= 0 {
		err := r.reconcileUsers(ctx, cr, repls)
		if err != nil {
			return reconcile.Result{}, errors.Wrap(err, "failed to reconcile users")
		}
	}

	removed, err := r.getRemovedSfs(ctx, cr)
	if err != nil {
		return reconcile.Result{}, err
	}

	for _, v := range removed {
		rsName := v.Labels["app.kubernetes.io/replset"]

		err = r.checkIfPossibleToRemove(ctx, cr, rsName)
		if err != nil {
			return reconcile.Result{}, errors.Wrapf(err, "check remove posibility for rs %s", rsName)
		}

		err = r.removeRSFromShard(ctx, cr, rsName)
		if err != nil {
			return reconcile.Result{}, errors.Wrapf(err, "failed to remove rs %s", rsName)
		}

		err = r.client.Delete(ctx, &v)
		if err != nil {
			return reconcile.Result{}, errors.Wrapf(err, "failed to remove rs %s", rsName)
		}
	}

	if cr.Status.MongoVersion == "" || strings.HasSuffix(cr.Status.MongoVersion, "intermediate") {
		err := r.ensureVersion(ctx, cr, VersionServiceClient{})
		if err != nil {
			logger.Info("failed to ensure version, running with default", "error", err)
		}
	}

	if !cr.Spec.UnsafeConf {
		err = r.reconsileSSL(ctx, cr)
		if err != nil {
			err = errors.Errorf(`TLS secrets handler: "%v". Please create your TLS secret `+cr.Spec.Secrets.SSL+` manually or setup cert-manager correctly`, err)
			return reconcile.Result{}, err
		}
	}

	internalKey := psmdb.InternalKey(cr)
	ikCreated, err := r.ensureSecurityKey(ctx, cr, internalKey, "mongodb-key", 768, true)
	if err != nil {
		err = errors.Wrapf(err, "ensure mongo Key %s", internalKey)
		return reconcile.Result{}, err
	}

	if ikCreated {
		logger.Info("Created a new mongo key", "KeyName", internalKey)
	}

<<<<<<< HEAD
	if is1120 := cr.CompareVersion("1.12.0") >= 0; is1120 || (!is1120 && *cr.Spec.Mongod.Security.EnableEncryption) {
		created, err := r.ensureSecurityKey(cr, cr.Spec.EncryptionKeySecretName(), api.EncryptionKeyName, 32, false)
=======
	if *cr.Spec.Mongod.Security.EnableEncryption {
		created, err := r.ensureSecurityKey(ctx, cr, cr.Spec.EncryptionKeySecretName(), psmdb.EncryptionKeyName, 32, false)
>>>>>>> 7e0bd4ea
		if err != nil {
			err = errors.Wrapf(err, "ensure mongo Key %s", cr.Spec.EncryptionKeySecretName())
			return reconcile.Result{}, err
		}
		if created {
			logger.Info("Created a new mongo key", "KeyName", cr.Spec.EncryptionKeySecretName())
		}
	}

	if cr.Spec.Backup.Enabled {
		err = r.reconcileBackupTasks(ctx, cr)
		if err != nil {
			err = errors.Wrap(err, "reconcile backup tasks")
			return reconcile.Result{}, err
		}
	}

	shards := 0
	for _, replset := range repls {
		if (cr.Spec.Sharding.Enabled && replset.ClusterRole == api.ClusterRoleShardSvr) ||
			!cr.Spec.Sharding.Enabled {
			shards++
		}

		if cr.Spec.Sharding.Enabled && replset.ClusterRole != api.ClusterRoleConfigSvr && replset.Name == api.ConfigReplSetName {
			return reconcile.Result{}, errors.Errorf("%s is reserved name for config server replset", api.ConfigReplSetName)
		}

		matchLabels := map[string]string{
			"app.kubernetes.io/name":       "percona-server-mongodb",
			"app.kubernetes.io/instance":   cr.Name,
			"app.kubernetes.io/replset":    replset.Name,
			"app.kubernetes.io/managed-by": "percona-server-mongodb-operator",
			"app.kubernetes.io/part-of":    "percona-server-mongodb",
			"app.kubernetes.io/component":  "mongod",
		}

		pods, err := psmdb.GetRSPods(ctx, r.client, cr, replset.Name)
		if err != nil {
			err = errors.Errorf("get pods list for replset %s: %v", replset.Name, err)
			return reconcile.Result{}, err
		}

		mongosPods, err := r.getMongosPods(ctx, cr)
		if err != nil && !k8serrors.IsNotFound(err) {
			return reconcile.Result{}, errors.Wrap(err, "get pods list for mongos")
		}

		_, err = r.reconcileStatefulSet(ctx, cr, replset, matchLabels, internalKey)
		if err != nil {
			err = errors.Errorf("reconcile StatefulSet for %s: %v", replset.Name, err)
			return reconcile.Result{}, err
		}

		if replset.Arbiter.Enabled {
			matchLabels["app.kubernetes.io/component"] = "arbiter"
			_, err := r.reconcileStatefulSet(ctx, cr, replset, matchLabels, internalKey)
			if err != nil {
				err = errors.Errorf("reconcile Arbiter StatefulSet for %s: %v", replset.Name, err)
				return reconcile.Result{}, err
			}
		} else {
			err := r.client.Delete(ctx, psmdb.NewStatefulSet(
				cr.Name+"-"+replset.Name+"-arbiter",
				cr.Namespace,
			))

			if err != nil && !k8serrors.IsNotFound(err) {
				err = errors.Errorf("delete arbiter in replset %s: %v", replset.Name, err)
				return reconcile.Result{}, err
			}
		}

		if replset.NonVoting.Enabled {
			matchLabels["app.kubernetes.io/component"] = "nonVoting"
			_, err := r.reconcileStatefulSet(ctx, cr, replset, matchLabels, internalKey)
			if err != nil {
				err = errors.Errorf("reconcile nonVoting StatefulSet for %s: %v", replset.Name, err)
				return reconcile.Result{}, err
			}
		} else {
			err := r.client.Delete(ctx, psmdb.NewStatefulSet(
				cr.Name+"-"+replset.Name+"-nv",
				cr.Namespace,
			))

			if err != nil && !k8serrors.IsNotFound(err) {
				err = errors.Errorf("delete nonVoting statefulset %s: %v", replset.Name, err)
				return reconcile.Result{}, err
			}
		}

		err = r.removeOutdatedServices(ctx, cr, replset)
		if err != nil {
			err = errors.Wrapf(err, "failed to remove old services of replset %s", replset.Name)
			return reconcile.Result{}, err
		}

		// Create Service
		if replset.Expose.Enabled {
			srvs, err := r.ensureExternalServices(ctx, cr, replset, &pods)
			if err != nil {
				err = errors.Errorf("failed to ensure services of replset %s: %v", replset.Name, err)
				return reconcile.Result{}, err
			}
			if replset.Expose.ExposeType == corev1.ServiceTypeLoadBalancer {
				lbsvc := srvs[:0]
				for _, svc := range srvs {
					if len(svc.Status.LoadBalancer.Ingress) > 0 {
						lbsvc = append(lbsvc, svc)
					}
				}
				srvs = lbsvc
			}
		} else {
			service := psmdb.Service(cr, replset)

			err = setControllerReference(cr, service, r.scheme)
			if err != nil {
				return reconcile.Result{}, errors.Wrap(err, "set owner ref for service "+service.Name)
			}

			err = r.createOrUpdate(ctx, service)
			if err != nil {
				return reconcile.Result{}, errors.Wrap(err, "create or update service for replset "+replset.Name)
			}
		}

		_, ok := cr.Status.Replsets[replset.Name]
		if !ok {
			cr.Status.Replsets[replset.Name] = &api.ReplsetStatus{}
		}

		clusterStatus, err = r.reconcileCluster(ctx, cr, replset, pods, mongosPods.Items)
		if err != nil {
			logger.Error(err, "failed to reconcile cluster", "replset", replset.Name)
		}

		if err := r.fetchVersionFromMongo(ctx, cr, replset); err != nil {
			return rr, errors.Wrap(err, "update mongo version")
		}
	}

	err = r.stopMongosInCaseOfRestore(ctx, cr)
	if err != nil {
		return reconcile.Result{}, errors.Wrap(err, "on restore")
	}

	err = r.reconcileMongos(ctx, cr)
	if err != nil {
		return reconcile.Result{}, errors.Wrap(err, "reconcile mongos")
	}

	if err := r.enableBalancerIfNeeded(ctx, cr); err != nil {
		return reconcile.Result{}, errors.Wrap(err, "failed to start balancer")
	}

	if err := r.upgradeFCVIfNeeded(ctx, cr, *repls[0], cr.Status.MongoVersion); err != nil {
		return reconcile.Result{}, errors.Wrap(err, "failed to set FCV")
	}

	err = r.deleteMongosIfNeeded(ctx, cr)
	if err != nil {
		return reconcile.Result{}, errors.Wrap(err, "delete mongos")
	}

	err = r.deleteCfgIfNeeded(ctx, cr)
	if err != nil {
		return reconcile.Result{}, errors.Wrap(err, "delete config server")
	}

	err = r.sheduleEnsureVersion(ctx, cr, VersionServiceClient{})
	if err != nil {
		return reconcile.Result{}, errors.Wrap(err, "failed to ensure version")
	}

	// DB cluster can be not ready yet so it's requeued after some time
	if err = r.updatePITR(ctx, cr); err != nil {
		return rr, err
	}

	return rr, nil
}

func (r *ReconcilePerconaServerMongoDB) checkConfiguration(ctx context.Context, cr *api.PerconaServerMongoDB) error {
	// check if sharding has already been enabled
	_, cfgErr := r.getCfgStatefulset(ctx, cr)
	if cfgErr != nil && !k8serrors.IsNotFound(cfgErr) {
		return errors.Wrap(cfgErr, "failed to get cfg replset")
	}

	rs, rsErr := r.getMongodStatefulsets(ctx, cr)
	if rsErr != nil && !k8serrors.IsNotFound(rsErr) {
		return errors.Wrap(rsErr, "failed to get all replsets")
	}

	if !cr.Spec.Sharding.Enabled {
		// means we have already had sharded cluster and try to disable sharding
		if cfgErr == nil && len(rs.Items) > 1 {
			return errors.Errorf("failed to disable sharding with %d active replsets", len(rs.Items))
		}

		// means we want to run multiple replsets without sharding
		if len(cr.Spec.Replsets) > 1 {
			return errors.New("running multiple replsets without sharding is prohibited")
		}
	}

	return nil
}

func (r *ReconcilePerconaServerMongoDB) safeDownscale(ctx context.Context, cr *api.PerconaServerMongoDB) error {
	for _, rs := range cr.Spec.Replsets {
		sf, err := r.getRsStatefulset(ctx, cr, rs.Name)
		if err != nil && !k8serrors.IsNotFound(err) {
			return errors.Wrap(err, "get rs statefulset")
		}

		if k8serrors.IsNotFound(err) {
			continue
		}

		// downscale 1 pod on each reconciliation
		if *sf.Spec.Replicas-rs.Size > 1 {
			rs.Size = *sf.Spec.Replicas - 1
		}
	}

	return nil
}

func (r *ReconcilePerconaServerMongoDB) getRemovedSfs(ctx context.Context, cr *api.PerconaServerMongoDB) ([]appsv1.StatefulSet, error) {
	removed := make([]appsv1.StatefulSet, 0)

	sfsList := appsv1.StatefulSetList{}
	if err := r.client.List(ctx, &sfsList,
		&client.ListOptions{
			Namespace: cr.Namespace,
			LabelSelector: labels.SelectorFromSet(map[string]string{
				"app.kubernetes.io/instance": cr.Name,
			}),
		},
	); err != nil {
		return nil, errors.Wrap(err, "failed to get statefulset list")
	}

	appliedRSNames := make(map[string]struct{}, len(cr.Spec.Replsets))
	for _, v := range cr.Spec.Replsets {
		appliedRSNames[cr.Name+"-"+v.Name] = struct{}{}
	}

	for _, v := range sfsList.Items {
		if v.Name == cr.Name+"-"+api.ConfigReplSetName {
			continue
		}

		component := v.Labels["app.kubernetes.io/component"]
		if component == "arbiter" || component == "nonVoting" {
			continue
		}

		if _, ok := appliedRSNames[v.Name]; !ok {
			removed = append(removed, v)
		}
	}

	return removed, nil
}

func (r *ReconcilePerconaServerMongoDB) checkIfPossibleToRemove(ctx context.Context, cr *api.PerconaServerMongoDB, rsName string) error {
	systemDBs := map[string]struct{}{
		"local":  {},
		"admin":  {},
		"config": {},
	}

	client, err := r.mongoClientWithRole(ctx, cr, api.ReplsetSpec{Name: rsName}, roleClusterAdmin)
	if err != nil {
		return errors.Wrap(err, "dial:")
	}

	defer func() {
		err := client.Disconnect(ctx)
		if err != nil {
			log.Error(err, "failed to close connection")
		}
	}()

	list, err := mongo.ListDBs(ctx, client)
	if err != nil {
		log.Error(err, "failed to list databases", "rs", rsName)
		return errors.Wrapf(err, "failed to list databases for rs %s", rsName)
	}

	for _, db := range list.DBs {
		if _, ok := systemDBs[db.Name]; !ok {
			return errors.Errorf("non system db found: %s", db.Name)
		}
	}

	return nil
}

func (r *ReconcilePerconaServerMongoDB) ensureSecurityKey(ctx context.Context, cr *api.PerconaServerMongoDB, secretName, keyName string, keyLen int, setOwner bool) (created bool, err error) {
	key := &corev1.Secret{
		TypeMeta: metav1.TypeMeta{
			APIVersion: "v1",
			Kind:       "Secret",
		},
		ObjectMeta: metav1.ObjectMeta{
			Name:      secretName,
			Namespace: cr.Namespace,
		},
	}

	err = r.client.Get(ctx, types.NamespacedName{Name: key.Name, Namespace: key.Namespace}, key)
	if err != nil && k8serrors.IsNotFound(err) {
		created = true
		if setOwner {
			err = setControllerReference(cr, key, r.scheme)
			if err != nil {
				return false, errors.Wrap(err, "set owner ref")
			}
		}

		key.Data = make(map[string][]byte)
		key.Data[keyName], err = secret.GenerateKey1024(keyLen)
		if err != nil {
			return false, errors.Wrap(err, "key generation")
		}

		err = r.client.Create(ctx, key)
		if err != nil {
			return false, errors.Wrap(err, "create key")
		}
	} else if err != nil {
		return false, errors.Wrap(err, "get key")
	}

	return created, nil
}

func (r *ReconcilePerconaServerMongoDB) deleteCfgIfNeeded(ctx context.Context, cr *api.PerconaServerMongoDB) error {
	if cr.Spec.Sharding.Enabled {
		return nil
	}

	sfsName := cr.Name + "-" + api.ConfigReplSetName
	sfs := psmdb.NewStatefulSet(sfsName, cr.Namespace)

	err := r.client.Delete(ctx, sfs)
	if err != nil && !k8serrors.IsNotFound(err) {
		return errors.Wrapf(err, "failed to delete sfs: %s", sfs.Name)
	}

	svc := corev1.Service{}
	err = r.client.Get(ctx, types.NamespacedName{Name: cr.Name + "-" + api.ConfigReplSetName, Namespace: cr.Namespace}, &svc)
	if err != nil && !k8serrors.IsNotFound(err) {
		return errors.Wrap(err, "failed to get config service")
	}

	if k8serrors.IsNotFound(err) {
		return nil
	}

	err = r.client.Delete(ctx, &svc)
	if err != nil {
		return errors.Wrap(err, "failed to delete config service")
	}

	return nil
}

func (r *ReconcilePerconaServerMongoDB) stopMongosInCaseOfRestore(ctx context.Context, cr *api.PerconaServerMongoDB) error {
	if !cr.Spec.Sharding.Enabled {
		return nil
	}

	rstRunning, err := r.isRestoreRunning(ctx, cr)
	if err != nil {
		return errors.Wrap(err, "failed to check running restores")
	}

	if !rstRunning {
		return nil
	}

	err = r.disableBalancer(ctx, cr)
	if err != nil {
		return errors.Wrap(err, "failed to disable balancer")
	}

	err = r.deleteMongos(ctx, cr)
	if err != nil {
		return errors.Wrap(err, "failed to delete mongos")
	}

	return nil
}

func (r *ReconcilePerconaServerMongoDB) upgradeFCVIfNeeded(ctx context.Context, cr *api.PerconaServerMongoDB, repl api.ReplsetSpec, newFCV string) error {
	if !cr.Spec.UpgradeOptions.SetFCV {
		return nil
	}

	up, err := r.isAllSfsUpToDate(ctx, cr)
	if err != nil {
		return errors.Wrap(err, "failed to check is all sfs up to date")
	}

	if !up {
		return nil
	}

	fcvsv, err := v.NewSemver(newFCV)
	if err != nil {
		return errors.Wrap(err, "invalid version")
	}

	fcv, err := r.getFCV(ctx, cr)
	if err != nil {
		return errors.Wrap(err, "failed to get FCV")
	}

	if !canUpgradeVersion(fcv, MajorMinor(fcvsv)) {
		return nil
	}

	err = r.setFCV(ctx, cr, newFCV)
	return errors.Wrap(err, "failed to set FCV")
}

func (r *ReconcilePerconaServerMongoDB) deleteMongos(ctx context.Context, cr *api.PerconaServerMongoDB) error {
	msDepl := psmdb.MongosDeployment(cr)
	err := r.client.Delete(ctx, msDepl)
	if err != nil && !k8serrors.IsNotFound(err) {
		return errors.Wrap(err, "failed to delete mongos deployment")
	}

	mongosSvc := psmdb.MongosService(cr)
	err = r.client.Delete(ctx, &mongosSvc)
	if err != nil && !k8serrors.IsNotFound(err) {
		return errors.Wrap(err, "failed to delete mongos service")
	}

	return nil
}

func (r *ReconcilePerconaServerMongoDB) deleteMongosIfNeeded(ctx context.Context, cr *api.PerconaServerMongoDB) error {
	if cr.Spec.Sharding.Enabled {
		return nil
	}

	return r.deleteMongos(ctx, cr)
}

func (r *ReconcilePerconaServerMongoDB) reconcileMongodConfigMaps(ctx context.Context, cr *api.PerconaServerMongoDB, repls []*api.ReplsetSpec) error {
	for _, rs := range repls {
		name := psmdb.MongodCustomConfigName(cr.Name, rs.Name)

		if rs.Configuration == "" {
			if err := deleteConfigMapIfExists(ctx, r.client, cr, name); err != nil {
				return errors.Wrap(err, "failed to delete mongod config map")
			}
		} else {
			err := r.createOrUpdateConfigMap(ctx, cr, &corev1.ConfigMap{
				TypeMeta: metav1.TypeMeta{
					APIVersion: "v1",
					Kind:       "ConfigMap",
				},
				ObjectMeta: metav1.ObjectMeta{
					Name:      name,
					Namespace: cr.Namespace,
				},
				Data: map[string]string{
					"mongod.conf": string(rs.Configuration),
				},
			})
			if err != nil {
				return errors.Wrap(err, "create or update config map")
			}
		}

		if !rs.NonVoting.Enabled {
			continue
		}

		name = psmdb.MongodCustomConfigName(cr.Name, rs.Name+"-nv")
		if rs.NonVoting.Configuration == "" {
			if err := deleteConfigMapIfExists(ctx, r.client, cr, name); err != nil {
				return errors.Wrap(err, "failed to delete nonvoting mongod config map")
			}

			continue
		}

		err := r.createOrUpdateConfigMap(ctx, cr, &corev1.ConfigMap{
			ObjectMeta: metav1.ObjectMeta{
				Name:      name,
				Namespace: cr.Namespace,
			},
			Data: map[string]string{
				"mongod.conf": string(rs.NonVoting.Configuration),
			},
		})
		if err != nil {
			return errors.Wrap(err, "create or update nonvoting config map")
		}
	}

	return nil
}

func (r *ReconcilePerconaServerMongoDB) reconcileMongosConfigMap(ctx context.Context, cr *api.PerconaServerMongoDB) error {
	name := psmdb.MongosCustomConfigName(cr.Name)

	if !cr.Spec.Sharding.Enabled || cr.Spec.Sharding.Mongos.Configuration == "" {
		err := deleteConfigMapIfExists(ctx, r.client, cr, name)
		if err != nil {
			return errors.Wrap(err, "failed to delete mongos config map")
		}

		return nil
	}

	err := r.createOrUpdateConfigMap(ctx, cr, &corev1.ConfigMap{
		TypeMeta: metav1.TypeMeta{
			APIVersion: "v1",
			Kind:       "ConfigMap",
		},
		ObjectMeta: metav1.ObjectMeta{
			Name:      name,
			Namespace: cr.Namespace,
		},
		Data: map[string]string{
			"mongos.conf": string(cr.Spec.Sharding.Mongos.Configuration),
		},
	})
	if err != nil {
		return err
	}

	return nil
}

func deleteConfigMapIfExists(ctx context.Context, cl client.Client, cr *api.PerconaServerMongoDB, cmName string) error {
	configMap := &corev1.ConfigMap{}

	err := cl.Get(ctx, types.NamespacedName{
		Namespace: cr.Namespace,
		Name:      cmName,
	}, configMap)
	if err != nil && !k8serrors.IsNotFound(err) {
		return errors.Wrap(err, "get config map")
	}

	if k8serrors.IsNotFound(err) {
		return nil
	}

	if !metav1.IsControlledBy(configMap, cr) {
		return nil
	}

	return cl.Delete(ctx, configMap)
}

func (r *ReconcilePerconaServerMongoDB) createOrUpdateConfigMap(ctx context.Context, cr *api.PerconaServerMongoDB, configMap *corev1.ConfigMap) error {
	err := setControllerReference(cr, configMap, r.scheme)
	if err != nil {
		return errors.Wrapf(err, "failed to set controller ref for config map %s", configMap.Name)
	}

	currMap := &corev1.ConfigMap{}
	err = r.client.Get(ctx, types.NamespacedName{
		Namespace: configMap.Namespace,
		Name:      configMap.Name,
	}, currMap)
	if err != nil && !k8serrors.IsNotFound(err) {
		return errors.Wrap(err, "get current configmap")
	}

	if k8serrors.IsNotFound(err) {
		return r.client.Create(ctx, configMap)
	}

	if !mapsEqual(currMap.Data, configMap.Data) {
		return r.client.Update(ctx, configMap)
	}

	return nil
}

func (r *ReconcilePerconaServerMongoDB) reconcileMongos(ctx context.Context, cr *api.PerconaServerMongoDB) error {
	if !cr.Spec.Sharding.Enabled {
		return nil
	}

	uptodate, err := r.isAllSfsUpToDate(ctx, cr)
	if err != nil {
		return errors.Wrap(err, "failed to chaeck if all sfs are up to date")
	}

	rstRunning, err := r.isRestoreRunning(ctx, cr)
	if err != nil {
		return errors.Wrap(err, "failed to check running restores")
	}

	if !uptodate || rstRunning {
		return nil
	}

	msDepl := psmdb.MongosDeployment(cr)
	err = setControllerReference(cr, msDepl, r.scheme)
	if err != nil {
		return errors.Wrapf(err, "set owner ref for deployment %s", msDepl.Name)
	}

	err = r.client.Get(ctx, types.NamespacedName{Name: msDepl.Name, Namespace: msDepl.Namespace}, msDepl)
	if err != nil && !k8serrors.IsNotFound(err) {
		return errors.Wrapf(err, "get deployment %s", msDepl.Name)
	}

	if !k8serrors.IsNotFound(err) && msDepl.Status.UpdatedReplicas < msDepl.Status.Replicas {
		log.Info("waiting for mongos update")
		return nil
	}

	opPod, err := r.operatorPod(ctx)
	if err != nil {
		return errors.Wrap(err, "failed to get operator pod")
	}

	customConfig, err := r.getCustomConfig(ctx, cr.Namespace, psmdb.MongosCustomConfigName(cr.Name))
	if err != nil {
		return errors.Wrap(err, "check if mongos custom configuration exists")
	}

	cfgPods, err := psmdb.GetRSPods(ctx, r.client, cr, api.ConfigReplSetName)
	if err != nil {
		return errors.Wrap(err, "get configsvr pods")
	}

	// wait all configsvr pods to prevent unnecessary updates to mongos deployment
	if int(cr.Spec.Sharding.ConfigsvrReplSet.Size) > len(cfgPods.Items) {
		return nil
	}

	cfgInstances := make([]string, 0, len(cfgPods.Items)+len(cr.Spec.Sharding.ConfigsvrReplSet.ExternalNodes))
	for _, pod := range cfgPods.Items {
		host, err := psmdb.MongoHost(ctx, r.client, cr, api.ConfigReplSetName, cr.Spec.Sharding.ConfigsvrReplSet.Expose.Enabled, pod)
		if err != nil {
			return errors.Wrapf(err, "get host for pod '%s'", pod.Name)
		}
		cfgInstances = append(cfgInstances, host)
	}

	for _, ext := range cr.Spec.Sharding.ConfigsvrReplSet.ExternalNodes {
		cfgInstances = append(cfgInstances, ext.Host)
	}

	deplSpec, err := psmdb.MongosDeploymentSpec(cr, opPod, log, customConfig, cfgInstances)
	if err != nil {
		return errors.Wrapf(err, "create deployment spec %s", msDepl.Name)
	}

	sslAnn, err := r.sslAnnotation(ctx, cr)
	if err != nil {
		return errors.Wrap(err, "failed to get ssl annotations")
	}
	if deplSpec.Template.Annotations == nil {
		deplSpec.Template.Annotations = make(map[string]string)
	}

	for k, v := range sslAnn {
		deplSpec.Template.Annotations[k] = v
	}

	if cr.CompareVersion("1.8.0") < 0 {
		depl, err := r.getMongosDeployment(ctx, cr)
		if err != nil && !k8serrors.IsNotFound(err) {
			return errors.Wrap(err, "failed to get mongos deployment")
		}

		for k, v := range depl.Spec.Template.Annotations {
			if k == "last-applied-secret" || k == "last-applied-secret-ts" {
				deplSpec.Template.Annotations[k] = v
			}
		}
	}

	if cr.Spec.PMM.Enabled {
		pmmsec := corev1.Secret{}
		err := r.client.Get(ctx, types.NamespacedName{Name: api.UserSecretName(cr), Namespace: cr.Namespace}, &pmmsec)
		if err != nil {
			return errors.Wrapf(err, "check pmm secrets: %s", api.UserSecretName(cr))
		}

		pmmC, err := psmdb.AddPMMContainer(cr, api.UserSecretName(cr), pmmsec, cr.Spec.PMM.MongosParams)
		if err != nil {
			return errors.Wrap(err, "failed to create a pmm-client container")
		}
		deplSpec.Template.Spec.Containers = append(
			deplSpec.Template.Spec.Containers,
			pmmC,
		)
	}

	if cr.CompareVersion("1.11.0") >= 0 && cr.Spec.Sharding.Mongos != nil {
		pvcs := cr.Spec.Sharding.Mongos.SidecarPVCs
		if err := ensurePVCs(ctx, r.client, cr.Namespace, pvcs); err != nil {
			return errors.Wrap(err, "ensure pvc")
		}
	}

	msDepl.Spec = deplSpec
	if cr.CompareVersion("1.9.0") >= 0 {
		err = r.createOrUpdate(ctx, msDepl)
		if err != nil {
			return errors.Wrapf(err, "update or create deployment %s", msDepl.Name)
		}
	} else {
		err = r.createOrUpdateDeploymentLegacy(ctx, msDepl, msDepl.Name, msDepl.Namespace)
		if err != nil {
			return errors.Wrapf(err, "update or create deployment %s", msDepl.Name)
		}
	}

	err = r.reconcilePDB(ctx, cr.Spec.Sharding.Mongos.PodDisruptionBudget, msDepl.Spec.Template.Labels, cr.Namespace, msDepl)
	if err != nil {
		return errors.Wrap(err, "reconcile PodDisruptionBudget for mongos deployment")
	}

	mongosSvc := psmdb.MongosService(cr)
	err = setControllerReference(cr, &mongosSvc, r.scheme)
	if err != nil {
		return errors.Wrapf(err, "set owner ref for service %s", mongosSvc.Name)
	}

	mongosSvc.Spec = psmdb.MongosServiceSpec(cr)

	err = r.createOrUpdate(ctx, &mongosSvc)
	if err != nil {
		return errors.Wrap(err, "create or update mongos service")
	}

	return nil
}

func ensurePVCs(
	ctx context.Context,
	cl client.Client,
	namespace string,
	pvcs []corev1.PersistentVolumeClaim,
) error {
	for _, pvc := range pvcs {
		// ignore pvc namespace
		pvc.Namespace = namespace

		err := cl.Get(ctx,
			types.NamespacedName{Namespace: pvc.Namespace, Name: pvc.Name},
			&corev1.PersistentVolumeClaim{})
		if err == nil {
			// already exists
			continue
		}

		if !k8serrors.IsNotFound(err) {
			return errors.Wrapf(err, "get %v/%v", pvc.Namespace, pvc.Name)
		}

		if err := cl.Create(ctx, &pvc); err != nil {
			return errors.Wrapf(err, "create PVC %v/%v", pvc.Namespace, pvc.Name)
		}
	}

	return nil
}

func mapsEqual(a, b map[string]string) bool {
	if len(a) != len(b) {
		return false
	}

	for ka, va := range a {
		if vb, ok := b[ka]; !ok || vb != va {
			return false
		}
	}

	return true
}

func (r *ReconcilePerconaServerMongoDB) sslAnnotation(ctx context.Context, cr *api.PerconaServerMongoDB) (map[string]string, error) {
	annotation := make(map[string]string)

	is110 := cr.CompareVersion("1.1.0") >= 0
	if is110 {
		sslHash, err := r.getTLSHash(ctx, cr, cr.Spec.Secrets.SSL)
		if err != nil {
			return nil, errors.Wrap(err, "get secret hash error")
		}
		annotation["percona.com/ssl-hash"] = sslHash

		sslInternalHash, err := r.getTLSHash(ctx, cr, cr.Spec.Secrets.SSLInternal)
		if err != nil && !k8serrors.IsNotFound(err) {
			return nil, errors.Wrap(err, "get secret hash error")
		} else if err == nil {
			annotation["percona.com/ssl-internal-hash"] = sslInternalHash
		}
	}

	return annotation, nil
}

// TODO: reduce cyclomatic complexity
func (r *ReconcilePerconaServerMongoDB) reconcileStatefulSet(
	ctx context.Context,
	cr *api.PerconaServerMongoDB,
	replset *api.ReplsetSpec,
	matchLabels map[string]string,
	internalKeyName string,
) (*appsv1.StatefulSet, error) {
	sfsName := cr.Name + "-" + replset.Name
	size := replset.Size
	containerName := "mongod"
	multiAZ := replset.MultiAZ
	pdbspec := replset.PodDisruptionBudget
	resources := replset.Resources
	volumeSpec := replset.VolumeSpec
	podSecurityContext := replset.PodSecurityContext
	containerSecurityContext := replset.ContainerSecurityContext
	livenessProbe := replset.LivenessProbe
	readinessProbe := replset.ReadinessProbe
	configName := psmdb.MongodCustomConfigName(cr.Name, replset.Name)

	if replset.ClusterRole == api.ClusterRoleConfigSvr {
		matchLabels["app.kubernetes.io/component"] = api.ConfigReplSetName
	}

	switch matchLabels["app.kubernetes.io/component"] {
	case "arbiter":
		sfsName += "-arbiter"
		containerName += "-arbiter"
		size = replset.Arbiter.Size
		multiAZ = replset.Arbiter.MultiAZ
		pdbspec = replset.Arbiter.PodDisruptionBudget
		resources = replset.Arbiter.Resources
	case "nonVoting":
		sfsName += "-nv"
		containerName += "-nv"
		size = replset.NonVoting.Size
		multiAZ = replset.NonVoting.MultiAZ
		pdbspec = replset.NonVoting.PodDisruptionBudget
		resources = replset.NonVoting.Resources
		podSecurityContext = replset.NonVoting.PodSecurityContext
		containerSecurityContext = replset.NonVoting.ContainerSecurityContext
		configName = psmdb.MongodCustomConfigName(cr.Name, replset.Name+"-nv")
		livenessProbe = replset.NonVoting.LivenessProbe
		readinessProbe = replset.NonVoting.ReadinessProbe
		volumeSpec = replset.NonVoting.VolumeSpec
	}

	sfs := psmdb.NewStatefulSet(sfsName, cr.Namespace)
	err := setControllerReference(cr, sfs, r.scheme)
	if err != nil {
		return nil, errors.Wrapf(err, "set owner ref for StatefulSet %s", sfs.Name)
	}

	errGet := r.client.Get(ctx, types.NamespacedName{Name: sfs.Name, Namespace: sfs.Namespace}, sfs)
	if errGet != nil && !k8serrors.IsNotFound(errGet) {
		return nil, errors.Wrapf(err, "get StatefulSet %s", sfs.Name)
	}

	inits := []corev1.Container{}
	if cr.CompareVersion("1.5.0") >= 0 {
		operatorPod, err := r.operatorPod(ctx)
		if err != nil {
			return nil, errors.Wrap(err, "failed to get operator pod")
		}
		inits = append(inits, psmdb.InitContainers(cr, operatorPod)...)
	}

	customConfig, err := r.getCustomConfig(ctx, cr.Namespace, configName)
	if err != nil {
		return nil, errors.Wrap(err, "check if mongod custom configuration exists")
	}

	sfsSpec, err := psmdb.StatefulSpec(cr, replset, containerName, matchLabels,
		multiAZ, size, internalKeyName, inits, log, customConfig, resources,
		podSecurityContext, containerSecurityContext, livenessProbe, readinessProbe,
		configName)
	if err != nil {
		return nil, errors.Wrapf(err, "create StatefulSet.Spec %s", sfs.Name)
	}
	if sfsSpec.Template.Annotations == nil {
		sfsSpec.Template.Annotations = make(map[string]string)
	}
	for k, v := range sfs.Spec.Template.Annotations {
		if _, ok := sfsSpec.Template.Annotations[k]; !ok {
			sfsSpec.Template.Annotations[k] = v
		}
	}

	if cr.CompareVersion("1.8.0") < 0 {
		sfs, err := r.getRsStatefulset(ctx, cr, replset.Name)
		if err != nil && !k8serrors.IsNotFound(err) {
			return nil, errors.Wrapf(err, "failed to get rs %s statefulset", replset.Name)
		}

		for k, v := range sfs.Annotations {
			if k == "last-applied-secret" || k == "last-applied-secret-ts" {
				sfsSpec.Template.Annotations[k] = v
			}
		}
	}

	// add TLS/SSL Volume
	t := true
	sfsSpec.Template.Spec.Volumes = append(sfsSpec.Template.Spec.Volumes,
		corev1.Volume{
			Name: "ssl",
			VolumeSource: corev1.VolumeSource{
				Secret: &corev1.SecretVolumeSource{
					SecretName:  cr.Spec.Secrets.SSL,
					Optional:    &cr.Spec.UnsafeConf,
					DefaultMode: &secretFileMode,
				},
			},
		},
		corev1.Volume{
			Name: "ssl-internal",
			VolumeSource: corev1.VolumeSource{
				Secret: &corev1.SecretVolumeSource{
					SecretName:  cr.Spec.Secrets.SSLInternal,
					Optional:    &t,
					DefaultMode: &secretFileMode,
				},
			},
		},
	)
	if cr.CompareVersion("1.8.0") >= 0 {
		sfsSpec.Template.Spec.Volumes = append(sfsSpec.Template.Spec.Volumes,
			corev1.Volume{
				Name: "users-secret-file",
				VolumeSource: corev1.VolumeSource{
					Secret: &corev1.SecretVolumeSource{
						SecretName: api.InternalUserSecretName(cr),
					},
				},
			})
	}

	if matchLabels["app.kubernetes.io/component"] == "arbiter" {
		sfsSpec.Template.Spec.Volumes = append(sfsSpec.Template.Spec.Volumes,
			corev1.Volume{
				Name: psmdb.MongodDataVolClaimName,
				VolumeSource: corev1.VolumeSource{
					EmptyDir: &corev1.EmptyDirVolumeSource{},
				},
			},
		)
	} else {
		if volumeSpec.PersistentVolumeClaim != nil {
			sfsSpec.VolumeClaimTemplates = []corev1.PersistentVolumeClaim{
				psmdb.PersistentVolumeClaim(psmdb.MongodDataVolClaimName, cr.Namespace, replset.Labels, volumeSpec.PersistentVolumeClaim),
			}
		} else {
			sfsSpec.Template.Spec.Volumes = append(sfsSpec.Template.Spec.Volumes,
				corev1.Volume{
					Name: psmdb.MongodDataVolClaimName,
					VolumeSource: corev1.VolumeSource{
						HostPath: volumeSpec.HostPath,
						EmptyDir: volumeSpec.EmptyDir,
					},
				},
			)
		}

		if cr.Spec.Backup.Enabled {
			agentC, err := backup.AgentContainer(cr, replset.Name, replset.Size)
			if err != nil {
				return nil, errors.Wrap(err, "create a backup container")
			}
			sfsSpec.Template.Spec.Containers = append(sfsSpec.Template.Spec.Containers, agentC)
		}

		if cr.Spec.PMM.Enabled {
			pmmsec := corev1.Secret{}
			err := r.client.Get(ctx, types.NamespacedName{Name: api.UserSecretName(cr), Namespace: cr.Namespace}, &pmmsec)
			if err != nil {
				return nil, errors.Wrap(err, "check pmm secrets")
			}
			pmmC, err := psmdb.AddPMMContainer(cr, api.UserSecretName(cr), pmmsec, cr.Spec.PMM.MongodParams)
			if err != nil {
				return nil, errors.Wrap(err, "failed to create a pmm-client container")
			}
			sfsSpec.Template.Spec.Containers = append(sfsSpec.Template.Spec.Containers, pmmC)
		}
	}

	sfsSpec.Template.Spec.Volumes = multiAZ.WithSidecarVolumes(log, sfsSpec.Template.Spec.Volumes)
	sfsSpec.VolumeClaimTemplates = multiAZ.WithSidecarPVCs(log, sfsSpec.VolumeClaimTemplates)

	switch cr.Spec.UpdateStrategy {
	case appsv1.OnDeleteStatefulSetStrategyType:
		sfsSpec.UpdateStrategy = appsv1.StatefulSetUpdateStrategy{Type: appsv1.OnDeleteStatefulSetStrategyType}
	case api.SmartUpdateStatefulSetStrategyType:
		sfsSpec.UpdateStrategy = appsv1.StatefulSetUpdateStrategy{Type: appsv1.OnDeleteStatefulSetStrategyType}
	default:
		var zero int32 = 0
		sfsSpec.UpdateStrategy = appsv1.StatefulSetUpdateStrategy{
			Type: appsv1.RollingUpdateStatefulSetStrategyType,
			RollingUpdate: &appsv1.RollingUpdateStatefulSetStrategy{
				Partition: &zero,
			},
		}
	}

	sslAnn, err := r.sslAnnotation(ctx, cr)
	if err != nil {
		return nil, errors.Wrap(err, "failed to get ssl annotations")
	}
	for k, v := range sslAnn {
		sfsSpec.Template.Annotations[k] = v
	}

	sfs.Spec = sfsSpec
	if cr.CompareVersion("1.6.0") >= 0 {
		sfs.Labels = matchLabels
	}

	err = r.createOrUpdate(ctx, sfs)
	if err != nil {
		return nil, errors.Wrapf(err, "update StatefulSet %s", sfs.Name)
	}

	err = r.reconcilePDB(ctx, pdbspec, matchLabels, cr.Namespace, sfs)
	if err != nil {
		return nil, errors.Wrapf(err, "PodDisruptionBudget for %s", sfs.Name)
	}

	if err := r.smartUpdate(ctx, cr, sfs, replset); err != nil {
		return nil, errors.Wrap(err, "failed to run smartUpdate")
	}

	return sfs, nil
}

func (r *ReconcilePerconaServerMongoDB) operatorPod(ctx context.Context) (corev1.Pod, error) {
	operatorPod := corev1.Pod{}

	nsBytes, err := ioutil.ReadFile("/var/run/secrets/kubernetes.io/serviceaccount/namespace")
	if err != nil {
		return operatorPod, err
	}

	ns := strings.TrimSpace(string(nsBytes))

	if err := r.client.Get(ctx, types.NamespacedName{
		Namespace: ns,
		Name:      os.Getenv("HOSTNAME"),
	}, &operatorPod); err != nil {
		return operatorPod, err
	}

	return operatorPod, nil
}

func (r *ReconcilePerconaServerMongoDB) getTLSHash(ctx context.Context, cr *api.PerconaServerMongoDB, secretName string) (string, error) {
	if cr.Spec.UnsafeConf {
		return "", nil
	}
	secretObj := corev1.Secret{}
	err := r.client.Get(ctx,
		types.NamespacedName{
			Namespace: cr.Namespace,
			Name:      secretName,
		},
		&secretObj,
	)
	if err != nil {
		return "", err
	}
	secretString := fmt.Sprintln(secretObj.Data)
	hash := fmt.Sprintf("%x", md5.Sum([]byte(secretString)))

	return hash, nil
}

func (r *ReconcilePerconaServerMongoDB) reconcilePDB(ctx context.Context, spec *api.PodDisruptionBudgetSpec, labels map[string]string, namespace string, owner client.Object) error {
	if spec == nil {
		return nil
	}

	metaAccessor, ok := owner.(metav1.ObjectMetaAccessor)
	if !ok {
		return errors.New("can't convert object to ObjectMetaAccessor")
	}

	ownerMeta := metaAccessor.GetObjectMeta()

	if ownerMeta.GetUID() == "" {
		err := r.client.Get(ctx, types.NamespacedName{
			Name:      ownerMeta.GetName(),
			Namespace: ownerMeta.GetNamespace(),
		}, owner)
		if err != nil {
			return errors.Wrap(err, "failed to get owner uid for pdb")
		}
	}

	pdb := psmdb.PodDisruptionBudget(spec, labels, namespace)
	err := setControllerReference(owner, pdb, r.scheme)
	if err != nil {
		return errors.Wrap(err, "set owner reference")
	}

	return r.createOrUpdate(ctx, pdb)
}

func (r *ReconcilePerconaServerMongoDB) createOrUpdate(ctx context.Context, obj client.Object) error {
	metaAccessor, ok := obj.(metav1.ObjectMetaAccessor)
	if !ok {
		return errors.New("can't convert object to ObjectMetaAccessor")
	}

	objectMeta := metaAccessor.GetObjectMeta()

	if objectMeta.GetAnnotations() == nil {
		objectMeta.SetAnnotations(make(map[string]string))
	}

	objAnnotations := objectMeta.GetAnnotations()
	delete(objAnnotations, "percona.com/last-config-hash")
	objectMeta.SetAnnotations(objAnnotations)

	hash, err := getObjectHash(obj)
	if err != nil {
		return errors.Wrap(err, "calculate object hash")
	}

	objAnnotations = objectMeta.GetAnnotations()
	objAnnotations["percona.com/last-config-hash"] = hash
	objectMeta.SetAnnotations(objAnnotations)

	val := reflect.ValueOf(obj)
	if val.Kind() == reflect.Ptr {
		val = reflect.Indirect(val)
	}
	oldObject := reflect.New(val.Type()).Interface().(client.Object)

	err = r.client.Get(ctx, types.NamespacedName{
		Name:      objectMeta.GetName(),
		Namespace: objectMeta.GetNamespace(),
	}, oldObject)

	if err != nil && !k8serrors.IsNotFound(err) {
		return errors.Wrap(err, "get object")
	}

	if k8serrors.IsNotFound(err) {
		return r.client.Create(ctx, obj)
	}

	oldObjectMeta := oldObject.(metav1.ObjectMetaAccessor).GetObjectMeta()

	updateObject := false
	if oldObjectMeta.GetAnnotations()["percona.com/last-config-hash"] != hash ||
		!compareMaps(oldObjectMeta.GetLabels(), objectMeta.GetLabels()) {
		updateObject = true
	} else if _, ok := obj.(*corev1.Service); !ok {
		// ignore annotations changes for Service object
		// in case NodePort, to avoid port changing
		updateObject = !compareMaps(oldObjectMeta.GetAnnotations(), objectMeta.GetAnnotations())
	}

	if updateObject {
		objectMeta.SetResourceVersion(oldObjectMeta.GetResourceVersion())
		switch object := obj.(type) {
		case *corev1.Service:
			object.Spec.ClusterIP = oldObject.(*corev1.Service).Spec.ClusterIP
		}

		return r.client.Update(ctx, obj)
	}

	return nil
}

func getObjectHash(obj client.Object) (string, error) {
	var dataToMarshall interface{}
	switch object := obj.(type) {
	case *appsv1.StatefulSet:
		dataToMarshall = object.Spec
	case *appsv1.Deployment:
		dataToMarshall = object.Spec
	case *corev1.Service:
		dataToMarshall = object.Spec
	default:
		dataToMarshall = obj
	}
	data, err := json.Marshal(dataToMarshall)
	if err != nil {
		return "", err
	}
	return base64.StdEncoding.EncodeToString(data), nil
}

func setControllerReference(owner client.Object, obj metav1.Object, scheme *runtime.Scheme) error {
	ownerRef, err := OwnerRef(owner, scheme)
	if err != nil {
		return err
	}
	obj.SetOwnerReferences(append(obj.GetOwnerReferences(), ownerRef))
	return nil
}

// OwnerRef returns OwnerReference to object
func OwnerRef(ro client.Object, scheme *runtime.Scheme) (metav1.OwnerReference, error) {
	gvk, err := apiutil.GVKForObject(ro, scheme)
	if err != nil {
		return metav1.OwnerReference{}, err
	}

	trueVar := true

	ca, err := meta.Accessor(ro)
	if err != nil {
		return metav1.OwnerReference{}, err
	}

	return metav1.OwnerReference{
		APIVersion: gvk.GroupVersion().String(),
		Kind:       gvk.Kind,
		Name:       ca.GetName(),
		UID:        ca.GetUID(),
		Controller: &trueVar,
	}, nil
}

func compareMaps(x, y map[string]string) bool {
	if len(x) != len(y) {
		return false
	}

	for k, v := range x {
		yVal, ok := y[k]
		if !ok || yVal != v {
			return false
		}
	}

	return true
}

func (r *ReconcilePerconaServerMongoDB) createOrUpdateDeploymentLegacy(ctx context.Context, currentObj client.Object, name, namespace string) error {
	foundObj := currentObj.DeepCopyObject().(client.Object)
	err := r.client.Get(ctx, types.NamespacedName{Name: name, Namespace: namespace}, foundObj)
	if err != nil && k8serrors.IsNotFound(err) {
		err := r.client.Create(ctx, currentObj)
		if err != nil {
			return errors.Wrapf(err, "create object %s", name)
		}
		return nil
	} else if err != nil {
		return errors.Wrapf(err, "get object %s", name)
	}

	currentObj.GetObjectKind().SetGroupVersionKind(foundObj.GetObjectKind().GroupVersionKind())
	err = r.client.Update(ctx, currentObj)
	if err != nil {
		return errors.Wrapf(err, "update object %s", name)
	}

	return nil
}

func (r *ReconcilePerconaServerMongoDB) getCustomConfig(ctx context.Context, namespace, name string) (psmdb.CustomConfig, error) {
	n := types.NamespacedName{
		Namespace: namespace,
		Name:      name,
	}

	sources := []psmdb.VolumeSourceType{
		psmdb.VolumeSourceSecret,
		psmdb.VolumeSourceConfigMap,
	}

	for _, s := range sources {
		obj := psmdb.VolumeSourceTypeToObj(s)

		ok, err := getObjectByName(ctx, r.client, n, obj.GetRuntimeObject())
		if err != nil {
			return psmdb.CustomConfig{}, errors.Wrapf(err, "get %s", s)
		}
		if !ok {
			continue
		}

		hashHex, err := obj.GetHashHex()
		if err != nil {
			return psmdb.CustomConfig{}, errors.Wrapf(err, "failed to get hash of %s", s)
		}

		conf := psmdb.CustomConfig{
			Type:    s,
			HashHex: hashHex,
		}

		return conf, nil
	}

	return psmdb.CustomConfig{}, nil
}

func getObjectByName(ctx context.Context, c client.Client, n types.NamespacedName, obj client.Object) (bool, error) {
	err := c.Get(ctx, n, obj)
	if err != nil && !k8serrors.IsNotFound(err) {
		return false, err
	}

	// object exists
	if err == nil {
		return true, nil
	}

	return false, nil
}<|MERGE_RESOLUTION|>--- conflicted
+++ resolved
@@ -316,13 +316,8 @@
 		logger.Info("Created a new mongo key", "KeyName", internalKey)
 	}
 
-<<<<<<< HEAD
 	if is1120 := cr.CompareVersion("1.12.0") >= 0; is1120 || (!is1120 && *cr.Spec.Mongod.Security.EnableEncryption) {
-		created, err := r.ensureSecurityKey(cr, cr.Spec.EncryptionKeySecretName(), api.EncryptionKeyName, 32, false)
-=======
-	if *cr.Spec.Mongod.Security.EnableEncryption {
-		created, err := r.ensureSecurityKey(ctx, cr, cr.Spec.EncryptionKeySecretName(), psmdb.EncryptionKeyName, 32, false)
->>>>>>> 7e0bd4ea
+		created, err := r.ensureSecurityKey(ctx, cr, cr.Spec.EncryptionKeySecretName(), api.EncryptionKeyName, 32, false)
 		if err != nil {
 			err = errors.Wrapf(err, "ensure mongo Key %s", cr.Spec.EncryptionKeySecretName())
 			return reconcile.Result{}, err
