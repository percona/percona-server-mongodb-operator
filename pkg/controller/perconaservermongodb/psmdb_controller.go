package perconaservermongodb

import (
	"context"
	"crypto/md5"
	"fmt"
	"os"
	"strconv"
	"strings"
	"sync"
	"sync/atomic"
	"time"

	v "github.com/hashicorp/go-version"
	"github.com/pkg/errors"
	"github.com/robfig/cron/v3"
	appsv1 "k8s.io/api/apps/v1"
	corev1 "k8s.io/api/core/v1"
	k8serrors "k8s.io/apimachinery/pkg/api/errors"
	"k8s.io/apimachinery/pkg/api/meta"
	metav1 "k8s.io/apimachinery/pkg/apis/meta/v1"
	"k8s.io/apimachinery/pkg/labels"
	"k8s.io/apimachinery/pkg/runtime"
	"k8s.io/apimachinery/pkg/types"
	"k8s.io/client-go/rest"
	"sigs.k8s.io/controller-runtime/pkg/client"
	"sigs.k8s.io/controller-runtime/pkg/client/apiutil"
	"sigs.k8s.io/controller-runtime/pkg/client/config"
	"sigs.k8s.io/controller-runtime/pkg/controller"
	"sigs.k8s.io/controller-runtime/pkg/handler"
	logf "sigs.k8s.io/controller-runtime/pkg/log"
	"sigs.k8s.io/controller-runtime/pkg/manager"
	"sigs.k8s.io/controller-runtime/pkg/reconcile"
	"sigs.k8s.io/controller-runtime/pkg/source"

	"github.com/percona/percona-server-mongodb-operator/clientcmd"
	api "github.com/percona/percona-server-mongodb-operator/pkg/apis/psmdb/v1"
	"github.com/percona/percona-server-mongodb-operator/pkg/psmdb"
	"github.com/percona/percona-server-mongodb-operator/pkg/psmdb/backup"
	"github.com/percona/percona-server-mongodb-operator/pkg/psmdb/secret"
	"github.com/percona/percona-server-mongodb-operator/pkg/psmdb/tls"
	"github.com/percona/percona-server-mongodb-operator/pkg/util"
	"github.com/percona/percona-server-mongodb-operator/version"
)

var secretFileMode int32 = 288

// Add creates a new PerconaServerMongoDB Controller and adds it to the Manager. The Manager will set fields on the Controller
// and Start it when the Manager is Started.
func Add(mgr manager.Manager) error {
	r, err := newReconciler(mgr)
	if err != nil {
		return err
	}

	return add(mgr, r)
}

// newReconciler returns a new reconcile.Reconciler
func newReconciler(mgr manager.Manager) (reconcile.Reconciler, error) {
	cli, err := clientcmd.NewClient(mgr.GetConfig())
	if err != nil {
		return nil, errors.Wrap(err, "create clientcmd")
	}

	sv, err := version.Server(cli)
	if err != nil {
		return nil, errors.Wrap(err, "get server version")
	}

	mgr.GetLogger().Info("server version", "platform", sv.Platform, "version", sv.Info)

	initImage, err := getOperatorPodImage(context.TODO())
	if err != nil {
		return nil, errors.Wrap(err, "failed to get operator pod image")
	}

	return &ReconcilePerconaServerMongoDB{
		client:                 mgr.GetClient(),
		scheme:                 mgr.GetScheme(),
		serverVersion:          sv,
		reconcileIn:            time.Second * 5,
		crons:                  NewCronRegistry(),
		lockers:                newLockStore(),
		newPBM:                 backup.NewPBM,
		restConfig:             mgr.GetConfig(),
		newCertManagerCtrlFunc: tls.NewCertManagerController,

		initImage: initImage,

		clientcmd: cli,
	}, nil
}

func getOperatorPodImage(ctx context.Context) (string, error) {
	cfg, err := config.GetConfig()
	if err != nil {
		return "", err
	}

	c, err := client.New(cfg, client.Options{})
	if err != nil {
		return "", err
	}

	nsBytes, err := os.ReadFile("/var/run/secrets/kubernetes.io/serviceaccount/namespace")
	if err != nil {
		return "", err
	}

	ns := strings.TrimSpace(string(nsBytes))

	pod := &corev1.Pod{}
	err = c.Get(ctx, types.NamespacedName{Namespace: ns, Name: os.Getenv("HOSTNAME")}, pod)
	if err != nil {
		return "", err
	}

	return pod.Spec.Containers[0].Image, nil
}

// add adds a new Controller to mgr with r as the reconcile.Reconciler
func add(mgr manager.Manager, r reconcile.Reconciler) error {
	// Create a new controller
	c, err := controller.New("psmdb-controller", mgr, controller.Options{Reconciler: r})
	if err != nil {
		return err
	}

	// Watch for changes to primary resource PerconaServerMongoDB
	err = c.Watch(source.Kind(mgr.GetCache(), new(api.PerconaServerMongoDB)), new(handler.EnqueueRequestForObject))
	if err != nil {
		return err
	}

	return nil
}

type CronRegistry struct {
	crons      *cron.Cron
	jobs       map[string]Schedule
	backupJobs *sync.Map
}

type Schedule struct {
	ID           int
	CronSchedule string
}

func NewCronRegistry() CronRegistry {
	c := CronRegistry{
		crons:      cron.New(),
		jobs:       make(map[string]Schedule),
		backupJobs: new(sync.Map),
	}

	c.crons.Start()

	return c
}

var _ reconcile.Reconciler = &ReconcilePerconaServerMongoDB{}

// ReconcilePerconaServerMongoDB reconciles a PerconaServerMongoDB object
type ReconcilePerconaServerMongoDB struct {
	// This client, initialized using mgr.Client() above, is a split client
	// that reads objects from the cache and writes to the apiserver
	client     client.Client
	scheme     *runtime.Scheme
	restConfig *rest.Config

	crons               CronRegistry
	clientcmd           *clientcmd.Client
	serverVersion       *version.ServerVersion
	reconcileIn         time.Duration
	mongoClientProvider MongoClientProvider

	newCertManagerCtrlFunc tls.NewCertManagerControllerFunc

	newPBM backup.NewPBMFunc

	initImage string

	lockers lockStore
}

type lockStore struct {
	store *sync.Map
}

func newLockStore() lockStore {
	return lockStore{
		store: new(sync.Map),
	}
}

func (l lockStore) LoadOrCreate(key string) lock {
	val, _ := l.store.LoadOrStore(key, lock{
		statusMutex: new(sync.Mutex),
		updateSync:  new(int32),
	})

	return val.(lock)
}

type lock struct {
	statusMutex *sync.Mutex
	updateSync  *int32
}

const (
	updateDone = 0
	updateWait = 1
)

// Reconcile reads that state of the cluster for a PerconaServerMongoDB object and makes changes based on the state read
// and what is in the PerconaServerMongoDB.Spec
// Note:
// The Controller will requeue the Request to be processed again if the returned error is non-nil or
// Result.Requeue is true, otherwise upon completion it will remove the work from the queue.
func (r *ReconcilePerconaServerMongoDB) Reconcile(ctx context.Context, request reconcile.Request) (reconcile.Result, error) {
	log := logf.FromContext(ctx)

	rr := reconcile.Result{
		RequeueAfter: r.reconcileIn,
	}

	// As operator can handle a few clusters
	// lock should be created per cluster to not lock cron jobs of other clusters
	l := r.lockers.LoadOrCreate(request.NamespacedName.String())

	// PerconaServerMongoDB object is also accessed and changed by a version service's cron job (that runs concurrently)
	l.statusMutex.Lock()
	defer l.statusMutex.Unlock()
	// we have to be sure the reconcile loop will be run at least once
	// in-between any version service jobs (hence any two vs jobs shouldn't be run sequentially).
	// the version service job sets the state to  `updateWait` and the next job can be run only
	// after the state was dropped to`updateDone` again
	defer atomic.StoreInt32(l.updateSync, updateDone)

	// Fetch the PerconaServerMongoDB instance
	cr := &api.PerconaServerMongoDB{}
	err := r.client.Get(ctx, request.NamespacedName, cr)
	if err != nil {
		if k8serrors.IsNotFound(err) {
			// Request object not found, could have been deleted after reconcile request.
			// Owned objects are automatically garbage collected. For additional cleanup logic use finalizers.
			// Return and don't requeue
			return reconcile.Result{}, nil
		}
		// Error reading the object - requeue the request.
		return rr, err
	}

	clusterStatus := api.AppStateInit

	defer func() {
		err = r.updateStatus(ctx, cr, err, clusterStatus)
		if err != nil {
			log.Error(err, "failed to update cluster status", "replset", cr.Spec.Replsets[0].Name)
		}
	}()

	if err := r.setCRVersion(ctx, cr); err != nil {
		return reconcile.Result{}, errors.Wrap(err, "set CR version")
	}

	err = cr.CheckNSetDefaults(r.serverVersion.Platform, log)
	if err != nil {
		err = errors.Wrap(err, "wrong psmdb options")
		return reconcile.Result{}, err
	}

	if cr.ObjectMeta.DeletionTimestamp != nil {
		rec, err := r.checkFinalizers(ctx, cr)
		if rec || err != nil {
			return rr, err
		}
	}

	err = r.reconcilePause(ctx, cr)
	if err != nil {
		return reconcile.Result{}, err
	}

	err = r.checkConfiguration(ctx, cr)
	if err != nil {
		return reconcile.Result{}, err
	}

	isDownscale, err := r.safeDownscale(ctx, cr)
	if err != nil {
		return reconcile.Result{}, errors.Wrap(err, "safe downscale")
	}

	err = r.reconcileUsersSecret(ctx, cr)
	if err != nil {
		return reconcile.Result{}, errors.Wrap(err, "reconcile users secret")
	}
	repls := cr.Spec.Replsets
	if cr.Spec.Sharding.Enabled && cr.Spec.Sharding.ConfigsvrReplSet != nil {
		repls = append([]*api.ReplsetSpec{cr.Spec.Sharding.ConfigsvrReplSet}, repls...)
	}

	err = r.reconcileMongodConfigMaps(ctx, cr, repls)
	if err != nil {
		return reconcile.Result{}, errors.Wrap(err, "reconcile mongod configmaps")
	}

	if err := r.reconcileMongosConfigMap(ctx, cr); err != nil {
		return reconcile.Result{}, errors.Wrap(err, "reconcile mongos config map")
	}

	if cr.CompareVersion("1.5.0") >= 0 {
		err := r.reconcileUsers(ctx, cr, repls)
		if err != nil {
			return reconcile.Result{}, errors.Wrap(err, "failed to reconcile users")
		}
	}

	removed, err := r.getSTSforRemoval(ctx, cr)
	if err != nil {
		return reconcile.Result{}, err
	}

	for _, sts := range removed {
		rsName := sts.Labels["app.kubernetes.io/replset"]

		log.Info("Deleting STS component from replst", "sts", sts.Name, "rs", rsName)

		err = r.checkIfPossibleToRemove(ctx, cr, rsName)
		if err != nil {
			return reconcile.Result{}, errors.Wrapf(err, "check remove posibility for rs %s", rsName)
		}

		if sts.Labels["app.kubernetes.io/component"] == "mongod" {
			log.Info("Removing RS from shard", "rs", rsName)
			err = r.removeRSFromShard(ctx, cr, rsName)
			if err != nil {
				return reconcile.Result{}, errors.Wrapf(err, "failed to remove rs %s", rsName)
			}
		}

		err = r.client.Delete(ctx, &sts)
		if err != nil {
			return reconcile.Result{}, errors.Wrapf(err, "failed to remove rs %s", rsName)
		}
	}

	if cr.Status.MongoVersion == "" || strings.HasSuffix(cr.Status.MongoVersion, "intermediate") {
		err := r.ensureVersion(ctx, cr, VersionServiceClient{})
		if err != nil {
			log.Info("failed to ensure version, running with default", "error", err)
		}
	}

<<<<<<< HEAD
	if !cr.Spec.UnsafeConf {
		err = r.reconsileSSL(ctx, cr)
		if err != nil {
			err = errors.Errorf(`TLS secrets handler: "%v". Please create your TLS secret `+api.SSLSecretName(cr)+` manually or setup cert-manager correctly`, err)
			return reconcile.Result{}, err
		}
=======
	err = r.reconcileSSL(ctx, cr)
	if err != nil {
		err = errors.Errorf(`TLS secrets handler: "%v". Please create your TLS secret `+cr.Spec.Secrets.SSL+` manually or setup cert-manager correctly`, err)
		return reconcile.Result{}, err
>>>>>>> c325d88a
	}

	internalKey := psmdb.InternalKey(cr)
	ikCreated, err := r.ensureSecurityKey(ctx, cr, internalKey, "mongodb-key", 768, true)
	if err != nil {
		err = errors.Wrapf(err, "ensure mongo Key %s", internalKey)
		return reconcile.Result{}, err
	}

	if ikCreated {
		log.Info("Created a new mongo key", "KeyName", internalKey)
	}

	created, err := r.ensureSecurityKey(ctx, cr, cr.Spec.Secrets.EncryptionKey, api.EncryptionKeyName, 32, false)
	if err != nil {
		err = errors.Wrapf(err, "ensure mongo Key %s", cr.Spec.Secrets.EncryptionKey)
		return reconcile.Result{}, err
	}
	if created {
		log.Info("Created a new mongo key", "KeyName", cr.Spec.Secrets.EncryptionKey)
	}

	if cr.Spec.Backup.Enabled {
		err = r.reconcileBackupTasks(ctx, cr)
		if err != nil {
			err = errors.Wrap(err, "reconcile backup tasks")
			return reconcile.Result{}, err
		}
	}

	clusterStatus, err = r.reconcileReplsets(ctx, cr, repls)
	if err != nil {
		return reconcile.Result{}, errors.Wrap(err, "reconcile statefulsets")
	}

	err = r.reconcileMongos(ctx, cr)
	if err != nil {
		return reconcile.Result{}, errors.Wrap(err, "reconcile mongos")
	}

	if err := r.upgradeFCVIfNeeded(ctx, cr, *repls[0], cr.Status.MongoVersion); err != nil {
		return reconcile.Result{}, errors.Wrap(err, "failed to set FCV")
	}

	// clean orphan PVCs if downscale
	if isDownscale {
		err = r.deleteOrphanPVCs(ctx, cr)
		if err != nil {
			return reconcile.Result{}, fmt.Errorf("failed to delete orphan PVCs: %v", err)
		}
	}

	err = r.exportServices(ctx, cr)
	if err != nil {
		return reconcile.Result{}, errors.Wrap(err, "export services")
	}

	err = r.scheduleEnsureVersion(ctx, cr, VersionServiceClient{})
	if err != nil {
		return reconcile.Result{}, errors.Wrap(err, "failed to ensure version")
	}

	if err = r.updatePITR(ctx, cr); err != nil {
		return rr, err
	}

	err = r.resyncPBMIfNeeded(ctx, cr)
	if err != nil {
		return reconcile.Result{}, errors.Wrap(err, "resync PBM if needed")
	}

	return rr, nil
}

func (r *ReconcilePerconaServerMongoDB) reconcileReplsets(ctx context.Context, cr *api.PerconaServerMongoDB, repls []*api.ReplsetSpec) (api.AppState, error) {
	log := logf.FromContext(ctx)

	for _, replset := range repls {
		if cr.Spec.Sharding.Enabled && replset.ClusterRole != api.ClusterRoleConfigSvr && replset.Name == api.ConfigReplSetName {
			return "", errors.Errorf("%s is reserved name for config server replset", api.ConfigReplSetName)
		}

		matchLabels := replset.MongodLabels(cr)

		pods, err := psmdb.GetRSPods(ctx, r.client, cr, replset.Name)
		if err != nil {
			err = errors.Errorf("get pods list for replset %s: %v", replset.Name, err)
			return "", err
		}

		_, err = r.reconcileStatefulSet(ctx, cr, replset, matchLabels)
		if err != nil {
			err = errors.Errorf("reconcile StatefulSet for %s: %v", replset.Name, err)
			return "", err
		}

		if replset.Arbiter.Enabled {
			matchLabels = replset.ArbiterLabels(cr)
			_, err := r.reconcileStatefulSet(ctx, cr, replset, matchLabels)
			if err != nil {
				err = errors.Errorf("reconcile Arbiter StatefulSet for %s: %v", replset.Name, err)
				return "", err
			}
		} else {
			err := r.client.Delete(ctx, psmdb.NewStatefulSet(
				cr.Name+"-"+replset.Name+"-arbiter",
				cr.Namespace,
			))

			if err != nil && !k8serrors.IsNotFound(err) {
				err = errors.Errorf("delete arbiter in replset %s: %v", replset.Name, err)
				return "", err
			}
		}

		if replset.NonVoting.Enabled {
			matchLabels = replset.NonVotingLabels(cr)
			_, err := r.reconcileStatefulSet(ctx, cr, replset, matchLabels)
			if err != nil {
				err = errors.Errorf("reconcile nonVoting StatefulSet for %s: %v", replset.Name, err)
				return "", err
			}
		} else {
			err := r.client.Delete(ctx, psmdb.NewStatefulSet(
				cr.Name+"-"+replset.Name+"-nv",
				cr.Namespace,
			))

			if err != nil && !k8serrors.IsNotFound(err) {
				err = errors.Errorf("delete nonVoting statefulset %s: %v", replset.Name, err)
				return "", err
			}
		}

		err = r.removeOutdatedServices(ctx, cr, replset)
		if err != nil {
			err = errors.Wrapf(err, "failed to remove old services of replset %s", replset.Name)
			return "", err
		}

		// Create headless service
		service := psmdb.Service(cr, replset)

		err = setControllerReference(cr, service, r.scheme)
		if err != nil {
			return "", errors.Wrapf(err, "set owner ref for service %s", service.Name)
		}

		err = r.createOrUpdateSvc(ctx, cr, service, true)
		if err != nil {
			return "", errors.Wrapf(err, "create or update service for replset %s", replset.Name)
		}

		// Create exposed services
		if replset.Expose.Enabled {
			_, err := r.ensureExternalServices(ctx, cr, replset, &pods)
			if err != nil {
				err = errors.Errorf("failed to ensure services of replset %s: %v", replset.Name, err)
				return "", err
			}
		}

		_, ok := cr.Status.Replsets[replset.Name]
		if !ok {
			cr.Status.Replsets[replset.Name] = api.ReplsetStatus{}
		}

		if err := r.fetchVersionFromMongo(ctx, cr, replset); err != nil {
			return "", errors.Wrap(err, "update mongo version")
		}
	}

	mongosPods, err := r.getMongosPods(ctx, cr)
	if err != nil && !k8serrors.IsNotFound(err) {
		return "", errors.Wrap(err, "get pods list for mongos")
	}

	clusterStatus := api.AppStateNone
	for _, replset := range repls {
		replsetStatus, err := r.reconcileCluster(ctx, cr, replset, mongosPods.Items)
		if err != nil {
			log.Error(err, "failed to reconcile cluster", "replset", replset.Name)
		}

		statusPriority := []api.AppState{
			api.AppStateError,
			api.AppStateStopping,
			api.AppStatePaused,
			api.AppStateInit,
			api.AppStateReady,
		}
		for _, s := range statusPriority {
			if replsetStatus == s || clusterStatus == s {
				clusterStatus = s
				break
			}
		}
	}
	return clusterStatus, nil
}

func (r *ReconcilePerconaServerMongoDB) reconcilePause(ctx context.Context, cr *api.PerconaServerMongoDB) error {
	if !cr.Spec.Pause || cr.DeletionTimestamp != nil {
		return nil
	}

	log := logf.FromContext(ctx)

	backupRunning, err := r.isBackupRunning(ctx, cr)
	if err != nil {
		return errors.Wrap(err, "check if backup is running")
	}
	if backupRunning {
		cr.Spec.Pause = false
		if err := cr.CheckNSetDefaults(r.serverVersion.Platform, log); err != nil {
			return errors.Wrap(err, "failed to set defaults")
		}
		log.Info("cluster will pause after all backups finished")
		return nil
	}

	for _, rs := range cr.Spec.Replsets {
		if cr.Status.State == api.AppStateStopping {
			log.Info("Pausing cluster", "replset", rs.Name)
		}
		rs.Arbiter.Enabled = false
		rs.NonVoting.Enabled = false
	}

	if err := r.deletePSMDBPods(ctx, cr); err != nil {
		if err == errWaitingTermination {
			log.Info("pausing cluster", "error", err.Error())
			return nil
		}
		return errors.Wrap(err, "delete psmdb pods")
	}
	return nil
}

func (r *ReconcilePerconaServerMongoDB) setCRVersion(ctx context.Context, cr *api.PerconaServerMongoDB) error {
	if len(cr.Spec.CRVersion) > 0 {
		return nil
	}

	orig := cr.DeepCopy()
	cr.Spec.CRVersion = version.Version

	if err := r.client.Patch(ctx, cr, client.MergeFrom(orig)); err != nil {
		return errors.Wrap(err, "patch CR")
	}

	logf.FromContext(ctx).Info("Set CR version", "version", cr.Spec.CRVersion)

	return nil
}

func (r *ReconcilePerconaServerMongoDB) checkConfiguration(ctx context.Context, cr *api.PerconaServerMongoDB) error {
	// check if sharding has already been enabled
	_, cfgErr := r.getCfgStatefulset(ctx, cr)
	if cfgErr != nil && !k8serrors.IsNotFound(cfgErr) {
		return errors.Wrap(cfgErr, "failed to get cfg replset")
	}

	rs, rsErr := r.getMongodStatefulsets(ctx, cr)
	if rsErr != nil && !k8serrors.IsNotFound(rsErr) {
		return errors.Wrap(rsErr, "failed to get all replsets")
	}

	if !cr.Spec.Sharding.Enabled {
		// means we have already had sharded cluster and try to disable sharding
		if cfgErr == nil && len(rs.Items) > 1 {
			return errors.Errorf("failed to disable sharding with %d active replsets", len(rs.Items))
		}

		// means we want to run multiple replsets without sharding
		if len(cr.Spec.Replsets) > 1 {
			return errors.New("running multiple replsets without sharding is prohibited")
		}
	}

	return nil
}

// safeDownscale ensures replica set pods downscaled one by one and returns true if a downscale is in progress
func (r *ReconcilePerconaServerMongoDB) safeDownscale(ctx context.Context, cr *api.PerconaServerMongoDB) (bool, error) {
	isDownscale := false
	for _, rs := range cr.Spec.Replsets {
		sf, err := r.getRsStatefulset(ctx, cr, rs.Name)
		if err != nil && !k8serrors.IsNotFound(err) {
			return false, errors.Wrap(err, "get rs statefulset")
		}

		if k8serrors.IsNotFound(err) {
			continue
		}

		// downscale 1 pod on each reconciliation
		if *sf.Spec.Replicas-rs.Size > 1 {
			rs.Size = *sf.Spec.Replicas - 1
			isDownscale = true
		}
	}

	return isDownscale, nil
}

func (r *ReconcilePerconaServerMongoDB) getSTSforRemoval(ctx context.Context, cr *api.PerconaServerMongoDB) ([]appsv1.StatefulSet, error) {
	removed := make([]appsv1.StatefulSet, 0)

	stsList := appsv1.StatefulSetList{}
	if err := r.client.List(ctx, &stsList,
		&client.ListOptions{
			Namespace: cr.Namespace,
			LabelSelector: labels.SelectorFromSet(map[string]string{
				"app.kubernetes.io/instance": cr.Name,
			}),
		},
	); err != nil {
		return nil, errors.Wrap(err, "failed to get statefulset list")
	}

	appliedRSNames := make(map[string]struct{}, len(cr.Spec.Replsets))

	for _, rs := range cr.Spec.Replsets {
		appliedRSNames[rs.Name] = struct{}{}
	}

	for _, sts := range stsList.Items {
		component := sts.Labels["app.kubernetes.io/component"]
		if component == "mongos" || sts.Name == cr.Name+"-"+api.ConfigReplSetName {
			continue
		}

		rsName := sts.Labels["app.kubernetes.io/replset"]

		if _, ok := appliedRSNames[rsName]; ok {
			continue
		}

		removed = append(removed, sts)
	}

	return removed, nil
}

func (r *ReconcilePerconaServerMongoDB) checkIfPossibleToRemove(ctx context.Context, cr *api.PerconaServerMongoDB, rsName string) error {
	log := logf.FromContext(ctx)

	systemDBs := map[string]struct{}{
		"local":  {},
		"admin":  {},
		"config": {},
	}

	client, err := r.mongoClientWithRole(ctx, cr, api.ReplsetSpec{Name: rsName}, api.RoleClusterAdmin)
	if err != nil {
		return errors.Wrap(err, "dial:")
	}

	defer func() {
		err := client.Disconnect(ctx)
		if err != nil {
			log.Error(err, "failed to close connection")
		}
	}()

	list, err := client.ListDBs(ctx)
	if err != nil {
		log.Error(err, "failed to list databases", "rs", rsName)
		return errors.Wrapf(err, "failed to list databases for rs %s", rsName)
	}

	for _, db := range list.DBs {
		if _, ok := systemDBs[db.Name]; !ok {
			return errors.Errorf("non system db found: %s", db.Name)
		}
	}

	return nil
}

func (r *ReconcilePerconaServerMongoDB) ensureSecurityKey(ctx context.Context, cr *api.PerconaServerMongoDB, secretName, keyName string, keyLen int, setOwner bool) (created bool, err error) {
	key := &corev1.Secret{
		TypeMeta: metav1.TypeMeta{
			APIVersion: "v1",
			Kind:       "Secret",
		},
		ObjectMeta: metav1.ObjectMeta{
			Name:      secretName,
			Namespace: cr.Namespace,
		},
	}

	err = r.client.Get(ctx, types.NamespacedName{Name: key.Name, Namespace: key.Namespace}, key)
	if err != nil && k8serrors.IsNotFound(err) {
		created = true
		if setOwner {
			err = setControllerReference(cr, key, r.scheme)
			if err != nil {
				return false, errors.Wrap(err, "set owner ref")
			}
		}

		key.Data = make(map[string][]byte)
		key.Data[keyName], err = secret.GenerateKey1024(keyLen)
		if err != nil {
			return false, errors.Wrap(err, "key generation")
		}

		err = r.client.Create(ctx, key)
		if err != nil {
			return false, errors.Wrap(err, "create key")
		}
	} else if err != nil {
		return false, errors.Wrap(err, "get key")
	}

	return created, nil
}

func (r *ReconcilePerconaServerMongoDB) deleteOrphanPVCs(ctx context.Context, cr *api.PerconaServerMongoDB) error {
	for _, f := range cr.GetFinalizers() {
		switch f {
		case "delete-psmdb-pvc":
			// remove orphan pvc
			mongodPVCs, err := r.getMongodPVCs(ctx, cr)
			if err != nil {
				return err
			}
			mongodPods, err := r.getMongodPods(ctx, cr)
			if err != nil {
				return err
			}
			mongodPodsMap := make(map[string]bool)
			for _, pod := range mongodPods.Items {
				mongodPodsMap[pod.Name] = true
			}
			for _, pvc := range mongodPVCs.Items {
				if strings.HasPrefix(pvc.Name, psmdb.MongodDataVolClaimName+"-") {
					podName := strings.TrimPrefix(pvc.Name, psmdb.MongodDataVolClaimName+"-")
					if _, ok := mongodPodsMap[podName]; !ok {
						// remove the orphan pvc
						logf.FromContext(ctx).Info("remove orphan pvc", "pvc", pvc.Name)
						err := r.client.Delete(ctx, &pvc)
						if err != nil {
							return errors.Wrapf(err, "failed to delete PVC %s", pvc.Name)
						}
					}
				}
			}
		}
	}
	return nil
}

func (r *ReconcilePerconaServerMongoDB) deleteCfgIfNeeded(ctx context.Context, cr *api.PerconaServerMongoDB) error {
	if cr.Spec.Sharding.Enabled {
		return nil
	}

	upToDate, err := r.isAllSfsUpToDate(ctx, cr)
	if err != nil {
		return errors.Wrap(err, "failed to check is all sfs up to date")
	}

	if !upToDate {
		return nil
	}

	sfsName := cr.Name + "-" + api.ConfigReplSetName
	sfs := psmdb.NewStatefulSet(sfsName, cr.Namespace)

	if err := r.client.Delete(ctx, sfs); err != nil && !k8serrors.IsNotFound(err) {
		return errors.Wrapf(err, "failed to delete sfs: %s", sfs.Name)
	}

	svc := corev1.Service{}
	err = r.client.Get(ctx, types.NamespacedName{Name: cr.Name + "-" + api.ConfigReplSetName, Namespace: cr.Namespace}, &svc)
	if err != nil && !k8serrors.IsNotFound(err) {
		return errors.Wrap(err, "failed to get config service")
	}

	if k8serrors.IsNotFound(err) {
		return nil
	}

	err = r.client.Delete(ctx, &svc)
	if err != nil {
		return errors.Wrap(err, "failed to delete config service")
	}

	return nil
}

func (r *ReconcilePerconaServerMongoDB) stopMongosInCaseOfRestore(ctx context.Context, cr *api.PerconaServerMongoDB) error {
	if !cr.Spec.Sharding.Enabled {
		return nil
	}

	rstRunning, err := r.isRestoreRunning(ctx, cr)
	if err != nil {
		return errors.Wrap(err, "failed to check running restores")
	}

	if !rstRunning {
		return nil
	}

	err = r.disableBalancer(ctx, cr)
	if err != nil {
		return errors.Wrap(err, "failed to disable balancer")
	}

	err = r.deleteMongos(ctx, cr)
	if err != nil {
		return errors.Wrap(err, "failed to delete mongos")
	}

	return nil
}

func (r *ReconcilePerconaServerMongoDB) upgradeFCVIfNeeded(ctx context.Context, cr *api.PerconaServerMongoDB, repl api.ReplsetSpec, newFCV string) error {
	if !cr.Spec.UpgradeOptions.SetFCV {
		return nil
	}

	up, err := r.isAllSfsUpToDate(ctx, cr)
	if err != nil {
		return errors.Wrap(err, "failed to check is all sfs up to date")
	}

	if !up {
		return nil
	}

	fcvsv, err := v.NewSemver(newFCV)
	if err != nil {
		return errors.Wrap(err, "invalid version")
	}

	fcv, err := r.getFCV(ctx, cr)
	if err != nil {
		return errors.Wrap(err, "failed to get FCV")
	}

	if !canUpgradeVersion(fcv, MajorMinor(fcvsv)) {
		return nil
	}

	err = r.setFCV(ctx, cr, newFCV)
	return errors.Wrap(err, "failed to set FCV")
}

func (r *ReconcilePerconaServerMongoDB) deleteMongos(ctx context.Context, cr *api.PerconaServerMongoDB) error {
	err := r.client.Delete(ctx, psmdb.MongosStatefulset(cr))
	if err != nil && !k8serrors.IsNotFound(err) {
		return errors.Wrap(err, "failed to delete mongos statefulset")
	}

	return nil
}

func (r *ReconcilePerconaServerMongoDB) deleteMongosIfNeeded(ctx context.Context, cr *api.PerconaServerMongoDB) error {
	if cr.Spec.Sharding.Enabled {
		return nil
	}

	upToDate, err := r.isAllSfsUpToDate(ctx, cr)
	if err != nil {
		return errors.Wrap(err, "failed to check is all sfs up to date")
	}

	if !upToDate {
		return nil
	}

	ss, err := psmdb.GetMongosServices(ctx, r.client, cr)
	if err != nil {
		return errors.Wrap(err, "failed to list mongos services")
	}

	for _, svc := range ss.Items {
		err = r.client.Delete(ctx, &svc)
		if err != nil && !k8serrors.IsNotFound(err) {
			return errors.Wrap(err, "failed to delete mongos services")
		}
	}

	return r.deleteMongos(ctx, cr)
}

func (r *ReconcilePerconaServerMongoDB) reconcileMongodConfigMaps(ctx context.Context, cr *api.PerconaServerMongoDB, repls []*api.ReplsetSpec) error {
	for _, rs := range repls {
		name := psmdb.MongodCustomConfigName(cr.Name, rs.Name)

		if rs.Configuration == "" {
			if err := deleteConfigMapIfExists(ctx, r.client, cr, name); err != nil {
				return errors.Wrap(err, "failed to delete mongod config map")
			}
		} else {
			err := r.createOrUpdateConfigMap(ctx, cr, &corev1.ConfigMap{
				TypeMeta: metav1.TypeMeta{
					APIVersion: "v1",
					Kind:       "ConfigMap",
				},
				ObjectMeta: metav1.ObjectMeta{
					Name:      name,
					Namespace: cr.Namespace,
				},
				Data: map[string]string{
					"mongod.conf": string(rs.Configuration),
				},
			})
			if err != nil {
				return errors.Wrap(err, "create or update config map")
			}
		}

		if !rs.NonVoting.Enabled {
			continue
		}

		name = psmdb.MongodCustomConfigName(cr.Name, rs.Name+"-nv")
		if rs.NonVoting.Configuration == "" {
			if err := deleteConfigMapIfExists(ctx, r.client, cr, name); err != nil {
				return errors.Wrap(err, "failed to delete nonvoting mongod config map")
			}

			continue
		}

		err := r.createOrUpdateConfigMap(ctx, cr, &corev1.ConfigMap{
			ObjectMeta: metav1.ObjectMeta{
				Name:      name,
				Namespace: cr.Namespace,
			},
			Data: map[string]string{
				"mongod.conf": string(rs.NonVoting.Configuration),
			},
		})
		if err != nil {
			return errors.Wrap(err, "create or update nonvoting config map")
		}
	}

	return nil
}

func (r *ReconcilePerconaServerMongoDB) reconcileMongosConfigMap(ctx context.Context, cr *api.PerconaServerMongoDB) error {
	name := psmdb.MongosCustomConfigName(cr.Name)

	if !cr.Spec.Sharding.Enabled || cr.Spec.Sharding.Mongos.Configuration == "" {
		err := deleteConfigMapIfExists(ctx, r.client, cr, name)
		if err != nil {
			return errors.Wrap(err, "failed to delete mongos config map")
		}

		return nil
	}

	err := r.createOrUpdateConfigMap(ctx, cr, &corev1.ConfigMap{
		TypeMeta: metav1.TypeMeta{
			APIVersion: "v1",
			Kind:       "ConfigMap",
		},
		ObjectMeta: metav1.ObjectMeta{
			Name:      name,
			Namespace: cr.Namespace,
		},
		Data: map[string]string{
			"mongos.conf": string(cr.Spec.Sharding.Mongos.Configuration),
		},
	})
	if err != nil {
		return err
	}

	return nil
}

func deleteConfigMapIfExists(ctx context.Context, cl client.Client, cr *api.PerconaServerMongoDB, cmName string) error {
	configMap := &corev1.ConfigMap{}

	err := cl.Get(ctx, types.NamespacedName{
		Namespace: cr.Namespace,
		Name:      cmName,
	}, configMap)
	if err != nil && !k8serrors.IsNotFound(err) {
		return errors.Wrap(err, "get config map")
	}

	if k8serrors.IsNotFound(err) {
		return nil
	}

	if !metav1.IsControlledBy(configMap, cr) {
		return nil
	}

	return cl.Delete(ctx, configMap)
}

func (r *ReconcilePerconaServerMongoDB) createOrUpdateConfigMap(ctx context.Context, cr *api.PerconaServerMongoDB, configMap *corev1.ConfigMap) error {
	err := setControllerReference(cr, configMap, r.scheme)
	if err != nil {
		return errors.Wrapf(err, "failed to set controller ref for config map %s", configMap.Name)
	}

	currMap := &corev1.ConfigMap{}
	err = r.client.Get(ctx, types.NamespacedName{
		Namespace: configMap.Namespace,
		Name:      configMap.Name,
	}, currMap)
	if err != nil && !k8serrors.IsNotFound(err) {
		return errors.Wrap(err, "get current configmap")
	}

	if k8serrors.IsNotFound(err) {
		return r.client.Create(ctx, configMap)
	}

	if !util.MapEqual(currMap.Data, configMap.Data) {
		return r.client.Update(ctx, configMap)
	}

	return nil
}

func (r *ReconcilePerconaServerMongoDB) reconcileMongos(ctx context.Context, cr *api.PerconaServerMongoDB) error {
	if err := r.stopMongosInCaseOfRestore(ctx, cr); err != nil {
		return errors.Wrap(err, "on restore")
	}

	if err := r.reconcileMongosStatefulset(ctx, cr); err != nil {
		return errors.Wrap(err, "reconcile mongos")
	}

	if err := r.enableBalancerIfNeeded(ctx, cr); err != nil {
		return errors.Wrap(err, "failed to start balancer")
	}

	if err := r.disableBalancerIfNeeded(ctx, cr); err != nil {
		return errors.Wrap(err, "failed to disable balancer")
	}

	if err := r.deleteMongosIfNeeded(ctx, cr); err != nil {
		return errors.Wrap(err, "delete mongos")
	}

	if err := r.deleteCfgIfNeeded(ctx, cr); err != nil {
		return errors.Wrap(err, "delete config server")
	}

	return nil
}

func (r *ReconcilePerconaServerMongoDB) reconcileMongosStatefulset(ctx context.Context, cr *api.PerconaServerMongoDB) error {
	log := logf.FromContext(ctx)

	if !cr.Spec.Sharding.Enabled {
		return nil
	}

	stsList, err := r.getStatefulsetsExceptMongos(ctx, cr)
	if err != nil {
		return errors.Wrap(err, "failed to get all non-mongos sts")
	}
	uptodate, err := r.isStsListUpToDate(ctx, cr, &stsList)
	if err != nil {
		return errors.Wrap(err, "failed to check if all non-mongos sts are up to date")
	}

	rstRunning, err := r.isRestoreRunning(ctx, cr)
	if err != nil {
		return errors.Wrap(err, "failed to check running restores")
	}

	if !uptodate || rstRunning {
		return nil
	}

	sts := psmdb.MongosStatefulset(cr)
	err = setControllerReference(cr, sts, r.scheme)
	if err != nil {
		return errors.Wrapf(err, "set owner ref for statefulset %s", sts.Name)
	}
	err = r.client.Get(ctx, types.NamespacedName{Name: sts.Name, Namespace: sts.Namespace}, sts)
	if err != nil && !k8serrors.IsNotFound(err) {
		return errors.Wrapf(err, "get statefulset %s", sts.Name)
	}

	customConfig, err := r.getCustomConfig(ctx, cr.Namespace, psmdb.MongosCustomConfigName(cr.Name))
	if err != nil {
		return errors.Wrap(err, "check if mongos custom configuration exists")
	}

	cfgPods, err := psmdb.GetRSPods(ctx, r.client, cr, api.ConfigReplSetName)
	if err != nil {
		return errors.Wrap(err, "get configsvr pods")
	}

	// wait all configsvr pods to prevent unnecessary updates to mongos
	if int(cr.Spec.Sharding.ConfigsvrReplSet.Size) > len(cfgPods.Items) {
		return nil
	}

	cfgInstances := make([]string, 0, len(cfgPods.Items)+len(cr.Spec.Sharding.ConfigsvrReplSet.ExternalNodes))
	for _, pod := range cfgPods.Items {
		host, err := psmdb.MongoHost(ctx, r.client, cr, cr.Spec.ClusterServiceDNSMode, api.ConfigReplSetName, false, pod)
		if err != nil {
			return errors.Wrapf(err, "get host for pod '%s'", pod.Name)
		}
		cfgInstances = append(cfgInstances, host)
	}

	for _, ext := range cr.Spec.Sharding.ConfigsvrReplSet.ExternalNodes {
		cfgInstances = append(cfgInstances, ext.Host)
	}

	templateSpec, err := psmdb.MongosTemplateSpec(cr, r.initImage, log, customConfig, cfgInstances)
	if err != nil {
		return errors.Wrapf(err, "create template spec for mongos")
	}

<<<<<<< HEAD
	sslAnn, err := r.sslAnnotation(ctx, cr)
	if err != nil {
		if err == errTLSNotReady {
			return nil
		}
		return errors.Wrap(err, "failed to get ssl annotations")
	}
	if templateSpec.Annotations == nil {
		templateSpec.Annotations = make(map[string]string)
	}
=======
	if cr.TLSEnabled() {
		sslAnn, err := r.sslAnnotation(ctx, cr)
		if err != nil {
			return errors.Wrap(err, "failed to get ssl annotations")
		}
		if templateSpec.Annotations == nil {
			templateSpec.Annotations = make(map[string]string)
		}
>>>>>>> c325d88a

		for k, v := range sslAnn {
			templateSpec.Annotations[k] = v
		}
	}

	secret := new(corev1.Secret)
	err = r.client.Get(ctx, types.NamespacedName{Name: api.UserSecretName(cr), Namespace: cr.Namespace}, secret)
	if client.IgnoreNotFound(err) != nil {
		return errors.Wrapf(err, "check pmm secrets: %s", api.UserSecretName(cr))
	}
	pmmC := psmdb.AddPMMContainer(ctx, cr, secret, cr.Spec.PMM.MongosParams)
	if pmmC != nil {
		templateSpec.Spec.Containers = append(
			templateSpec.Spec.Containers,
			*pmmC,
		)
	}

	pvcs := cr.Spec.Sharding.Mongos.SidecarPVCs
	if err := ensurePVCs(ctx, r.client, cr.Namespace, pvcs); err != nil {
		return errors.Wrap(err, "ensure pvc")
	}

	sts.Spec = psmdb.MongosStatefulsetSpec(cr, templateSpec)

	err = r.createOrUpdate(ctx, sts)
	if err != nil {
		return errors.Wrapf(err, "update or create mongos %s", sts)
	}

	err = r.reconcilePDB(ctx, cr.Spec.Sharding.Mongos.PodDisruptionBudget, templateSpec.Labels, cr.Namespace, sts)
	if err != nil {
		return errors.Wrap(err, "reconcile PodDisruptionBudget for mongos")
	}

	if cr.Spec.Sharding.Mongos.Expose.ServicePerPod {
		for i := 0; i < int(cr.Spec.Sharding.Mongos.Size); i++ {
			err = r.createOrUpdateMongosSvc(ctx, cr, cr.Name+"-mongos-"+strconv.Itoa(i))
			if err != nil {
				return errors.Wrap(err, "create or update mongos service")
			}
		}
	} else {
		err = r.createOrUpdateMongosSvc(ctx, cr, cr.Name+"-mongos")
		if err != nil {
			return errors.Wrap(err, "create or update mongos service")
		}
	}

	err = r.removeOutdatedMongosSvc(ctx, cr)
	if err != nil {
		return errors.Wrap(err, "remove outdated mongos services")
	}

	err = r.smartMongosUpdate(ctx, cr, sts)
	if err != nil {
		return errors.Wrap(err, "smart update")
	}

	return nil
}

func (r *ReconcilePerconaServerMongoDB) removeOutdatedMongosSvc(ctx context.Context, cr *api.PerconaServerMongoDB) error {
	if cr.Spec.Pause && cr.Spec.Sharding.Enabled {
		return nil
	}

	svcNames := make(map[string]struct{}, cr.Spec.Sharding.Mongos.Size)
	if cr.Spec.Sharding.Mongos.Expose.ServicePerPod {
		for i := 0; i < int(cr.Spec.Sharding.Mongos.Size); i++ {
			svcNames[cr.Name+"-mongos-"+strconv.Itoa(i)] = struct{}{}
		}
	} else {
		svcNames[cr.Name+"-mongos"] = struct{}{}
	}

	svcList, err := psmdb.GetMongosServices(ctx, r.client, cr)
	if err != nil {
		return errors.Wrap(err, "failed to list mongos services")
	}

	for _, service := range svcList.Items {
		if _, ok := svcNames[service.Name]; !ok {
			err = r.client.Delete(ctx, &service)
			if err != nil {
				return errors.Wrapf(err, "failed to delete service %s", service.Name)
			}
		}
	}
	return nil
}

func (r *ReconcilePerconaServerMongoDB) createOrUpdateMongosSvc(ctx context.Context, cr *api.PerconaServerMongoDB, name string) error {
	svc := psmdb.MongosService(cr, name)
	err := setControllerReference(cr, &svc, r.scheme)
	if err != nil {
		return errors.Wrapf(err, "set owner ref for service %s", svc.Name)
	}

	svc.Spec = psmdb.MongosServiceSpec(cr, name)

	err = r.createOrUpdateSvc(ctx, cr, &svc, cr.Spec.Sharding.Mongos.Expose.SaveOldMeta())
	if err != nil {
		return errors.Wrap(err, "create or update mongos service")
	}
	return nil
}

func ensurePVCs(
	ctx context.Context,
	cl client.Client,
	namespace string,
	pvcs []corev1.PersistentVolumeClaim,
) error {
	for _, pvc := range pvcs {
		// ignore pvc namespace
		pvc.Namespace = namespace

		err := cl.Get(ctx,
			types.NamespacedName{Namespace: pvc.Namespace, Name: pvc.Name},
			&corev1.PersistentVolumeClaim{})
		if err == nil {
			// already exists
			continue
		}

		if !k8serrors.IsNotFound(err) {
			return errors.Wrapf(err, "get %v/%v", pvc.Namespace, pvc.Name)
		}

		if err := cl.Create(ctx, &pvc); err != nil {
			return errors.Wrapf(err, "create PVC %v/%v", pvc.Namespace, pvc.Name)
		}
	}

	return nil
}

var errTLSNotReady = errors.New("waiting for TLS secret")

func (r *ReconcilePerconaServerMongoDB) sslAnnotation(ctx context.Context, cr *api.PerconaServerMongoDB) (map[string]string, error) {
	annotation := make(map[string]string)

	sslHash, err := r.getTLSHash(ctx, cr, api.SSLSecretName(cr))
	if err != nil {
		if k8serrors.IsNotFound(err) {
			return nil, errTLSNotReady
		}
		return nil, errors.Wrap(err, "get secret hash error")
	}
	annotation["percona.com/ssl-hash"] = sslHash

	sslInternalHash, err := r.getTLSHash(ctx, cr, api.SSLInternalSecretName(cr))
	if err != nil {
		if k8serrors.IsNotFound(err) {
			return nil, errTLSNotReady
		}
		return nil, errors.Wrap(err, "get secret hash error")
	}
	annotation["percona.com/ssl-internal-hash"] = sslInternalHash

	return annotation, nil
}

func (r *ReconcilePerconaServerMongoDB) getTLSHash(ctx context.Context, cr *api.PerconaServerMongoDB, secretName string) (string, error) {
	secretObj := corev1.Secret{}
	err := r.client.Get(ctx,
		types.NamespacedName{
			Namespace: cr.Namespace,
			Name:      secretName,
		},
		&secretObj,
	)
	if err != nil {
		return "", err
	}
	secretString := fmt.Sprintln(secretObj.Data)
	hash := fmt.Sprintf("%x", md5.Sum([]byte(secretString)))

	return hash, nil
}

func (r *ReconcilePerconaServerMongoDB) reconcilePDB(ctx context.Context, spec *api.PodDisruptionBudgetSpec, labels map[string]string, namespace string, owner client.Object) error {
	if spec == nil {
		return nil
	}

	metaAccessor, ok := owner.(metav1.ObjectMetaAccessor)
	if !ok {
		return errors.New("can't convert object to ObjectMetaAccessor")
	}

	ownerMeta := metaAccessor.GetObjectMeta()

	if ownerMeta.GetUID() == "" {
		err := r.client.Get(ctx, types.NamespacedName{
			Name:      ownerMeta.GetName(),
			Namespace: ownerMeta.GetNamespace(),
		}, owner)
		if err != nil {
			return errors.Wrap(err, "failed to get owner uid for pdb")
		}
	}

	pdb := psmdb.PodDisruptionBudget(spec, labels, namespace)
	err := setControllerReference(owner, pdb, r.scheme)
	if err != nil {
		return errors.Wrap(err, "set owner reference")
	}

	return r.createOrUpdate(ctx, pdb)
}

func (r *ReconcilePerconaServerMongoDB) createOrUpdate(ctx context.Context, obj client.Object) error {
	_, err := util.Apply(ctx, r.client, obj)
	return err
}

func (r *ReconcilePerconaServerMongoDB) createOrUpdateSvc(ctx context.Context, cr *api.PerconaServerMongoDB, svc *corev1.Service, saveOldMeta bool) error {
	if !saveOldMeta && len(cr.Spec.IgnoreAnnotations) == 0 && len(cr.Spec.IgnoreLabels) == 0 {
		return r.createOrUpdate(ctx, svc)
	}
	oldSvc := new(corev1.Service)
	err := r.client.Get(ctx, types.NamespacedName{
		Name:      svc.GetName(),
		Namespace: svc.GetNamespace(),
	}, oldSvc)
	if err != nil {
		if k8serrors.IsNotFound(err) {
			return r.createOrUpdate(ctx, svc)
		}
		return errors.Wrap(err, "get object")
	}

	if saveOldMeta {
		svc.SetAnnotations(util.MapMerge(oldSvc.GetAnnotations(), svc.GetAnnotations()))
		svc.SetLabels(util.MapMerge(oldSvc.GetLabels(), svc.GetLabels()))
	}
	setIgnoredAnnotations(cr, svc, oldSvc)
	setIgnoredLabels(cr, svc, oldSvc)
	return r.createOrUpdate(ctx, svc)
}

func setIgnoredAnnotations(cr *api.PerconaServerMongoDB, obj, oldObject client.Object) {
	oldAnnotations := oldObject.GetAnnotations()
	if len(oldAnnotations) == 0 {
		return
	}

	ignoredAnnotations := util.MapFilterByKeys(oldAnnotations, cr.Spec.IgnoreAnnotations)

	annotations := util.MapMerge(obj.GetAnnotations(), ignoredAnnotations)
	obj.SetAnnotations(annotations)
}

func setIgnoredLabels(cr *api.PerconaServerMongoDB, obj, oldObject client.Object) {
	oldLabels := oldObject.GetLabels()
	if len(oldLabels) == 0 {
		return
	}

	ignoredLabels := util.MapFilterByKeys(oldLabels, cr.Spec.IgnoreLabels)

	labels := util.MapMerge(obj.GetLabels(), ignoredLabels)
	obj.SetLabels(labels)
}

func setControllerReference(owner client.Object, obj metav1.Object, scheme *runtime.Scheme) error {
	ownerRef, err := OwnerRef(owner, scheme)
	if err != nil {
		return err
	}
	obj.SetOwnerReferences(append(obj.GetOwnerReferences(), ownerRef))
	return nil
}

// OwnerRef returns OwnerReference to object
func OwnerRef(ro client.Object, scheme *runtime.Scheme) (metav1.OwnerReference, error) {
	gvk, err := apiutil.GVKForObject(ro, scheme)
	if err != nil {
		return metav1.OwnerReference{}, err
	}

	trueVar := true

	ca, err := meta.Accessor(ro)
	if err != nil {
		return metav1.OwnerReference{}, err
	}

	return metav1.OwnerReference{
		APIVersion: gvk.GroupVersion().String(),
		Kind:       gvk.Kind,
		Name:       ca.GetName(),
		UID:        ca.GetUID(),
		Controller: &trueVar,
	}, nil
}

func (r *ReconcilePerconaServerMongoDB) getCustomConfig(ctx context.Context, namespace, name string) (psmdb.CustomConfig, error) {
	n := types.NamespacedName{
		Namespace: namespace,
		Name:      name,
	}

	sources := []psmdb.VolumeSourceType{
		psmdb.VolumeSourceSecret,
		psmdb.VolumeSourceConfigMap,
	}

	for _, s := range sources {
		obj := psmdb.VolumeSourceTypeToObj(s)

		ok, err := getObjectByName(ctx, r.client, n, obj.GetRuntimeObject())
		if err != nil {
			return psmdb.CustomConfig{}, errors.Wrapf(err, "get %s", s)
		}
		if !ok {
			continue
		}

		hashHex, err := obj.GetHashHex()
		if err != nil {
			return psmdb.CustomConfig{}, errors.Wrapf(err, "failed to get hash of %s", s)
		}

		conf := psmdb.CustomConfig{
			Type:    s,
			HashHex: hashHex,
		}

		return conf, nil
	}

	return psmdb.CustomConfig{}, nil
}

func getObjectByName(ctx context.Context, c client.Client, n types.NamespacedName, obj client.Object) (bool, error) {
	err := c.Get(ctx, n, obj)
	if err != nil && !k8serrors.IsNotFound(err) {
		return false, err
	}

	// object exists
	if err == nil {
		return true, nil
	}

	return false, nil
}<|MERGE_RESOLUTION|>--- conflicted
+++ resolved
@@ -354,19 +354,10 @@
 		}
 	}
 
-<<<<<<< HEAD
-	if !cr.Spec.UnsafeConf {
-		err = r.reconsileSSL(ctx, cr)
-		if err != nil {
-			err = errors.Errorf(`TLS secrets handler: "%v". Please create your TLS secret `+api.SSLSecretName(cr)+` manually or setup cert-manager correctly`, err)
-			return reconcile.Result{}, err
-		}
-=======
 	err = r.reconcileSSL(ctx, cr)
 	if err != nil {
-		err = errors.Errorf(`TLS secrets handler: "%v". Please create your TLS secret `+cr.Spec.Secrets.SSL+` manually or setup cert-manager correctly`, err)
+		err = errors.Errorf(`TLS secrets handler: "%v". Please create your TLS secret `+api.SSLSecretName(cr)+` manually or setup cert-manager correctly`, err)
 		return reconcile.Result{}, err
->>>>>>> c325d88a
 	}
 
 	internalKey := psmdb.InternalKey(cr)
@@ -1191,27 +1182,17 @@
 		return errors.Wrapf(err, "create template spec for mongos")
 	}
 
-<<<<<<< HEAD
-	sslAnn, err := r.sslAnnotation(ctx, cr)
-	if err != nil {
-		if err == errTLSNotReady {
-			return nil
-		}
-		return errors.Wrap(err, "failed to get ssl annotations")
-	}
-	if templateSpec.Annotations == nil {
-		templateSpec.Annotations = make(map[string]string)
-	}
-=======
 	if cr.TLSEnabled() {
 		sslAnn, err := r.sslAnnotation(ctx, cr)
 		if err != nil {
+			if err == errTLSNotReady {
+				return nil
+			}
 			return errors.Wrap(err, "failed to get ssl annotations")
 		}
 		if templateSpec.Annotations == nil {
 			templateSpec.Annotations = make(map[string]string)
 		}
->>>>>>> c325d88a
 
 		for k, v := range sslAnn {
 			templateSpec.Annotations[k] = v
