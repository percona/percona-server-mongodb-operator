package perconaservermongodb

import (
	"context"
	"crypto/md5"
	"encoding/base64"
	"encoding/json"
	"fmt"
	"io/ioutil"
	"os"
	"reflect"
	"strings"
	"sync"
	"sync/atomic"
	"time"

	v "github.com/hashicorp/go-version"
	"github.com/pkg/errors"
	"github.com/robfig/cron/v3"
	appsv1 "k8s.io/api/apps/v1"
	corev1 "k8s.io/api/core/v1"
	k8serrors "k8s.io/apimachinery/pkg/api/errors"
	"k8s.io/apimachinery/pkg/api/meta"
	metav1 "k8s.io/apimachinery/pkg/apis/meta/v1"
	"k8s.io/apimachinery/pkg/labels"
	"k8s.io/apimachinery/pkg/runtime"
	"k8s.io/apimachinery/pkg/types"
	"sigs.k8s.io/controller-runtime/pkg/client"
	"sigs.k8s.io/controller-runtime/pkg/client/apiutil"
	"sigs.k8s.io/controller-runtime/pkg/controller"
	"sigs.k8s.io/controller-runtime/pkg/handler"
	logf "sigs.k8s.io/controller-runtime/pkg/log"
	"sigs.k8s.io/controller-runtime/pkg/manager"
	"sigs.k8s.io/controller-runtime/pkg/reconcile"
	"sigs.k8s.io/controller-runtime/pkg/source"

	"github.com/percona/percona-server-mongodb-operator/clientcmd"
	api "github.com/percona/percona-server-mongodb-operator/pkg/apis/psmdb/v1"
	"github.com/percona/percona-server-mongodb-operator/pkg/psmdb"
	"github.com/percona/percona-server-mongodb-operator/pkg/psmdb/backup"
	"github.com/percona/percona-server-mongodb-operator/pkg/psmdb/mongo"
	"github.com/percona/percona-server-mongodb-operator/pkg/psmdb/secret"
	"github.com/percona/percona-server-mongodb-operator/version"
)

var (
	secretFileMode int32 = 288
	log                  = logf.Log.WithName("controller_psmdb")
)

// Add creates a new PerconaServerMongoDB Controller and adds it to the Manager. The Manager will set fields on the Controller
// and Start it when the Manager is Started.
func Add(mgr manager.Manager) error {
	r, err := newReconciler(mgr)
	if err != nil {
		return err
	}

	return add(mgr, r)
}

// newReconciler returns a new reconcile.Reconciler
func newReconciler(mgr manager.Manager) (reconcile.Reconciler, error) {
	sv, err := version.Server()
	if err != nil {
		return nil, errors.Wrap(err, "get server version")
	}

	log.Info("server version", "platform", sv.Platform, "version", sv.Info)

	cli, err := clientcmd.NewClient()
	if err != nil {
		return nil, errors.Wrap(err, "create clientcmd")
	}

	return &ReconcilePerconaServerMongoDB{
		client:        mgr.GetClient(),
		scheme:        mgr.GetScheme(),
		serverVersion: sv,
		reconcileIn:   time.Second * 5,
		crons:         NewCronRegistry(),
		lockers:       newLockStore(),

		clientcmd: cli,
	}, nil
}

// add adds a new Controller to mgr with r as the reconcile.Reconciler
func add(mgr manager.Manager, r reconcile.Reconciler) error {
	// Create a new controller
	c, err := controller.New("psmdb-controller", mgr, controller.Options{Reconciler: r})
	if err != nil {
		return err
	}

	// Watch for changes to primary resource PerconaServerMongoDB
	err = c.Watch(&source.Kind{Type: &api.PerconaServerMongoDB{}}, &handler.EnqueueRequestForObject{})
	if err != nil {
		return err
	}

	return nil
}

type CronRegistry struct {
	crons *cron.Cron
	jobs  map[string]Shedule
}

type Shedule struct {
	ID          int
	CronShedule string
}

func NewCronRegistry() CronRegistry {
	c := CronRegistry{
		crons: cron.New(),
		jobs:  make(map[string]Shedule),
	}

	c.crons.Start()

	return c
}

var _ reconcile.Reconciler = &ReconcilePerconaServerMongoDB{}

// ReconcilePerconaServerMongoDB reconciles a PerconaServerMongoDB object
type ReconcilePerconaServerMongoDB struct {
	// This client, initialized using mgr.Client() above, is a split client
	// that reads objects from the cache and writes to the apiserver
	client client.Client
	scheme *runtime.Scheme

	crons         CronRegistry
	clientcmd     *clientcmd.Client
	serverVersion *version.ServerVersion
	reconcileIn   time.Duration

	lockers lockStore
}

type lockStore struct {
	store *sync.Map
}

func newLockStore() lockStore {
	return lockStore{
		store: new(sync.Map),
	}
}

func (l lockStore) LoadOrCreate(key string) lock {
	val, _ := l.store.LoadOrStore(key, lock{
		statusMutex: new(sync.Mutex),
		updateSync:  new(int32),
	})

	return val.(lock)
}

type lock struct {
	statusMutex *sync.Mutex
	updateSync  *int32
}

const (
	updateDone = 0
	updateWait = 1
)

// Reconcile reads that state of the cluster for a PerconaServerMongoDB object and makes changes based on the state read
// and what is in the PerconaServerMongoDB.Spec
// Note:
// The Controller will requeue the Request to be processed again if the returned error is non-nil or
// Result.Requeue is true, otherwise upon completion it will remove the work from the queue.
func (r *ReconcilePerconaServerMongoDB) Reconcile(ctx context.Context, request reconcile.Request) (reconcile.Result, error) {
	logger := log.WithValues("Request.Namespace", request.Namespace, "Request.Name", request.Name)

	rr := reconcile.Result{
		RequeueAfter: r.reconcileIn,
	}

	// As operator can handle a few clusters
	// lock should be created per cluster to not lock cron jobs of other clusters
	l := r.lockers.LoadOrCreate(request.NamespacedName.String())

	// PerconaServerMongoDB object is also accessed and changed by a version service's cron job (that runs concurrently)
	l.statusMutex.Lock()
	defer l.statusMutex.Unlock()
	// we have to be sure the reconcile loop will be run at least once
	// in-between any version service jobs (hence any two vs jobs shouldn't be run sequentially).
	// the version service job sets the state to  `updateWait` and the next job can be run only
	// after the state was dropped to`updateDone` again
	defer atomic.StoreInt32(l.updateSync, updateDone)

	// Fetch the PerconaServerMongoDB instance
	cr := &api.PerconaServerMongoDB{}
	err := r.client.Get(ctx, request.NamespacedName, cr)
	if err != nil {
		if k8serrors.IsNotFound(err) {
			// Request object not found, could have been deleted after reconcile request.
			// Owned objects are automatically garbage collected. For additional cleanup logic use finalizers.
			// Return and don't requeue
			return reconcile.Result{}, nil
		}
		// Error reading the object - requeue the request.
		return rr, err
	}

	clusterStatus := api.AppStateInit

	defer func() {
		err = r.updateStatus(ctx, cr, err, clusterStatus)
		if err != nil {
			logger.Error(err, "failed to update cluster status", "replset", cr.Spec.Replsets[0].Name)
		}
	}()

	err = cr.CheckNSetDefaults(r.serverVersion.Platform, log)
	if err != nil {
		err = errors.Wrap(err, "wrong psmdb options")
		return reconcile.Result{}, err
	}

	if cr.ObjectMeta.DeletionTimestamp != nil {
		rec, err := r.checkFinalizers(ctx, cr)
		if rec || err != nil {
			return rr, err
		}
	}

	err = r.checkConfiguration(ctx, cr)
	if err != nil {
		return reconcile.Result{}, err
	}

	err = r.safeDownscale(ctx, cr)
	if err != nil {
		return reconcile.Result{}, errors.Wrap(err, "safe downscale")
	}

	err = r.reconcileUsersSecret(ctx, cr)
	if err != nil {
		return reconcile.Result{}, errors.Wrap(err, "reconcile users secret")
	}

	repls := cr.Spec.Replsets
	if cr.Spec.Sharding.Enabled && cr.Spec.Sharding.ConfigsvrReplSet != nil {
		repls = append([]*api.ReplsetSpec{cr.Spec.Sharding.ConfigsvrReplSet}, repls...)
	}

	err = r.reconcileMongodConfigMaps(ctx, cr, repls)
	if err != nil {
		return reconcile.Result{}, errors.Wrap(err, "reconcile mongod configmaps")
	}

	if err := r.reconcileMongosConfigMap(ctx, cr); err != nil {
		return reconcile.Result{}, errors.Wrap(err, "reconcile mongos config map")
	}

	if cr.CompareVersion("1.5.0") >= 0 {
		err := r.reconcileUsers(ctx, cr, repls)
		if err != nil {
			return reconcile.Result{}, errors.Wrap(err, "failed to reconcile users")
		}
	}

	removed, err := r.getRemovedSfs(ctx, cr)
	if err != nil {
		return reconcile.Result{}, err
	}

	for _, v := range removed {
		rsName := v.Labels["app.kubernetes.io/replset"]

		err = r.checkIfPossibleToRemove(ctx, cr, rsName)
		if err != nil {
			return reconcile.Result{}, errors.Wrapf(err, "check remove posibility for rs %s", rsName)
		}

		err = r.removeRSFromShard(ctx, cr, rsName)
		if err != nil {
			return reconcile.Result{}, errors.Wrapf(err, "failed to remove rs %s", rsName)
		}

		err = r.client.Delete(ctx, &v)
		if err != nil {
			return reconcile.Result{}, errors.Wrapf(err, "failed to remove rs %s", rsName)
		}
	}

	if cr.Status.MongoVersion == "" || strings.HasSuffix(cr.Status.MongoVersion, "intermediate") {
		err := r.ensureVersion(ctx, cr, VersionServiceClient{})
		if err != nil {
			logger.Info("failed to ensure version, running with default", "error", err)
		}
	}

	if !cr.Spec.UnsafeConf {
		err = r.reconsileSSL(ctx, cr)
		if err != nil {
			err = errors.Errorf(`TLS secrets handler: "%v". Please create your TLS secret `+cr.Spec.Secrets.SSL+` manually or setup cert-manager correctly`, err)
			return reconcile.Result{}, err
		}
	}

	internalKey := psmdb.InternalKey(cr)
	ikCreated, err := r.ensureSecurityKey(ctx, cr, internalKey, "mongodb-key", 768, true)
	if err != nil {
		err = errors.Wrapf(err, "ensure mongo Key %s", internalKey)
		return reconcile.Result{}, err
	}

	if ikCreated {
		logger.Info("Created a new mongo key", "KeyName", internalKey)
	}

	if *cr.Spec.Mongod.Security.EnableEncryption {
		created, err := r.ensureSecurityKey(ctx, cr, cr.Spec.EncryptionKeySecretName(), psmdb.EncryptionKeyName, 32, false)
		if err != nil {
			err = errors.Wrapf(err, "ensure mongo Key %s", cr.Spec.EncryptionKeySecretName())
			return reconcile.Result{}, err
		}
		if created {
			logger.Info("Created a new mongo key", "KeyName", cr.Spec.EncryptionKeySecretName())
		}
	}

	if cr.Spec.Backup.Enabled {
		err = r.reconcileBackupTasks(ctx, cr)
		if err != nil {
			err = errors.Wrap(err, "reconcile backup tasks")
			return reconcile.Result{}, err
		}
	}

	shards := 0
	for _, replset := range repls {
		if (cr.Spec.Sharding.Enabled && replset.ClusterRole == api.ClusterRoleShardSvr) ||
			!cr.Spec.Sharding.Enabled {
			shards++
		}

		if cr.Spec.Sharding.Enabled && replset.ClusterRole != api.ClusterRoleConfigSvr && replset.Name == api.ConfigReplSetName {
			return reconcile.Result{}, errors.Errorf("%s is reserved name for config server replset", api.ConfigReplSetName)
		}

		matchLabels := map[string]string{
			"app.kubernetes.io/name":       "percona-server-mongodb",
			"app.kubernetes.io/instance":   cr.Name,
			"app.kubernetes.io/replset":    replset.Name,
			"app.kubernetes.io/managed-by": "percona-server-mongodb-operator",
			"app.kubernetes.io/part-of":    "percona-server-mongodb",
			"app.kubernetes.io/component":  "mongod",
		}

		pods, err := psmdb.GetRSPods(ctx, r.client, cr, replset.Name)
		if err != nil {
			err = errors.Errorf("get pods list for replset %s: %v", replset.Name, err)
			return reconcile.Result{}, err
		}

		mongosPods, err := r.getMongosPods(ctx, cr)
		if err != nil && !k8serrors.IsNotFound(err) {
			return reconcile.Result{}, errors.Wrap(err, "get pods list for mongos")
		}

		_, err = r.reconcileStatefulSet(ctx, cr, replset, matchLabels, internalKey)
		if err != nil {
			err = errors.Errorf("reconcile StatefulSet for %s: %v", replset.Name, err)
			return reconcile.Result{}, err
		}

		if replset.Arbiter.Enabled {
			matchLabels["app.kubernetes.io/component"] = "arbiter"
			_, err := r.reconcileStatefulSet(ctx, cr, replset, matchLabels, internalKey)
			if err != nil {
				err = errors.Errorf("reconcile Arbiter StatefulSet for %s: %v", replset.Name, err)
				return reconcile.Result{}, err
			}
		} else {
			err := r.client.Delete(ctx, psmdb.NewStatefulSet(
				cr.Name+"-"+replset.Name+"-arbiter",
				cr.Namespace,
			))

			if err != nil && !k8serrors.IsNotFound(err) {
				err = errors.Errorf("delete arbiter in replset %s: %v", replset.Name, err)
				return reconcile.Result{}, err
			}
		}

		if replset.NonVoting.Enabled {
			matchLabels["app.kubernetes.io/component"] = "nonVoting"
			_, err := r.reconcileStatefulSet(ctx, cr, replset, matchLabels, internalKey)
			if err != nil {
				err = errors.Errorf("reconcile nonVoting StatefulSet for %s: %v", replset.Name, err)
				return reconcile.Result{}, err
			}
		} else {
			err := r.client.Delete(ctx, psmdb.NewStatefulSet(
				cr.Name+"-"+replset.Name+"-nv",
				cr.Namespace,
			))

			if err != nil && !k8serrors.IsNotFound(err) {
				err = errors.Errorf("delete nonVoting statefulset %s: %v", replset.Name, err)
				return reconcile.Result{}, err
			}
		}

		err = r.removeOutdatedServices(ctx, cr, replset)
		if err != nil {
			err = errors.Wrapf(err, "failed to remove old services of replset %s", replset.Name)
			return reconcile.Result{}, err
		}

		// Create Service
		if replset.Expose.Enabled {
			srvs, err := r.ensureExternalServices(ctx, cr, replset, &pods)
			if err != nil {
				err = errors.Errorf("failed to ensure services of replset %s: %v", replset.Name, err)
				return reconcile.Result{}, err
			}
			if replset.Expose.ExposeType == corev1.ServiceTypeLoadBalancer {
				lbsvc := srvs[:0]
				for _, svc := range srvs {
					if len(svc.Status.LoadBalancer.Ingress) > 0 {
						lbsvc = append(lbsvc, svc)
					}
				}
				srvs = lbsvc
			}
		} else {
			service := psmdb.Service(cr, replset)

			err = setControllerReference(cr, service, r.scheme)
			if err != nil {
				return reconcile.Result{}, errors.Wrap(err, "set owner ref for service "+service.Name)
			}

			err = r.createOrUpdate(ctx, service)
			if err != nil {
				return reconcile.Result{}, errors.Wrap(err, "create or update service for replset "+replset.Name)
			}
		}

		_, ok := cr.Status.Replsets[replset.Name]
		if !ok {
			cr.Status.Replsets[replset.Name] = &api.ReplsetStatus{}
		}

		clusterStatus, err = r.reconcileCluster(ctx, cr, replset, pods, mongosPods.Items)
		if err != nil {
			logger.Error(err, "failed to reconcile cluster", "replset", replset.Name)
		}

		if err := r.fetchVersionFromMongo(ctx, cr, replset); err != nil {
			return rr, errors.Wrap(err, "update mongo version")
		}
	}

	err = r.stopMongosInCaseOfRestore(ctx, cr)
	if err != nil {
		return reconcile.Result{}, errors.Wrap(err, "on restore")
	}

	err = r.reconcileMongos(ctx, cr)
	if err != nil {
		return reconcile.Result{}, errors.Wrap(err, "reconcile mongos")
	}

	if err := r.enableBalancerIfNeeded(ctx, cr); err != nil {
		return reconcile.Result{}, errors.Wrap(err, "failed to start balancer")
	}

	if err := r.upgradeFCVIfNeeded(ctx, cr, *repls[0], cr.Status.MongoVersion); err != nil {
		return reconcile.Result{}, errors.Wrap(err, "failed to set FCV")
	}

	err = r.deleteMongosIfNeeded(ctx, cr)
	if err != nil {
		return reconcile.Result{}, errors.Wrap(err, "delete mongos")
	}

	err = r.deleteCfgIfNeeded(ctx, cr)
	if err != nil {
		return reconcile.Result{}, errors.Wrap(err, "delete config server")
	}

	err = r.sheduleEnsureVersion(ctx, cr, VersionServiceClient{})
	if err != nil {
		return reconcile.Result{}, errors.Wrap(err, "failed to ensure version")
	}

	// DB cluster can be not ready yet so it's requeued after some time
	if err = r.updatePITR(ctx, cr); err != nil {
		return rr, err
	}

	return rr, nil
}

func (r *ReconcilePerconaServerMongoDB) checkConfiguration(ctx context.Context, cr *api.PerconaServerMongoDB) error {
	// check if sharding has already been enabled
	_, cfgErr := r.getCfgStatefulset(ctx, cr)
	if cfgErr != nil && !k8serrors.IsNotFound(cfgErr) {
		return errors.Wrap(cfgErr, "failed to get cfg replset")
	}

	rs, rsErr := r.getMongodStatefulsets(ctx, cr)
	if rsErr != nil && !k8serrors.IsNotFound(rsErr) {
		return errors.Wrap(rsErr, "failed to get all replsets")
	}

	if !cr.Spec.Sharding.Enabled {
		// means we have already had sharded cluster and try to disable sharding
		if cfgErr == nil && len(rs.Items) > 1 {
			return errors.Errorf("failed to disable sharding with %d active replsets", len(rs.Items))
		}

		// means we want to run multiple replsets without sharding
		if len(cr.Spec.Replsets) > 1 {
			return errors.New("running multiple replsets without sharding is prohibited")
		}
	}

	return nil
}

func (r *ReconcilePerconaServerMongoDB) safeDownscale(ctx context.Context, cr *api.PerconaServerMongoDB) error {
	for _, rs := range cr.Spec.Replsets {
		sf, err := r.getRsStatefulset(ctx, cr, rs.Name)
		if err != nil && !k8serrors.IsNotFound(err) {
			return errors.Wrap(err, "get rs statefulset")
		}

		if k8serrors.IsNotFound(err) {
			continue
		}

		// downscale 1 pod on each reconciliation
		if *sf.Spec.Replicas-rs.Size > 1 {
			rs.Size = *sf.Spec.Replicas - 1
		}
	}

	return nil
}

func (r *ReconcilePerconaServerMongoDB) getRemovedSfs(ctx context.Context, cr *api.PerconaServerMongoDB) ([]appsv1.StatefulSet, error) {
	removed := make([]appsv1.StatefulSet, 0)

	sfsList := appsv1.StatefulSetList{}
	if err := r.client.List(ctx, &sfsList,
		&client.ListOptions{
			Namespace: cr.Namespace,
			LabelSelector: labels.SelectorFromSet(map[string]string{
				"app.kubernetes.io/instance": cr.Name,
			}),
		},
	); err != nil {
		return nil, errors.Wrap(err, "failed to get statefulset list")
	}

	appliedRSNames := make(map[string]struct{}, len(cr.Spec.Replsets))
	for _, v := range cr.Spec.Replsets {
		appliedRSNames[cr.Name+"-"+v.Name] = struct{}{}
	}

	for _, v := range sfsList.Items {
		if v.Name == cr.Name+"-"+api.ConfigReplSetName {
			continue
		}

		component := v.Labels["app.kubernetes.io/component"]
		if component == "arbiter" || component == "nonVoting" {
			continue
		}

		if _, ok := appliedRSNames[v.Name]; !ok {
			removed = append(removed, v)
		}
	}

	return removed, nil
}

func (r *ReconcilePerconaServerMongoDB) checkIfPossibleToRemove(ctx context.Context, cr *api.PerconaServerMongoDB, rsName string) error {
	systemDBs := map[string]struct{}{
		"local":  {},
		"admin":  {},
		"config": {},
	}

	client, err := r.mongoClientWithRole(ctx, cr, api.ReplsetSpec{Name: rsName}, roleClusterAdmin)
	if err != nil {
		return errors.Wrap(err, "dial:")
	}

	defer func() {
		err := client.Disconnect(ctx)
		if err != nil {
			log.Error(err, "failed to close connection")
		}
	}()

	list, err := mongo.ListDBs(ctx, client)
	if err != nil {
		log.Error(err, "failed to list databases", "rs", rsName)
		return errors.Wrapf(err, "failed to list databases for rs %s", rsName)
	}

	for _, db := range list.DBs {
		if _, ok := systemDBs[db.Name]; !ok {
			return errors.Errorf("non system db found: %s", db.Name)
		}
	}

	return nil
}

func (r *ReconcilePerconaServerMongoDB) ensureSecurityKey(ctx context.Context, cr *api.PerconaServerMongoDB, secretName, keyName string, keyLen int, setOwner bool) (created bool, err error) {
	key := &corev1.Secret{
		TypeMeta: metav1.TypeMeta{
			APIVersion: "v1",
			Kind:       "Secret",
		},
		ObjectMeta: metav1.ObjectMeta{
			Name:      secretName,
			Namespace: cr.Namespace,
		},
	}

	err = r.client.Get(ctx, types.NamespacedName{Name: key.Name, Namespace: key.Namespace}, key)
	if err != nil && k8serrors.IsNotFound(err) {
		created = true
		if setOwner {
			err = setControllerReference(cr, key, r.scheme)
			if err != nil {
				return false, errors.Wrap(err, "set owner ref")
			}
		}

		key.Data = make(map[string][]byte)
		key.Data[keyName], err = secret.GenerateKey1024(keyLen)
		if err != nil {
			return false, errors.Wrap(err, "key generation")
		}

		err = r.client.Create(ctx, key)
		if err != nil {
			return false, errors.Wrap(err, "create key")
		}
	} else if err != nil {
		return false, errors.Wrap(err, "get key")
	}

	return created, nil
}

func (r *ReconcilePerconaServerMongoDB) deleteCfgIfNeeded(ctx context.Context, cr *api.PerconaServerMongoDB) error {
	if cr.Spec.Sharding.Enabled {
		return nil
	}

	sfsName := cr.Name + "-" + api.ConfigReplSetName
	sfs := psmdb.NewStatefulSet(sfsName, cr.Namespace)

	err := r.client.Delete(ctx, sfs)
	if err != nil && !k8serrors.IsNotFound(err) {
		return errors.Wrapf(err, "failed to delete sfs: %s", sfs.Name)
	}

	svc := corev1.Service{}
	err = r.client.Get(ctx, types.NamespacedName{Name: cr.Name + "-" + api.ConfigReplSetName, Namespace: cr.Namespace}, &svc)
	if err != nil && !k8serrors.IsNotFound(err) {
		return errors.Wrap(err, "failed to get config service")
	}

	if k8serrors.IsNotFound(err) {
		return nil
	}

	err = r.client.Delete(ctx, &svc)
	if err != nil {
		return errors.Wrap(err, "failed to delete config service")
	}

	return nil
}

func (r *ReconcilePerconaServerMongoDB) stopMongosInCaseOfRestore(ctx context.Context, cr *api.PerconaServerMongoDB) error {
	if !cr.Spec.Sharding.Enabled {
		return nil
	}

	rstRunning, err := r.isRestoreRunning(ctx, cr)
	if err != nil {
		return errors.Wrap(err, "failed to check running restores")
	}

	if !rstRunning {
		return nil
	}

	err = r.disableBalancer(ctx, cr)
	if err != nil {
		return errors.Wrap(err, "failed to disable balancer")
	}

	err = r.deleteMongos(ctx, cr)
	if err != nil {
		return errors.Wrap(err, "failed to delete mongos")
	}

	return nil
}

func (r *ReconcilePerconaServerMongoDB) upgradeFCVIfNeeded(ctx context.Context, cr *api.PerconaServerMongoDB, repl api.ReplsetSpec, newFCV string) error {
	if !cr.Spec.UpgradeOptions.SetFCV {
		return nil
	}

	up, err := r.isAllSfsUpToDate(ctx, cr)
	if err != nil {
		return errors.Wrap(err, "failed to check is all sfs up to date")
	}

	if !up {
		return nil
	}

	fcvsv, err := v.NewSemver(newFCV)
	if err != nil {
		return errors.Wrap(err, "invalid version")
	}

	fcv, err := r.getFCV(ctx, cr)
	if err != nil {
		return errors.Wrap(err, "failed to get FCV")
	}

	if !canUpgradeVersion(fcv, MajorMinor(fcvsv)) {
		return nil
	}

	err = r.setFCV(ctx, cr, newFCV)
	return errors.Wrap(err, "failed to set FCV")
}

func (r *ReconcilePerconaServerMongoDB) deleteMongos(ctx context.Context, cr *api.PerconaServerMongoDB) error {
	msDepl := psmdb.MongosDeployment(cr)
	err := r.client.Delete(ctx, msDepl)
	if err != nil && !k8serrors.IsNotFound(err) {
		return errors.Wrap(err, "failed to delete mongos deployment")
	}

	mongosSvc := psmdb.MongosService(cr)
	err = r.client.Delete(ctx, &mongosSvc)
	if err != nil && !k8serrors.IsNotFound(err) {
		return errors.Wrap(err, "failed to delete mongos service")
	}

	return nil
}

func (r *ReconcilePerconaServerMongoDB) deleteMongosIfNeeded(ctx context.Context, cr *api.PerconaServerMongoDB) error {
	if cr.Spec.Sharding.Enabled {
		return nil
	}

	return r.deleteMongos(ctx, cr)
}

func (r *ReconcilePerconaServerMongoDB) reconcileMongodConfigMaps(ctx context.Context, cr *api.PerconaServerMongoDB, repls []*api.ReplsetSpec) error {
	for _, rs := range repls {
		name := psmdb.MongodCustomConfigName(cr.Name, rs.Name)

		if rs.Configuration == "" {
			if err := deleteConfigMapIfExists(ctx, r.client, cr, name); err != nil {
				return errors.Wrap(err, "failed to delete mongod config map")
			}
		} else {
			err := r.createOrUpdateConfigMap(ctx, cr, &corev1.ConfigMap{
				TypeMeta: metav1.TypeMeta{
					APIVersion: "v1",
					Kind:       "ConfigMap",
				},
				ObjectMeta: metav1.ObjectMeta{
					Name:      name,
					Namespace: cr.Namespace,
				},
				Data: map[string]string{
					"mongod.conf": rs.Configuration,
				},
			})
			if err != nil {
				return errors.Wrap(err, "create or update config map")
			}
		}

		if !rs.NonVoting.Enabled {
			continue
		}

		name = psmdb.MongodCustomConfigName(cr.Name, rs.Name+"-nv")
		if rs.NonVoting.Configuration == "" {
			if err := deleteConfigMapIfExists(ctx, r.client, cr, name); err != nil {
				return errors.Wrap(err, "failed to delete nonvoting mongod config map")
			}

			continue
		}

		err := r.createOrUpdateConfigMap(ctx, cr, &corev1.ConfigMap{
			ObjectMeta: metav1.ObjectMeta{
				Name:      name,
				Namespace: cr.Namespace,
			},
			Data: map[string]string{
				"mongod.conf": rs.NonVoting.Configuration,
			},
		})
		if err != nil {
			return errors.Wrap(err, "create or update nonvoting config map")
		}
	}

	return nil
}

func (r *ReconcilePerconaServerMongoDB) reconcileMongosConfigMap(ctx context.Context, cr *api.PerconaServerMongoDB) error {
	name := psmdb.MongosCustomConfigName(cr.Name)

	if !cr.Spec.Sharding.Enabled || cr.Spec.Sharding.Mongos.Configuration == "" {
		err := deleteConfigMapIfExists(ctx, r.client, cr, name)
		if err != nil {
			return errors.Wrap(err, "failed to delete mongos config map")
		}

		return nil
	}

	err := r.createOrUpdateConfigMap(ctx, cr, &corev1.ConfigMap{
		TypeMeta: metav1.TypeMeta{
			APIVersion: "v1",
			Kind:       "ConfigMap",
		},
		ObjectMeta: metav1.ObjectMeta{
			Name:      name,
			Namespace: cr.Namespace,
		},
		Data: map[string]string{
			"mongos.conf": cr.Spec.Sharding.Mongos.Configuration,
		},
	})
	if err != nil {
		return err
	}

	return nil
}

func deleteConfigMapIfExists(ctx context.Context, cl client.Client, cr *api.PerconaServerMongoDB, cmName string) error {
	configMap := &corev1.ConfigMap{}

	err := cl.Get(ctx, types.NamespacedName{
		Namespace: cr.Namespace,
		Name:      cmName,
	}, configMap)
	if err != nil && !k8serrors.IsNotFound(err) {
		return errors.Wrap(err, "get config map")
	}

	if k8serrors.IsNotFound(err) {
		return nil
	}

	if !metav1.IsControlledBy(configMap, cr) {
		return nil
	}

	return cl.Delete(ctx, configMap)
}

func (r *ReconcilePerconaServerMongoDB) createOrUpdateConfigMap(ctx context.Context, cr *api.PerconaServerMongoDB, configMap *corev1.ConfigMap) error {
	err := setControllerReference(cr, configMap, r.scheme)
	if err != nil {
		return errors.Wrapf(err, "failed to set controller ref for config map %s", configMap.Name)
	}

	currMap := &corev1.ConfigMap{}
	err = r.client.Get(ctx, types.NamespacedName{
		Namespace: configMap.Namespace,
		Name:      configMap.Name,
	}, currMap)
	if err != nil && !k8serrors.IsNotFound(err) {
		return errors.Wrap(err, "get current configmap")
	}

	if k8serrors.IsNotFound(err) {
		return r.client.Create(ctx, configMap)
	}

	if !mapsEqual(currMap.Data, configMap.Data) {
		return r.client.Update(ctx, configMap)
	}

	return nil
}

func (r *ReconcilePerconaServerMongoDB) reconcileMongos(ctx context.Context, cr *api.PerconaServerMongoDB) error {
	if !cr.Spec.Sharding.Enabled {
		return nil
	}

	uptodate, err := r.isAllSfsUpToDate(ctx, cr)
	if err != nil {
		return errors.Wrap(err, "failed to chaeck if all sfs are up to date")
	}

	rstRunning, err := r.isRestoreRunning(ctx, cr)
	if err != nil {
		return errors.Wrap(err, "failed to check running restores")
	}

	if !uptodate || rstRunning {
		return nil
	}

	msDepl := psmdb.MongosDeployment(cr)
	err = setControllerReference(cr, msDepl, r.scheme)
	if err != nil {
		return errors.Wrapf(err, "set owner ref for deployment %s", msDepl.Name)
	}

	err = r.client.Get(ctx, types.NamespacedName{Name: msDepl.Name, Namespace: msDepl.Namespace}, msDepl)
	if err != nil && !k8serrors.IsNotFound(err) {
		return errors.Wrapf(err, "get deployment %s", msDepl.Name)
	}

	if !k8serrors.IsNotFound(err) && msDepl.Status.UpdatedReplicas < msDepl.Status.Replicas {
		log.Info("waiting for mongos update")
		return nil
	}

	opPod, err := r.operatorPod(ctx)
	if err != nil {
		return errors.Wrap(err, "failed to get operator pod")
	}

	customConfig, err := r.getCustomConfig(ctx, cr.Namespace, psmdb.MongosCustomConfigName(cr.Name))
	if err != nil {
		return errors.Wrap(err, "check if mongos custom configuration exists")
	}

	cfgPods, err := psmdb.GetRSPods(ctx, r.client, cr, api.ConfigReplSetName)
	if err != nil {
		return errors.Wrap(err, "get configsvr pods")
	}

	// wait all configsvr pods to prevent unnecessary updates to mongos deployment
	if int(cr.Spec.Sharding.ConfigsvrReplSet.Size) > len(cfgPods.Items) {
		return nil
	}

	cfgInstances := make([]string, 0, len(cfgPods.Items)+len(cr.Spec.Sharding.ConfigsvrReplSet.ExternalNodes))
	for _, pod := range cfgPods.Items {
		host, err := psmdb.MongoHost(ctx, r.client, cr, api.ConfigReplSetName, cr.Spec.Sharding.ConfigsvrReplSet.Expose.Enabled, pod)
		if err != nil {
			return errors.Wrapf(err, "get host for pod '%s'", pod.Name)
		}
		cfgInstances = append(cfgInstances, host)
	}

	for _, ext := range cr.Spec.Sharding.ConfigsvrReplSet.ExternalNodes {
		cfgInstances = append(cfgInstances, ext.Host)
	}

	deplSpec, err := psmdb.MongosDeploymentSpec(cr, opPod, log, customConfig, cfgInstances)
	if err != nil {
		return errors.Wrapf(err, "create deployment spec %s", msDepl.Name)
	}

	sslAnn, err := r.sslAnnotation(ctx, cr)
	if err != nil {
		return errors.Wrap(err, "failed to get ssl annotations")
	}
	if deplSpec.Template.Annotations == nil {
		deplSpec.Template.Annotations = make(map[string]string)
	}

	for k, v := range sslAnn {
		deplSpec.Template.Annotations[k] = v
	}

	if cr.CompareVersion("1.8.0") < 0 {
		depl, err := r.getMongosDeployment(ctx, cr)
		if err != nil && !k8serrors.IsNotFound(err) {
			return errors.Wrap(err, "failed to get mongos deployment")
		}

		for k, v := range depl.Spec.Template.Annotations {
			if k == "last-applied-secret" || k == "last-applied-secret-ts" {
				deplSpec.Template.Annotations[k] = v
			}
		}
	}

	if cr.Spec.PMM.Enabled {
		pmmsec := corev1.Secret{}
		err := r.client.Get(ctx, types.NamespacedName{Name: api.UserSecretName(cr), Namespace: cr.Namespace}, &pmmsec)
		if err != nil {
			return errors.Wrapf(err, "check pmm secrets: %s", api.UserSecretName(cr))
		}

		pmmC, err := psmdb.AddPMMContainer(cr, api.UserSecretName(cr), pmmsec, cr.Spec.PMM.MongosParams)
		if err != nil {
			return errors.Wrap(err, "failed to create a pmm-client container")
		}
		deplSpec.Template.Spec.Containers = append(
			deplSpec.Template.Spec.Containers,
			pmmC,
		)
	}

	if cr.CompareVersion("1.11.0") >= 0 && cr.Spec.Sharding.Mongos != nil {
		pvcs := cr.Spec.Sharding.Mongos.SidecarPVCs
		if err := ensurePVCs(ctx, r.client, cr.Namespace, pvcs); err != nil {
			return errors.Wrap(err, "ensure pvc")
		}
	}

	msDepl.Spec = deplSpec
	if cr.CompareVersion("1.9.0") >= 0 {
		err = r.createOrUpdate(ctx, msDepl)
		if err != nil {
			return errors.Wrapf(err, "update or create deployment %s", msDepl.Name)
		}
	} else {
		err = r.createOrUpdateDeploymentLegacy(ctx, msDepl, msDepl.Name, msDepl.Namespace)
		if err != nil {
			return errors.Wrapf(err, "update or create deployment %s", msDepl.Name)
		}
	}

	err = r.reconcilePDB(ctx, cr.Spec.Sharding.Mongos.PodDisruptionBudget, msDepl.Spec.Template.Labels, cr.Namespace, msDepl)
	if err != nil {
		return errors.Wrap(err, "reconcile PodDisruptionBudget for mongos deployment")
	}

	mongosSvc := psmdb.MongosService(cr)
	err = setControllerReference(cr, &mongosSvc, r.scheme)
	if err != nil {
		return errors.Wrapf(err, "set owner ref for service %s", mongosSvc.Name)
	}

	mongosSvc.Spec = psmdb.MongosServiceSpec(cr)

	err = r.createOrUpdate(ctx, &mongosSvc)
	if err != nil {
		return errors.Wrap(err, "create or update mongos service")
	}

	return nil
}

func ensurePVCs(
	ctx context.Context,
	cl client.Client,
	namespace string,
	pvcs []corev1.PersistentVolumeClaim,
) error {
	for _, pvc := range pvcs {
		// ignore pvc namespace
		pvc.Namespace = namespace

		err := cl.Get(ctx,
			types.NamespacedName{Namespace: pvc.Namespace, Name: pvc.Name},
			&corev1.PersistentVolumeClaim{})
		if err == nil {
			// already exists
			continue
		}

		if !k8serrors.IsNotFound(err) {
			return errors.Wrapf(err, "get %v/%v", pvc.Namespace, pvc.Name)
		}

		if err := cl.Create(ctx, &pvc); err != nil {
			return errors.Wrapf(err, "create PVC %v/%v", pvc.Namespace, pvc.Name)
		}
	}

	return nil
}

func mapsEqual(a, b map[string]string) bool {
	if len(a) != len(b) {
		return false
	}

	for ka, va := range a {
		if vb, ok := b[ka]; !ok || vb != va {
			return false
		}
	}

	return true
}

func (r *ReconcilePerconaServerMongoDB) sslAnnotation(ctx context.Context, cr *api.PerconaServerMongoDB) (map[string]string, error) {
	annotation := make(map[string]string)

	is110 := cr.CompareVersion("1.1.0") >= 0
	if is110 {
		sslHash, err := r.getTLSHash(ctx, cr, cr.Spec.Secrets.SSL)
		if err != nil {
			return nil, errors.Wrap(err, "get secret hash error")
		}
		annotation["percona.com/ssl-hash"] = sslHash

		sslInternalHash, err := r.getTLSHash(ctx, cr, cr.Spec.Secrets.SSLInternal)
		if err != nil && !k8serrors.IsNotFound(err) {
			return nil, errors.Wrap(err, "get secret hash error")
		} else if err == nil {
			annotation["percona.com/ssl-internal-hash"] = sslInternalHash
		}
	}

	return annotation, nil
}

// TODO: reduce cyclomatic complexity
func (r *ReconcilePerconaServerMongoDB) reconcileStatefulSet(
	ctx context.Context,
	cr *api.PerconaServerMongoDB,
	replset *api.ReplsetSpec,
	matchLabels map[string]string,
	internalKeyName string,
) (*appsv1.StatefulSet, error) {
	sfsName := cr.Name + "-" + replset.Name
	size := replset.Size
	containerName := "mongod"
	multiAZ := replset.MultiAZ
	pdbspec := replset.PodDisruptionBudget
	resources := replset.Resources
	volumeSpec := replset.VolumeSpec
	podSecurityContext := replset.PodSecurityContext
	containerSecurityContext := replset.ContainerSecurityContext
	livenessProbe := replset.LivenessProbe
	readinessProbe := replset.ReadinessProbe
	configuration := replset.Configuration
	configName := psmdb.MongodCustomConfigName(cr.Name, replset.Name)

	if replset.ClusterRole == api.ClusterRoleConfigSvr {
		matchLabels["app.kubernetes.io/component"] = api.ConfigReplSetName
	}

	switch matchLabels["app.kubernetes.io/component"] {
	case "arbiter":
		sfsName += "-arbiter"
		containerName += "-arbiter"
		size = replset.Arbiter.Size
		multiAZ = replset.Arbiter.MultiAZ
		pdbspec = replset.Arbiter.PodDisruptionBudget
		resources = replset.Arbiter.Resources
	case "nonVoting":
		sfsName += "-nv"
		containerName += "-nv"
		size = replset.NonVoting.Size
		multiAZ = replset.NonVoting.MultiAZ
		pdbspec = replset.NonVoting.PodDisruptionBudget
		resources = replset.NonVoting.Resources
		podSecurityContext = replset.NonVoting.PodSecurityContext
		containerSecurityContext = replset.NonVoting.ContainerSecurityContext
		configuration = replset.NonVoting.Configuration
		configName = psmdb.MongodCustomConfigName(cr.Name, replset.Name+"-nv")
		livenessProbe = replset.NonVoting.LivenessProbe
		readinessProbe = replset.NonVoting.ReadinessProbe
		volumeSpec = replset.NonVoting.VolumeSpec
	}

	customLabels := make(map[string]string, len(matchLabels))
	for k, v := range matchLabels {
		customLabels[k] = v
	}

	for k, v := range multiAZ.Labels {
		if _, ok := customLabels[k]; !ok {
			customLabels[k] = v
		}
	}

	sfs := psmdb.NewStatefulSet(sfsName, cr.Namespace)
	err := setControllerReference(cr, sfs, r.scheme)
	if err != nil {
		return nil, errors.Wrapf(err, "set owner ref for StatefulSet %s", sfs.Name)
	}

	errGet := r.client.Get(ctx, types.NamespacedName{Name: sfs.Name, Namespace: sfs.Namespace}, sfs)
	if errGet != nil && !k8serrors.IsNotFound(errGet) {
		return nil, errors.Wrapf(err, "get StatefulSet %s", sfs.Name)
	}

	inits := []corev1.Container{}
	if cr.CompareVersion("1.5.0") >= 0 {
		operatorPod, err := r.operatorPod(ctx)
		if err != nil {
			return nil, errors.Wrap(err, "failed to get operator pod")
		}
		inits = append(inits, psmdb.InitContainers(cr, operatorPod)...)
	}

	customConfig, err := r.getCustomConfig(ctx, cr.Namespace, configName)
	if err != nil {
		return nil, errors.Wrap(err, "check if mongod custom configuration exists")
	}

	sfsSpec, err := psmdb.StatefulSpec(cr, replset, containerName, matchLabels, customLabels,
		multiAZ, size, internalKeyName, inits, log, customConfig, resources,
		podSecurityContext, containerSecurityContext, livenessProbe, readinessProbe,
		configuration, configName)
	if err != nil {
		return nil, errors.Wrapf(err, "create StatefulSet.Spec %s", sfs.Name)
	}
	if sfsSpec.Template.Annotations == nil {
		sfsSpec.Template.Annotations = make(map[string]string)
	}
	for k, v := range sfs.Spec.Template.Annotations {
		if _, ok := sfsSpec.Template.Annotations[k]; !ok {
			sfsSpec.Template.Annotations[k] = v
		}
	}

	if cr.CompareVersion("1.8.0") < 0 {
		sfs, err := r.getRsStatefulset(ctx, cr, replset.Name)
		if err != nil && !k8serrors.IsNotFound(err) {
			return nil, errors.Wrapf(err, "failed to get rs %s statefulset", replset.Name)
		}

		for k, v := range sfs.Annotations {
			if k == "last-applied-secret" || k == "last-applied-secret-ts" {
				sfsSpec.Template.Annotations[k] = v
			}
		}
	}

	// add TLS/SSL Volume
	t := true
	sfsSpec.Template.Spec.Volumes = append(sfsSpec.Template.Spec.Volumes,
		corev1.Volume{
			Name: "ssl",
			VolumeSource: corev1.VolumeSource{
				Secret: &corev1.SecretVolumeSource{
					SecretName:  cr.Spec.Secrets.SSL,
					Optional:    &cr.Spec.UnsafeConf,
					DefaultMode: &secretFileMode,
				},
			},
		},
		corev1.Volume{
			Name: "ssl-internal",
			VolumeSource: corev1.VolumeSource{
				Secret: &corev1.SecretVolumeSource{
					SecretName:  cr.Spec.Secrets.SSLInternal,
					Optional:    &t,
					DefaultMode: &secretFileMode,
				},
			},
		},
	)
	if cr.CompareVersion("1.8.0") >= 0 {
		sfsSpec.Template.Spec.Volumes = append(sfsSpec.Template.Spec.Volumes,
			corev1.Volume{
				Name: "users-secret-file",
				VolumeSource: corev1.VolumeSource{
					Secret: &corev1.SecretVolumeSource{
						SecretName: api.InternalUserSecretName(cr),
					},
				},
			})
	}

	if matchLabels["app.kubernetes.io/component"] == "arbiter" {
		sfsSpec.Template.Spec.Volumes = append(sfsSpec.Template.Spec.Volumes,
			corev1.Volume{
				Name: psmdb.MongodDataVolClaimName,
				VolumeSource: corev1.VolumeSource{
					EmptyDir: &corev1.EmptyDirVolumeSource{},
				},
			},
		)
	} else {
		if volumeSpec.PersistentVolumeClaim != nil {
			sfsSpec.VolumeClaimTemplates = []corev1.PersistentVolumeClaim{
				psmdb.PersistentVolumeClaim(psmdb.MongodDataVolClaimName, cr.Namespace, volumeSpec.PersistentVolumeClaim),
			}
		} else {
			sfsSpec.Template.Spec.Volumes = append(sfsSpec.Template.Spec.Volumes,
				corev1.Volume{
					Name: psmdb.MongodDataVolClaimName,
					VolumeSource: corev1.VolumeSource{
						HostPath: volumeSpec.HostPath,
						EmptyDir: volumeSpec.EmptyDir,
					},
				},
			)
		}

		if cr.Spec.Backup.Enabled {
			agentC, err := backup.AgentContainer(cr, replset.Name, replset.Size)
			if err != nil {
				return nil, errors.Wrap(err, "create a backup container")
			}
			sfsSpec.Template.Spec.Containers = append(sfsSpec.Template.Spec.Containers, agentC)
		}

		if cr.Spec.PMM.Enabled {
			pmmsec := corev1.Secret{}
			err := r.client.Get(ctx, types.NamespacedName{Name: api.UserSecretName(cr), Namespace: cr.Namespace}, &pmmsec)
			if err != nil {
				return nil, errors.Wrap(err, "check pmm secrets")
			}
			pmmC, err := psmdb.AddPMMContainer(cr, api.UserSecretName(cr), pmmsec, cr.Spec.PMM.MongodParams)
			if err != nil {
				return nil, errors.Wrap(err, "failed to create a pmm-client container")
			}
			sfsSpec.Template.Spec.Containers = append(sfsSpec.Template.Spec.Containers, pmmC)
		}
	}

	sfsSpec.Template.Spec.Volumes = multiAZ.WithSidecarVolumes(log, sfsSpec.Template.Spec.Volumes)
	sfsSpec.VolumeClaimTemplates = multiAZ.WithSidecarPVCs(log, sfsSpec.VolumeClaimTemplates)

	switch cr.Spec.UpdateStrategy {
	case appsv1.OnDeleteStatefulSetStrategyType:
		sfsSpec.UpdateStrategy = appsv1.StatefulSetUpdateStrategy{Type: appsv1.OnDeleteStatefulSetStrategyType}
	case api.SmartUpdateStatefulSetStrategyType:
		sfsSpec.UpdateStrategy = appsv1.StatefulSetUpdateStrategy{Type: appsv1.OnDeleteStatefulSetStrategyType}
	default:
		var zero int32 = 0
		sfsSpec.UpdateStrategy = appsv1.StatefulSetUpdateStrategy{
			Type: appsv1.RollingUpdateStatefulSetStrategyType,
			RollingUpdate: &appsv1.RollingUpdateStatefulSetStrategy{
				Partition: &zero,
			},
		}
	}

	sslAnn, err := r.sslAnnotation(ctx, cr)
	if err != nil {
		return nil, errors.Wrap(err, "failed to get ssl annotations")
	}
	for k, v := range sslAnn {
		sfsSpec.Template.Annotations[k] = v
	}

	sfs.Spec = sfsSpec
	if cr.CompareVersion("1.6.0") >= 0 && cr.CompareVersion("1.12.0") < 0 {
		sfs.Labels = matchLabels
	} else if cr.CompareVersion("1.12.0") >= 0 {
		sfs.Labels = customLabels
	}

	err = r.createOrUpdate(ctx, sfs)
	if err != nil {
		return nil, errors.Wrapf(err, "update StatefulSet %s", sfs.Name)
	}

	err = r.reconcilePDB(ctx, pdbspec, matchLabels, cr.Namespace, sfs)
	if err != nil {
		return nil, errors.Wrapf(err, "PodDisruptionBudget for %s", sfs.Name)
	}

<<<<<<< HEAD
	if err := r.reconcilePVCs(sfs, matchLabels); err != nil {
		return nil, errors.Wrapf(err, "reconcile PVCs for %s", sfs.Name)
	}

	if err := r.smartUpdate(cr, sfs, replset); err != nil {
=======
	if err := r.smartUpdate(ctx, cr, sfs, replset); err != nil {
>>>>>>> 7e0bd4ea
		return nil, errors.Wrap(err, "failed to run smartUpdate")
	}

	return sfs, nil
}

<<<<<<< HEAD
func (r *ReconcilePerconaServerMongoDB) reconcilePVCs(sfs *appsv1.StatefulSet, ls map[string]string) error {
	pvcList := &corev1.PersistentVolumeClaimList{}
	err := r.client.List(context.TODO(), pvcList, &client.ListOptions{
		Namespace:     sfs.Namespace,
		LabelSelector: labels.SelectorFromSet(ls),
	})
	if err != nil {
		return errors.Wrap(err, "list PVCs")
	}

	for _, pvc := range pvcList.Items {
		if compareMaps(sfs.Labels, pvc.Labels) {
			continue
		}

		orig := pvc.DeepCopy()
		for k, v := range sfs.Labels {
			pvc.Labels[k] = v
		}
		patch := client.MergeFrom(orig)

		if err := r.client.Patch(context.TODO(), &pvc, patch); err != nil {
			log.Error(err, "patch PVC", "PVC", pvc.Name)
		}
	}

	return nil
}

func (r *ReconcilePerconaServerMongoDB) operatorPod() (corev1.Pod, error) {
=======
func (r *ReconcilePerconaServerMongoDB) operatorPod(ctx context.Context) (corev1.Pod, error) {
>>>>>>> 7e0bd4ea
	operatorPod := corev1.Pod{}

	nsBytes, err := ioutil.ReadFile("/var/run/secrets/kubernetes.io/serviceaccount/namespace")
	if err != nil {
		return operatorPod, err
	}

	ns := strings.TrimSpace(string(nsBytes))

	if err := r.client.Get(ctx, types.NamespacedName{
		Namespace: ns,
		Name:      os.Getenv("HOSTNAME"),
	}, &operatorPod); err != nil {
		return operatorPod, err
	}

	return operatorPod, nil
}

func (r *ReconcilePerconaServerMongoDB) getTLSHash(ctx context.Context, cr *api.PerconaServerMongoDB, secretName string) (string, error) {
	if cr.Spec.UnsafeConf {
		return "", nil
	}
	secretObj := corev1.Secret{}
	err := r.client.Get(ctx,
		types.NamespacedName{
			Namespace: cr.Namespace,
			Name:      secretName,
		},
		&secretObj,
	)
	if err != nil {
		return "", err
	}
	secretString := fmt.Sprintln(secretObj.Data)
	hash := fmt.Sprintf("%x", md5.Sum([]byte(secretString)))

	return hash, nil
}

func (r *ReconcilePerconaServerMongoDB) reconcilePDB(ctx context.Context, spec *api.PodDisruptionBudgetSpec, labels map[string]string, namespace string, owner client.Object) error {
	if spec == nil {
		return nil
	}

	metaAccessor, ok := owner.(metav1.ObjectMetaAccessor)
	if !ok {
		return errors.New("can't convert object to ObjectMetaAccessor")
	}

	ownerMeta := metaAccessor.GetObjectMeta()

	if ownerMeta.GetUID() == "" {
		err := r.client.Get(ctx, types.NamespacedName{
			Name:      ownerMeta.GetName(),
			Namespace: ownerMeta.GetNamespace(),
		}, owner)
		if err != nil {
			return errors.Wrap(err, "failed to get owner uid for pdb")
		}
	}

	pdb := psmdb.PodDisruptionBudget(spec, labels, namespace)
	err := setControllerReference(owner, pdb, r.scheme)
	if err != nil {
		return errors.Wrap(err, "set owner reference")
	}

	return r.createOrUpdate(ctx, pdb)
}

func (r *ReconcilePerconaServerMongoDB) createOrUpdate(ctx context.Context, obj client.Object) error {
	metaAccessor, ok := obj.(metav1.ObjectMetaAccessor)
	if !ok {
		return errors.New("can't convert object to ObjectMetaAccessor")
	}

	objectMeta := metaAccessor.GetObjectMeta()

	if objectMeta.GetAnnotations() == nil {
		objectMeta.SetAnnotations(make(map[string]string))
	}

	objAnnotations := objectMeta.GetAnnotations()
	delete(objAnnotations, "percona.com/last-config-hash")
	objectMeta.SetAnnotations(objAnnotations)

	hash, err := getObjectHash(obj)
	if err != nil {
		return errors.Wrap(err, "calculate object hash")
	}

	objAnnotations = objectMeta.GetAnnotations()
	objAnnotations["percona.com/last-config-hash"] = hash
	objectMeta.SetAnnotations(objAnnotations)

	val := reflect.ValueOf(obj)
	if val.Kind() == reflect.Ptr {
		val = reflect.Indirect(val)
	}
	oldObject := reflect.New(val.Type()).Interface().(client.Object)

	err = r.client.Get(ctx, types.NamespacedName{
		Name:      objectMeta.GetName(),
		Namespace: objectMeta.GetNamespace(),
	}, oldObject)

	if err != nil && !k8serrors.IsNotFound(err) {
		return errors.Wrap(err, "get object")
	}

	if k8serrors.IsNotFound(err) {
		return r.client.Create(ctx, obj)
	}

	oldObjectMeta := oldObject.(metav1.ObjectMetaAccessor).GetObjectMeta()

	updateObject := false
	if oldObjectMeta.GetAnnotations()["percona.com/last-config-hash"] != hash ||
		!compareMaps(oldObjectMeta.GetLabels(), objectMeta.GetLabels()) {
		updateObject = true
	} else if _, ok := obj.(*corev1.Service); !ok {
		// ignore annotations changes for Service object
		// in case NodePort, to avoid port changing
		updateObject = !compareMaps(oldObjectMeta.GetAnnotations(), objectMeta.GetAnnotations())
	}

	if updateObject {
		objectMeta.SetResourceVersion(oldObjectMeta.GetResourceVersion())
		switch object := obj.(type) {
		case *corev1.Service:
			object.Spec.ClusterIP = oldObject.(*corev1.Service).Spec.ClusterIP
		}

		return r.client.Update(ctx, obj)
	}

	return nil
}

func getObjectHash(obj client.Object) (string, error) {
	var dataToMarshall interface{}
	switch object := obj.(type) {
	case *appsv1.StatefulSet:
		dataToMarshall = object.Spec
	case *appsv1.Deployment:
		dataToMarshall = object.Spec
	case *corev1.Service:
		dataToMarshall = object.Spec
	default:
		dataToMarshall = obj
	}
	data, err := json.Marshal(dataToMarshall)
	if err != nil {
		return "", err
	}
	return base64.StdEncoding.EncodeToString(data), nil
}

func setControllerReference(owner client.Object, obj metav1.Object, scheme *runtime.Scheme) error {
	ownerRef, err := OwnerRef(owner, scheme)
	if err != nil {
		return err
	}
	obj.SetOwnerReferences(append(obj.GetOwnerReferences(), ownerRef))
	return nil
}

// OwnerRef returns OwnerReference to object
func OwnerRef(ro client.Object, scheme *runtime.Scheme) (metav1.OwnerReference, error) {
	gvk, err := apiutil.GVKForObject(ro, scheme)
	if err != nil {
		return metav1.OwnerReference{}, err
	}

	trueVar := true

	ca, err := meta.Accessor(ro)
	if err != nil {
		return metav1.OwnerReference{}, err
	}

	return metav1.OwnerReference{
		APIVersion: gvk.GroupVersion().String(),
		Kind:       gvk.Kind,
		Name:       ca.GetName(),
		UID:        ca.GetUID(),
		Controller: &trueVar,
	}, nil
}

// compareMaps returns true if two maps are equal
func compareMaps(x, y map[string]string) bool {
	if len(x) != len(y) {
		return false
	}

	for k, v := range x {
		yVal, ok := y[k]
		if !ok || yVal != v {
			return false
		}
	}

	return true
}

func (r *ReconcilePerconaServerMongoDB) createOrUpdateDeploymentLegacy(ctx context.Context, currentObj client.Object, name, namespace string) error {
	foundObj := currentObj.DeepCopyObject().(client.Object)
	err := r.client.Get(ctx, types.NamespacedName{Name: name, Namespace: namespace}, foundObj)
	if err != nil && k8serrors.IsNotFound(err) {
		err := r.client.Create(ctx, currentObj)
		if err != nil {
			return errors.Wrapf(err, "create object %s", name)
		}
		return nil
	} else if err != nil {
		return errors.Wrapf(err, "get object %s", name)
	}

	currentObj.GetObjectKind().SetGroupVersionKind(foundObj.GetObjectKind().GroupVersionKind())
	err = r.client.Update(ctx, currentObj)
	if err != nil {
		return errors.Wrapf(err, "update object %s", name)
	}

	return nil
}

func (r *ReconcilePerconaServerMongoDB) getCustomConfig(ctx context.Context, namespace, name string) (psmdb.CustomConfig, error) {
	n := types.NamespacedName{
		Namespace: namespace,
		Name:      name,
	}

	sources := []psmdb.VolumeSourceType{
		psmdb.VolumeSourceSecret,
		psmdb.VolumeSourceConfigMap,
	}

	for _, s := range sources {
		obj := psmdb.VolumeSourceTypeToObj(s)

		ok, err := getObjectByName(ctx, r.client, n, obj.GetRuntimeObject())
		if err != nil {
			return psmdb.CustomConfig{}, errors.Wrapf(err, "get %s", s)
		}
		if !ok {
			continue
		}

		hashHex, err := obj.GetHashHex()
		if err != nil {
			return psmdb.CustomConfig{}, errors.Wrapf(err, "failed to get hash of %s", s)
		}

		conf := psmdb.CustomConfig{
			Type:    s,
			HashHex: hashHex,
		}

		return conf, nil
	}

	return psmdb.CustomConfig{}, nil
}

func getObjectByName(ctx context.Context, c client.Client, n types.NamespacedName, obj client.Object) (bool, error) {
	err := c.Get(ctx, n, obj)
	if err != nil && !k8serrors.IsNotFound(err) {
		return false, err
	}

	// object exists
	if err == nil {
		return true, nil
	}

	return false, nil
}<|MERGE_RESOLUTION|>--- conflicted
+++ resolved
@@ -1375,22 +1375,17 @@
 		return nil, errors.Wrapf(err, "PodDisruptionBudget for %s", sfs.Name)
 	}
 
-<<<<<<< HEAD
 	if err := r.reconcilePVCs(sfs, matchLabels); err != nil {
 		return nil, errors.Wrapf(err, "reconcile PVCs for %s", sfs.Name)
 	}
 
-	if err := r.smartUpdate(cr, sfs, replset); err != nil {
-=======
 	if err := r.smartUpdate(ctx, cr, sfs, replset); err != nil {
->>>>>>> 7e0bd4ea
 		return nil, errors.Wrap(err, "failed to run smartUpdate")
 	}
 
 	return sfs, nil
 }
 
-<<<<<<< HEAD
 func (r *ReconcilePerconaServerMongoDB) reconcilePVCs(sfs *appsv1.StatefulSet, ls map[string]string) error {
 	pvcList := &corev1.PersistentVolumeClaimList{}
 	err := r.client.List(context.TODO(), pvcList, &client.ListOptions{
@@ -1420,10 +1415,7 @@
 	return nil
 }
 
-func (r *ReconcilePerconaServerMongoDB) operatorPod() (corev1.Pod, error) {
-=======
 func (r *ReconcilePerconaServerMongoDB) operatorPod(ctx context.Context) (corev1.Pod, error) {
->>>>>>> 7e0bd4ea
 	operatorPod := corev1.Pod{}
 
 	nsBytes, err := ioutil.ReadFile("/var/run/secrets/kubernetes.io/serviceaccount/namespace")
