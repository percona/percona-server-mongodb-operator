package perconaservermongodb

import (
	"context"
	"crypto/md5"
	"fmt"
	"io/ioutil"
	"os"
	"strings"
	"sync"
	"sync/atomic"
	"time"

	"github.com/percona/percona-server-mongodb-operator/clientcmd"
	api "github.com/percona/percona-server-mongodb-operator/pkg/apis/psmdb/v1"
	"github.com/percona/percona-server-mongodb-operator/pkg/psmdb"
	"github.com/percona/percona-server-mongodb-operator/pkg/psmdb/backup"
	"github.com/percona/percona-server-mongodb-operator/pkg/psmdb/secret"
	"github.com/percona/percona-server-mongodb-operator/version"
	"github.com/pkg/errors"
	"github.com/robfig/cron/v3"
	appsv1 "k8s.io/api/apps/v1"
	corev1 "k8s.io/api/core/v1"
	policyv1beta1 "k8s.io/api/policy/v1beta1"
	k8serrors "k8s.io/apimachinery/pkg/api/errors"
	"k8s.io/apimachinery/pkg/api/meta"
	metav1 "k8s.io/apimachinery/pkg/apis/meta/v1"
	"k8s.io/apimachinery/pkg/labels"
	"k8s.io/apimachinery/pkg/runtime"
	"k8s.io/apimachinery/pkg/types"
	"sigs.k8s.io/controller-runtime/pkg/client"
	"sigs.k8s.io/controller-runtime/pkg/client/apiutil"
	"sigs.k8s.io/controller-runtime/pkg/controller"
	"sigs.k8s.io/controller-runtime/pkg/handler"
	logf "sigs.k8s.io/controller-runtime/pkg/log"
	"sigs.k8s.io/controller-runtime/pkg/manager"
	"sigs.k8s.io/controller-runtime/pkg/reconcile"
	"sigs.k8s.io/controller-runtime/pkg/source"
)

var secretFileMode int32 = 288
var log = logf.Log.WithName("controller_psmdb")
var usersSecretName string

// Add creates a new PerconaServerMongoDB Controller and adds it to the Manager. The Manager will set fields on the Controller
// and Start it when the Manager is Started.
func Add(mgr manager.Manager) error {
	r, err := newReconciler(mgr)
	if err != nil {
		return err
	}

	return add(mgr, r)
}

// newReconciler returns a new reconcile.Reconciler
func newReconciler(mgr manager.Manager) (reconcile.Reconciler, error) {
	sv, err := version.Server()
	if err != nil {
		return nil, fmt.Errorf("get server version: %v", err)
	}

	log.Info("server version", "platform", sv.Platform, "version", sv.Info)

	cli, err := clientcmd.NewClient()
	if err != nil {
		return nil, fmt.Errorf("create clientcmd: %v", err)
	}

	return &ReconcilePerconaServerMongoDB{
		client:        mgr.GetClient(),
		scheme:        mgr.GetScheme(),
		serverVersion: sv,
		reconcileIn:   time.Second * 5,
		crons:         NewCronRegistry(),
		lockers:       newLockStore(),

		clientcmd: cli,
	}, nil
}

// add adds a new Controller to mgr with r as the reconcile.Reconciler
func add(mgr manager.Manager, r reconcile.Reconciler) error {
	// Create a new controller
	c, err := controller.New("psmdb-controller", mgr, controller.Options{Reconciler: r})
	if err != nil {
		return err
	}

	// Watch for changes to primary resource PerconaServerMongoDB
	err = c.Watch(&source.Kind{Type: &api.PerconaServerMongoDB{}}, &handler.EnqueueRequestForObject{})
	if err != nil {
		return err
	}

	return nil
}

type CronRegistry struct {
	crons *cron.Cron
	jobs  map[string]Shedule
}

type Shedule struct {
	ID          int
	CronShedule string
}

func NewCronRegistry() CronRegistry {
	c := CronRegistry{
		crons: cron.New(),
		jobs:  make(map[string]Shedule),
	}

	c.crons.Start()

	return c
}

var _ reconcile.Reconciler = &ReconcilePerconaServerMongoDB{}

// ReconcilePerconaServerMongoDB reconciles a PerconaServerMongoDB object
type ReconcilePerconaServerMongoDB struct {
	// This client, initialized using mgr.Client() above, is a split client
	// that reads objects from the cache and writes to the apiserver
	client client.Client
	scheme *runtime.Scheme

	crons         CronRegistry
	clientcmd     *clientcmd.Client
	serverVersion *version.ServerVersion
	reconcileIn   time.Duration

	lockers lockStore
}

type lockStore struct {
	store *sync.Map
}

func newLockStore() lockStore {
	return lockStore{
		store: new(sync.Map),
	}
}

func (l lockStore) LoadOrCreate(key string) lock {
	val, _ := l.store.LoadOrStore(key, lock{
		statusMutex: new(sync.Mutex),
		updateSync:  new(int32),
	})

	return val.(lock)
}

type lock struct {
	statusMutex *sync.Mutex
	updateSync  *int32
}

const (
	updateDone = 0
	updateWait = 1
)

// Reconcile reads that state of the cluster for a PerconaServerMongoDB object and makes changes based on the state read
// and what is in the PerconaServerMongoDB.Spec
// Note:
// The Controller will requeue the Request to be processed again if the returned error is non-nil or
// Result.Requeue is true, otherwise upon completion it will remove the work from the queue.
func (r *ReconcilePerconaServerMongoDB) Reconcile(request reconcile.Request) (reconcile.Result, error) {
	reqLogger := log.WithValues("Request.Namespace", request.Namespace, "Request.Name", request.Name)

	rr := reconcile.Result{
		RequeueAfter: r.reconcileIn,
	}

	// As operator can handle a few clusters
	// lock should be created per cluster to not lock cron jobs of other clusters
	l := r.lockers.LoadOrCreate(request.NamespacedName.String())

	// PerconaServerMongoDB object is also accessed and changed by a version service's cron job (that runs concurrently)
	l.statusMutex.Lock()
	defer l.statusMutex.Unlock()
	// we have to be sure the reconcile loop will be run at least once
	// in-between any version service jobs (hence any two vs jobs shouldn't be run sequentially).
	// the version service job sets the state to  `updateWait` and the next job can be run only
	// after the state was dropped to`updateDone` again
	defer atomic.StoreInt32(l.updateSync, updateDone)

	// Fetch the PerconaServerMongoDB instance
	cr := &api.PerconaServerMongoDB{}
	err := r.client.Get(context.TODO(), request.NamespacedName, cr)
	if err != nil {
		if k8serrors.IsNotFound(err) {
			// Request object not found, could have been deleted after reconcile request.
			// Owned objects are automatically garbage collected. For additional cleanup logic use finalizers.
			// Return and don't requeue
			return reconcile.Result{}, nil
		}
		// Error reading the object - requeue the request.
		return rr, err
	}

	err = r.compareWithCurrentReplSets(cr)
	if err != nil {
		return reconcile.Result{}, err
	}

	usersSecretName = cr.Spec.Secrets.Users
	if cr.CompareVersion("1.5.0") >= 0 {
		usersSecretName = internalPrefix + cr.Name + "-users"
	}

	isClusterLive := clusterInit

	defer func() {
		err = r.updateStatus(cr, err, isClusterLive)
		if err != nil {
			reqLogger.Error(err, "failed to update cluster status", "replset", cr.Spec.Replsets[0].Name)
		}
	}()

	err = cr.CheckNSetDefaults(r.serverVersion.Platform, log)
	if err != nil {
		err = errors.Wrap(err, "wrong psmdb options")
		return reconcile.Result{}, err
	}

	version := cr.Version()

	if cr.Status.MongoVersion == "" || strings.HasSuffix(cr.Status.MongoVersion, "intermediate") {
		err := r.ensureVersion(cr, VersionServiceClient{
			OpVersion: version.String(),
		})
		if err != nil {
			reqLogger.Info(fmt.Sprintf("failed to ensure version: %v; running with default", err))
		}
	}

	err = r.reconcileUsersSecret(cr)
	if err != nil {
		return reconcile.Result{}, fmt.Errorf("reconcile users secret: %v", err)
	}

	repls := cr.Spec.Replsets
	if cr.Spec.Sharding.Enabled && cr.Spec.Sharding.ConfigsvrReplSet != nil {
		repls = append(repls, cr.Spec.Sharding.ConfigsvrReplSet)
	}

	var sfsTemplateAnnotations, mongosTemplateAnnotations map[string]string
	if cr.CompareVersion("1.5.0") >= 0 {
		sfsTemplateAnnotations, mongosTemplateAnnotations, err = r.reconcileUsers(cr, repls)
		if err != nil {
			return reconcile.Result{}, fmt.Errorf("failed to reconcile users: %v", err)
		}
	}
	if !cr.Spec.UnsafeConf {
		err = r.reconsileSSL(cr)
		if err != nil {
			err = errors.Errorf(`TLS secrets handler: "%v". Please create your TLS secret `+cr.Spec.Secrets.SSL+` manually or setup cert-manager correctly`, err)
			return reconcile.Result{}, err
		}
	}

	internalKey := psmdb.InternalKey(cr)
	ikCreated, err := r.ensureSecurityKey(cr, internalKey, "mongodb-key", 768, true)
	if err != nil {
		err = errors.Wrapf(err, "ensure mongo Key %s", internalKey)
		return reconcile.Result{}, err
	}

	if ikCreated {
		reqLogger.Info("Created a new mongo key", "KeyName", internalKey)
	}

	if *cr.Spec.Mongod.Security.EnableEncryption {
		created, err := r.ensureSecurityKey(cr, cr.Spec.Mongod.Security.EncryptionKeySecret, psmdb.EncryptionKeyName, 32, false)
		if err != nil {
			err = errors.Wrapf(err, "ensure mongo Key %s", cr.Spec.Mongod.Security.EncryptionKeySecret)
			return reconcile.Result{}, err
		}
		if created {
			reqLogger.Info("Created a new mongo key", "KeyName", cr.Spec.Mongod.Security.EncryptionKeySecret)
		}
	}

	secrets := &corev1.Secret{}
	err = r.client.Get(
		context.TODO(),
		types.NamespacedName{Name: usersSecretName, Namespace: cr.Namespace},
		secrets,
	)
	if err != nil {
		err = errors.Wrap(err, "get mongodb secrets")
		return reconcile.Result{}, err
	}

	if cr.Spec.Backup.Enabled {
		err = r.reconcileBackupTasks(cr)
		if err != nil {
			err = errors.Wrap(err, "reconcile backup tasks")
			return reconcile.Result{}, err
		}
	}

	shards := 0
	for _, replset := range repls {
		if (cr.Spec.Sharding.Enabled && replset.ClusterRole == api.ClusterRoleShardSvr) ||
			!cr.Spec.Sharding.Enabled {
			shards++
		}

		if shards > 1 {
			reqLogger.Error(nil, "multiple replica sets is not supported, skipping replset %s", replset.Name)
			continue
		}

		if cr.Spec.Sharding.Enabled && replset.ClusterRole != api.ClusterRoleConfigSvr && replset.Name == api.ConfigReplSetName {
			return reconcile.Result{}, errors.Errorf("%s is reserved name for config server replset", api.ConfigReplSetName)
		}

		matchLabels := map[string]string{
			"app.kubernetes.io/name":       "percona-server-mongodb",
			"app.kubernetes.io/instance":   cr.Name,
			"app.kubernetes.io/replset":    replset.Name,
			"app.kubernetes.io/managed-by": "percona-server-mongodb-operator",
			"app.kubernetes.io/part-of":    "percona-server-mongodb",
		}

		pods := &corev1.PodList{}
		err := r.client.List(context.TODO(),
			pods,
			&client.ListOptions{
				Namespace:     cr.Namespace,
				LabelSelector: labels.SelectorFromSet(matchLabels),
			},
		)
		if err != nil {
			err = errors.Errorf("get pods list for replset %s: %v", replset.Name, err)
			return reconcile.Result{}, err
		}

		mongosPods := corev1.PodList{}
		err = r.client.List(context.TODO(),
			&mongosPods,
			&client.ListOptions{
				Namespace: cr.Namespace,
				LabelSelector: labels.SelectorFromSet(map[string]string{
					"app.kubernetes.io/name":       "percona-server-mongodb",
					"app.kubernetes.io/instance":   cr.Name,
					"app.kubernetes.io/managed-by": "percona-server-mongodb-operator",
					"app.kubernetes.io/part-of":    "percona-server-mongodb",
					"app.kubernetes.io/component":  "mongos",
				}),
			},
		)
		if err != nil && !k8serrors.IsNotFound(err) {
			return reconcile.Result{}, errors.Wrap(err, "get pods list for mongos")
		}

		_, err = r.reconcileStatefulSet(false, cr, replset, matchLabels, internalKey, secrets, sfsTemplateAnnotations)
		if err != nil {
			err = errors.Errorf("reconcile StatefulSet for %s: %v", replset.Name, err)
			return reconcile.Result{}, err
		}

		if replset.Arbiter.Enabled {
			_, err := r.reconcileStatefulSet(true, cr, replset, matchLabels, internalKey, secrets, sfsTemplateAnnotations)
			if err != nil {
				err = errors.Errorf("reconcile Arbiter StatefulSet for %s: %v", replset.Name, err)
				return reconcile.Result{}, err
			}
		} else {
			err := r.client.Delete(context.TODO(), psmdb.NewStatefulSet(
				cr.Name+"-"+replset.Name+"-arbiter",
				cr.Namespace,
			))

			if err != nil && !k8serrors.IsNotFound(err) {
				err = errors.Errorf("delete arbiter in replset %s: %v", replset.Name, err)
				return reconcile.Result{}, err
			}
		}

		err = r.removeOudatedServices(cr, replset, pods)
		if err != nil {
			err = errors.Errorf("failed to remove old services of replset %s: %v", replset.Name, err)
			return reconcile.Result{}, err
		}

		// Create Service
		if replset.Expose.Enabled {
			srvs, err := r.ensureExternalServices(cr, replset, pods)
			if err != nil {
				err = errors.Errorf("failed to ensure services of replset %s: %v", replset.Name, err)
				return reconcile.Result{}, err
			}
			if replset.Expose.ExposeType == corev1.ServiceTypeLoadBalancer {
				lbsvc := srvs[:0]
				for _, svc := range srvs {
					if len(svc.Status.LoadBalancer.Ingress) > 0 {
						lbsvc = append(lbsvc, svc)
					}
				}
				srvs = lbsvc
			}
		} else {
			service := psmdb.Service(cr, replset)

			err = setControllerReference(cr, service, r.scheme)
			if err != nil {
				err = errors.Errorf("set owner ref for Service %s: %v", service.Name, err)
				return reconcile.Result{}, err
			}

			err = r.client.Get(context.TODO(), types.NamespacedName{Name: service.Name, Namespace: service.Namespace}, &corev1.Service{})
			if err != nil && k8serrors.IsNotFound(err) {
				err := r.client.Create(context.TODO(), service)
				if err != nil {
					return reconcile.Result{}, errors.Errorf("failed to create service for replset %s: %v", replset.Name, err)
				}
			} else if err != nil {
				return reconcile.Result{}, errors.Errorf("failed to check service for replset %s: %v", replset.Name, err)
			}
		}

		_, ok := cr.Status.Replsets[replset.Name]
		if !ok {
			cr.Status.Replsets[replset.Name] = &api.ReplsetStatus{}
		}

		isClusterLive, err = r.reconcileCluster(cr, replset, *pods, secrets, mongosPods.Items)
		if err != nil {
			reqLogger.Error(err, "failed to reconcile cluster", "replset", replset.Name)
		}

		if err := r.fetchVersionFromMongo(cr, replset, *pods, secrets); err != nil {
			return rr, errors.Wrap(err, "update CR version")
		}
	}

	err = r.reconcileMongos(cr, mongosTemplateAnnotations)
	if err != nil {
		return reconcile.Result{}, errors.Wrap(err, "reconcile mongos")
	}

	username := string(secrets.Data[envMongoDBClusterAdminUser])
	password := string(secrets.Data[envMongoDBClusterAdminPassword])
	if err := r.enableBalancerIfNeeded(cr, username, password); err != nil {
		return reconcile.Result{}, fmt.Errorf("failed to start balancer: %v", err)
	}

	err = r.deleteMongosIfNeeded(cr)
	if err != nil {
		return reconcile.Result{}, errors.Wrap(err, "delete mongos")
	}

	err = r.deleteCfgIfNeeded(cr)
	if err != nil {
		return reconcile.Result{}, errors.Wrap(err, "delete config server")
	}

	err = r.sheduleEnsureVersion(cr, VersionServiceClient{
		OpVersion: version.String(),
	})
	if err != nil {
		return reconcile.Result{}, fmt.Errorf("failed to ensure version: %v", err)
	}

	return rr, nil
}

func (r *ReconcilePerconaServerMongoDB) compareWithCurrentReplSets(cr *api.PerconaServerMongoDB) error {
	sfsList := appsv1.StatefulSetList{}
	if err := r.client.List(context.TODO(), &sfsList,
		&client.ListOptions{
			Namespace: cr.Namespace,
			LabelSelector: labels.SelectorFromSet(map[string]string{
				"app.kubernetes.io/instance": cr.Name,
			}),
		},
	); err != nil {
		return errors.Wrap(err, "failed to get statefulset list")
	}

	appliedNames := make(map[string]struct{}, len(cr.Spec.Replsets))
	for _, v := range cr.Spec.Replsets {
		appliedNames[cr.Name+"-"+v.Name] = struct{}{}
	}

	for _, v := range sfsList.Items {
		if v.Name == cr.Name+"-"+api.ConfigReplSetName {
			continue
		}

		if v.Labels["app.kubernetes.io/component"] == "arbiter" {
			continue
		}

		if _, ok := appliedNames[v.Name]; !ok {
			return errors.Errorf("removal is not supported yet, please return %s replset back", v.Name)
		}
	}

	return nil
}

func (r *ReconcilePerconaServerMongoDB) ensureSecurityKey(cr *api.PerconaServerMongoDB, secretName, keyName string, keyLen int, setOwner bool) (created bool, err error) {
	key := &corev1.Secret{
		TypeMeta: metav1.TypeMeta{
			APIVersion: "v1",
			Kind:       "Secret",
		},
		ObjectMeta: metav1.ObjectMeta{
			Name:      secretName,
			Namespace: cr.Namespace,
		},
	}

	err = r.client.Get(context.TODO(), types.NamespacedName{Name: key.Name, Namespace: key.Namespace}, key)
	if err != nil && k8serrors.IsNotFound(err) {
		created = true
		if setOwner {
			err = setControllerReference(cr, key, r.scheme)
			if err != nil {
				return false, errors.Wrap(err, "set owner ref")
			}
		}

		key.Data = make(map[string][]byte)
		key.Data[keyName], err = secret.GenerateKey1024(keyLen)
		if err != nil {
			return false, errors.Wrap(err, "key generation")
		}

		err = r.client.Create(context.TODO(), key)
		if err != nil {
			return false, errors.Wrap(err, "create key")
		}
	} else if err != nil {
		return false, errors.Wrap(err, "get key")
	}

	return created, nil
}

func (r *ReconcilePerconaServerMongoDB) deleteCfgIfNeeded(cr *api.PerconaServerMongoDB) error {
	if cr.Spec.Sharding.Enabled {
		return nil
	}

	sfsName := cr.Name + "-" + api.ConfigReplSetName
	sfs := psmdb.NewStatefulSet(sfsName, cr.Namespace)

	err := r.client.Delete(context.TODO(), sfs)
	if err != nil && !k8serrors.IsNotFound(err) {
		return errors.Wrapf(err, "failed to delete sfs: %s", sfs.Name)
	}

	svc := corev1.Service{}
	err = r.client.Get(context.TODO(), types.NamespacedName{Name: cr.Name + "-" + api.ConfigReplSetName, Namespace: cr.Namespace}, &svc)
	if err != nil && !k8serrors.IsNotFound(err) {
		return errors.Wrap(err, "failed to get config service")
	}

	if k8serrors.IsNotFound(err) {
		return nil
	}

	err = r.client.Delete(context.TODO(), &svc)
	if err != nil {
		return errors.Wrap(err, "failed to delete config service")
	}

	return nil
}

func (r *ReconcilePerconaServerMongoDB) deleteMongosIfNeeded(cr *api.PerconaServerMongoDB) error {
	if cr.Spec.Sharding.Enabled {
		return nil
	}

	msDepl := psmdb.MongosDeployment(cr)
	err := r.client.Delete(context.TODO(), msDepl)
	if err != nil && !k8serrors.IsNotFound(err) {
		return errors.Wrap(err, "failed to delete mongos deployment")
	}

	mongosSvc := psmdb.MongosService(cr)
	err = r.client.Delete(context.TODO(), &mongosSvc)
	if err != nil && !k8serrors.IsNotFound(err) {
		return errors.Wrap(err, "failed to delete mongos service")
	}

	return nil
}

func (r *ReconcilePerconaServerMongoDB) reconcileMongos(cr *api.PerconaServerMongoDB, annotations map[string]string) error {
	if !cr.Spec.Sharding.Enabled {
		return nil
	}

	uptodate, err := r.isAllSfsUpToDate(cr)
	if err != nil {
		return errors.Wrap(err, "failed to chaeck if all sfs are up to date")
	}

	if !uptodate {
		return nil
	}

	msDepl := psmdb.MongosDeployment(cr)
	err = setControllerReference(cr, msDepl, r.scheme)
	if err != nil {
		return errors.Wrapf(err, "set owner ref for deployment %s", msDepl.Name)
	}

	err = r.client.Get(context.TODO(), types.NamespacedName{Name: msDepl.Name, Namespace: msDepl.Namespace}, msDepl)
	if err != nil && !k8serrors.IsNotFound(err) {
		return errors.Wrapf(err, "get deployment %s", msDepl.Name)
	}

	opPod, err := r.operatorPod()
	if err != nil {
		return errors.Wrap(err, "failed to get operator pod")
	}

	deplSpec, err := psmdb.MongosDeploymentSpec(cr, opPod)
	if err != nil {
		return errors.Wrapf(err, "create deployment spec %s", msDepl.Name)
	}

	sslAnn, err := r.sslAnnotation(cr)
	if err != nil {
		return errors.Wrap(err, "failed to get ssl annotations")
	}
	if deplSpec.Template.Annotations == nil {
		deplSpec.Template.Annotations = make(map[string]string)
	}
	for k, v := range annotations {
		deplSpec.Template.Annotations[k] = v
	}
	for k, v := range sslAnn {
		deplSpec.Template.Annotations[k] = v
	}

	if cr.Spec.PMM.Enabled {
		pmmsec := corev1.Secret{}
		err := r.client.Get(context.TODO(), types.NamespacedName{Name: usersSecretName, Namespace: cr.Namespace}, &pmmsec)
		if err != nil {
			return errors.Wrapf(err, "check pmm secrets: %s", usersSecretName)
		}

<<<<<<< HEAD
		pmmC, err := psmdb.AddPMMContainer(cr, usersSecretName, pmmsec, cr.Spec.PMM.MongosParams)
=======
		customAdminParams := ""
		if cr.Spec.PMM.MongosParams != "" {
			customAdminParams = cr.Spec.PMM.MongosParams
		}
		pmmC, err := psmdb.AddPMMContainer(cr, usersSecretName, pmmsec, customAdminParams)
>>>>>>> bcab9980
		if err != nil {
			return errors.Wrap(err, "failed to create a pmm-client container")
		}
		deplSpec.Template.Spec.Containers = append(
			deplSpec.Template.Spec.Containers,
			pmmC,
		)
	}

	msDepl.Spec = deplSpec
	err = r.createOrUpdate(msDepl, msDepl.Name, msDepl.Namespace)
	if err != nil {
		return errors.Wrapf(err, "update or create deployment %s", msDepl.Name)
	}
	err = r.reconcilePDB(cr.Spec.Sharding.Mongos.PodDisruptionBudget, msDepl.Spec.Template.Labels, cr.Namespace, msDepl)
	if err != nil {
		return errors.Wrap(err, "reconcile PodDisruptionBudget for mongos deployment")
	}

	mongosSvc := psmdb.MongosService(cr)
	err = setControllerReference(cr, &mongosSvc, r.scheme)
	if err != nil {
		return errors.Wrapf(err, "set owner ref for service %s", mongosSvc.Name)
	}

	err = r.client.Get(context.TODO(), types.NamespacedName{Name: mongosSvc.Name, Namespace: mongosSvc.Namespace}, &mongosSvc)
	if err != nil && !k8serrors.IsNotFound(err) {
		return errors.Wrapf(err, "get monogs service %s", mongosSvc.Name)
	}

	if !k8serrors.IsNotFound(err) && mongosSvc.Spec.Type != cr.Spec.Sharding.Mongos.Expose.ExposeType {
		err = r.client.Delete(context.TODO(), &mongosSvc)
		if err != nil {
			return errors.Wrapf(err, "delete service %s", mongosSvc.Name)
		}
	}

	mongosSvc.Spec = psmdb.MongosServiceSpec(cr)

	if k8serrors.IsNotFound(err) || mongosSvc.Spec.Type != cr.Spec.Sharding.Mongos.Expose.ExposeType {
		err = r.client.Create(context.TODO(), &mongosSvc)
		if err != nil && !k8serrors.IsAlreadyExists(err) {
			return errors.Wrapf(err, "create service %s", mongosSvc.Name)
		}
	}

	return nil
}

func (r *ReconcilePerconaServerMongoDB) sslAnnotation(cr *api.PerconaServerMongoDB) (map[string]string, error) {
	annotation := make(map[string]string)

	is110 := cr.CompareVersion("1.1.0") >= 0
	if is110 {
		sslHash, err := r.getTLSHash(cr, cr.Spec.Secrets.SSL)
		if err != nil {
			return nil, fmt.Errorf("get secret hash error: %v", err)
		}
		annotation["percona.com/ssl-hash"] = sslHash

		sslInternalHash, err := r.getTLSHash(cr, cr.Spec.Secrets.SSLInternal)
		if err != nil && !k8serrors.IsNotFound(err) {
			return nil, fmt.Errorf("get secret hash error: %v", err)
		} else if err == nil {
			annotation["percona.com/ssl-internal-hash"] = sslInternalHash
		}
	}

	return annotation, nil
}

// TODO: reduce cyclomatic complexity
func (r *ReconcilePerconaServerMongoDB) reconcileStatefulSet(arbiter bool, cr *api.PerconaServerMongoDB,
	replset *api.ReplsetSpec, matchLabels map[string]string, internalKeyName string, secret *corev1.Secret,
	sfsTemplateAnnotations map[string]string) (*appsv1.StatefulSet, error) {

	sfsName := cr.Name + "-" + replset.Name
	size := replset.Size
	containerName := "mongod"
	matchLabels["app.kubernetes.io/component"] = "mongod"
	multiAZ := replset.MultiAZ
	pdbspec := replset.PodDisruptionBudget

	if arbiter {
		sfsName += "-arbiter"
		containerName += "-arbiter"
		size = replset.Arbiter.Size
		matchLabels["app.kubernetes.io/component"] = "arbiter"
		multiAZ = replset.Arbiter.MultiAZ
		pdbspec = replset.Arbiter.PodDisruptionBudget
	}

	if replset.ClusterRole == api.ClusterRoleConfigSvr {
		matchLabels["app.kubernetes.io/component"] = api.ConfigReplSetName
	}

	sfs := psmdb.NewStatefulSet(sfsName, cr.Namespace)
	err := setControllerReference(cr, sfs, r.scheme)
	if err != nil {
		return nil, fmt.Errorf("set owner ref for StatefulSet %s: %v", sfs.Name, err)
	}

	errGet := r.client.Get(context.TODO(), types.NamespacedName{Name: sfs.Name, Namespace: sfs.Namespace}, sfs)
	if errGet != nil && !k8serrors.IsNotFound(errGet) {
		return nil, fmt.Errorf("get StatefulSet %s: %v", sfs.Name, err)
	}

	inits := []corev1.Container{}
	if cr.CompareVersion("1.5.0") >= 0 {
		operatorPod, err := r.operatorPod()
		if err != nil {
			return nil, fmt.Errorf("failed to get operator pod: %v", err)
		}
		inits = append(inits, psmdb.InitContainers(cr, operatorPod)...)
	}

	sfsSpec, err := psmdb.StatefulSpec(cr, replset, containerName, matchLabels, multiAZ, size, internalKeyName, inits)
	if err != nil {
		return nil, fmt.Errorf("create StatefulSet.Spec %s: %v", sfs.Name, err)
	}
	if sfsSpec.Template.Annotations == nil {
		sfsSpec.Template.Annotations = make(map[string]string)
	}
	for k, v := range sfs.Spec.Template.Annotations {
		sfsSpec.Template.Annotations[k] = v
	}

	for k, v := range sfsTemplateAnnotations {
		sfsSpec.Template.Annotations[k] = v
	}

	// add TLS/SSL Volume
	t := true
	sfsSpec.Template.Spec.Volumes = append(sfsSpec.Template.Spec.Volumes,
		corev1.Volume{
			Name: "ssl",
			VolumeSource: corev1.VolumeSource{
				Secret: &corev1.SecretVolumeSource{
					SecretName:  cr.Spec.Secrets.SSL,
					Optional:    &cr.Spec.UnsafeConf,
					DefaultMode: &secretFileMode,
				},
			},
		},
		corev1.Volume{
			Name: "ssl-internal",
			VolumeSource: corev1.VolumeSource{
				Secret: &corev1.SecretVolumeSource{
					SecretName:  cr.Spec.Secrets.SSLInternal,
					Optional:    &t,
					DefaultMode: &secretFileMode,
				},
			},
		},
	)

	if arbiter {
		sfsSpec.Template.Spec.Volumes = append(sfsSpec.Template.Spec.Volumes,
			corev1.Volume{
				Name: psmdb.MongodDataVolClaimName,
				VolumeSource: corev1.VolumeSource{
					EmptyDir: &corev1.EmptyDirVolumeSource{},
				},
			},
		)
	} else {
		if replset.VolumeSpec.PersistentVolumeClaim != nil {
			sfsSpec.VolumeClaimTemplates = []corev1.PersistentVolumeClaim{
				psmdb.PersistentVolumeClaim(psmdb.MongodDataVolClaimName, cr.Namespace, replset.VolumeSpec.PersistentVolumeClaim),
			}
		} else {
			sfsSpec.Template.Spec.Volumes = append(sfsSpec.Template.Spec.Volumes,
				corev1.Volume{
					Name: psmdb.MongodDataVolClaimName,
					VolumeSource: corev1.VolumeSource{
						HostPath: replset.VolumeSpec.HostPath,
						EmptyDir: replset.VolumeSpec.EmptyDir,
					},
				},
			)
		}

		if cr.Spec.Backup.Enabled {
			agentC, err := backup.AgentContainer(cr, replset.Name, replset.Size)
			if err != nil {
				return nil, fmt.Errorf("create a backup container: %v", err)
			}
			sfsSpec.Template.Spec.Containers = append(sfsSpec.Template.Spec.Containers, agentC)
		}

		if cr.Spec.PMM.Enabled {
			pmmsec := corev1.Secret{}
			err := r.client.Get(context.TODO(), types.NamespacedName{Name: usersSecretName, Namespace: cr.Namespace}, &pmmsec)
			if err != nil {
				return nil, fmt.Errorf("check pmm secrets: %v", err)
			}
<<<<<<< HEAD

			pmmC, err := psmdb.AddPMMContainer(cr, usersSecretName, pmmsec, cr.Spec.PMM.MongodParams)
=======
			customAdminParams := ""
			if cr.Spec.PMM.MongodParams != "" {
				customAdminParams = cr.Spec.PMM.MongodParams
			}
			pmmC, err := psmdb.AddPMMContainer(cr, usersSecretName, pmmsec, customAdminParams)
>>>>>>> bcab9980
			if err != nil {
				return nil, fmt.Errorf("failed to create a pmm-client container: %v", err)
			}
			sfsSpec.Template.Spec.Containers = append(sfsSpec.Template.Spec.Containers, pmmC)
		}
	}

	switch cr.Spec.UpdateStrategy {
	case appsv1.OnDeleteStatefulSetStrategyType:
		sfsSpec.UpdateStrategy = appsv1.StatefulSetUpdateStrategy{Type: appsv1.OnDeleteStatefulSetStrategyType}
	case api.SmartUpdateStatefulSetStrategyType:
		sfsSpec.UpdateStrategy = appsv1.StatefulSetUpdateStrategy{Type: appsv1.OnDeleteStatefulSetStrategyType}
	default:
		var zero int32 = 0
		sfsSpec.UpdateStrategy = appsv1.StatefulSetUpdateStrategy{
			Type: appsv1.RollingUpdateStatefulSetStrategyType,
			RollingUpdate: &appsv1.RollingUpdateStatefulSetStrategy{
				Partition: &zero,
			},
		}
	}

	sslAnn, err := r.sslAnnotation(cr)
	if err != nil {
		return nil, errors.Wrap(err, "failed to get ssl annotations")
	}
	for k, v := range sslAnn {
		sfsSpec.Template.Annotations[k] = v
	}

	sfs.Spec = sfsSpec
	if cr.CompareVersion("1.6.0") >= 0 {
		sfs.Labels = matchLabels
	}

	if k8serrors.IsNotFound(errGet) {
		err = r.client.Create(context.TODO(), sfs)
		if err != nil && !k8serrors.IsAlreadyExists(err) {
			return nil, fmt.Errorf("create StatefulSet %s: %v", sfs.Name, err)
		}
	} else {
		err := r.reconcilePDB(pdbspec, matchLabels, cr.Namespace, sfs)
		if err != nil {
			return nil, fmt.Errorf("PodDisruptionBudget for %s: %v", sfs.Name, err)
		}
		sfs.Spec.Replicas = &size
		err = r.client.Update(context.TODO(), sfs)
		if err != nil {
			return nil, fmt.Errorf("update StatefulSet %s: %v", sfs.Name, err)
		}
	}

	if err := r.smartUpdate(cr, sfs, replset, secret); err != nil {
		return nil, fmt.Errorf("failed to run smartUpdate %v", err)
	}

	return sfs, nil
}

func (r *ReconcilePerconaServerMongoDB) operatorPod() (corev1.Pod, error) {
	operatorPod := corev1.Pod{}

	nsBytes, err := ioutil.ReadFile("/var/run/secrets/kubernetes.io/serviceaccount/namespace")
	if err != nil {
		return operatorPod, err
	}

	ns := strings.TrimSpace(string(nsBytes))

	if err := r.client.Get(context.TODO(), types.NamespacedName{
		Namespace: ns,
		Name:      os.Getenv("HOSTNAME"),
	}, &operatorPod); err != nil {
		return operatorPod, err
	}

	return operatorPod, nil
}

func (r *ReconcilePerconaServerMongoDB) getTLSHash(cr *api.PerconaServerMongoDB, secretName string) (string, error) {
	if cr.Spec.UnsafeConf {
		return "", nil
	}
	secretObj := corev1.Secret{}
	err := r.client.Get(context.TODO(),
		types.NamespacedName{
			Namespace: cr.Namespace,
			Name:      secretName,
		},
		&secretObj,
	)
	if err != nil {
		return "", err
	}
	secretString := fmt.Sprintln(secretObj.Data)
	hash := fmt.Sprintf("%x", md5.Sum([]byte(secretString)))

	return hash, nil
}

func (r *ReconcilePerconaServerMongoDB) reconcilePDB(spec *api.PodDisruptionBudgetSpec, labels map[string]string, namespace string, owner runtime.Object) error {
	if spec == nil {
		return nil
	}

	pdb := psmdb.PodDisruptionBudget(spec, labels, namespace)
	err := setControllerReference(owner, pdb, r.scheme)
	if err != nil {
		return fmt.Errorf("set owner reference: %v", err)
	}

	cpdb := &policyv1beta1.PodDisruptionBudget{}
	err = r.client.Get(context.TODO(), types.NamespacedName{Name: pdb.Name, Namespace: namespace}, cpdb)
	if err != nil && k8serrors.IsNotFound(err) {
		return r.client.Create(context.TODO(), pdb)
	} else if err != nil {
		return fmt.Errorf("get: %v", err)
	}

	cpdb.Spec = pdb.Spec
	return r.client.Update(context.TODO(), cpdb)
}

func (r *ReconcilePerconaServerMongoDB) createOrUpdate(currentObj runtime.Object, name, namespace string) error {
	ctx := context.TODO()

	foundObj := currentObj.DeepCopyObject()
	err := r.client.Get(ctx,
		types.NamespacedName{Name: name, Namespace: namespace},
		foundObj)

	if err != nil && k8serrors.IsNotFound(err) {
		err := r.client.Create(ctx, currentObj)
		if err != nil {
			return fmt.Errorf("create: %v", err)
		}
		return nil
	} else if err != nil {
		return fmt.Errorf("get: %v", err)
	}

	currentObj.GetObjectKind().SetGroupVersionKind(foundObj.GetObjectKind().GroupVersionKind())
	err = r.client.Update(ctx, currentObj)
	if err != nil {
		return fmt.Errorf("update: %v", err)
	}

	return nil
}

func setControllerReference(owner runtime.Object, obj metav1.Object, scheme *runtime.Scheme) error {
	ownerRef, err := OwnerRef(owner, scheme)
	if err != nil {
		return err
	}
	obj.SetOwnerReferences(append(obj.GetOwnerReferences(), ownerRef))
	return nil
}

// OwnerRef returns OwnerReference to object
func OwnerRef(ro runtime.Object, scheme *runtime.Scheme) (metav1.OwnerReference, error) {
	gvk, err := apiutil.GVKForObject(ro, scheme)
	if err != nil {
		return metav1.OwnerReference{}, err
	}

	trueVar := true

	ca, err := meta.Accessor(ro)
	if err != nil {
		return metav1.OwnerReference{}, err
	}

	return metav1.OwnerReference{
		APIVersion: gvk.GroupVersion().String(),
		Kind:       gvk.Kind,
		Name:       ca.GetName(),
		UID:        ca.GetUID(),
		Controller: &trueVar,
	}, nil
}<|MERGE_RESOLUTION|>--- conflicted
+++ resolved
@@ -652,15 +652,7 @@
 			return errors.Wrapf(err, "check pmm secrets: %s", usersSecretName)
 		}
 
-<<<<<<< HEAD
 		pmmC, err := psmdb.AddPMMContainer(cr, usersSecretName, pmmsec, cr.Spec.PMM.MongosParams)
-=======
-		customAdminParams := ""
-		if cr.Spec.PMM.MongosParams != "" {
-			customAdminParams = cr.Spec.PMM.MongosParams
-		}
-		pmmC, err := psmdb.AddPMMContainer(cr, usersSecretName, pmmsec, customAdminParams)
->>>>>>> bcab9980
 		if err != nil {
 			return errors.Wrap(err, "failed to create a pmm-client container")
 		}
@@ -857,16 +849,7 @@
 			if err != nil {
 				return nil, fmt.Errorf("check pmm secrets: %v", err)
 			}
-<<<<<<< HEAD
-
 			pmmC, err := psmdb.AddPMMContainer(cr, usersSecretName, pmmsec, cr.Spec.PMM.MongodParams)
-=======
-			customAdminParams := ""
-			if cr.Spec.PMM.MongodParams != "" {
-				customAdminParams = cr.Spec.PMM.MongodParams
-			}
-			pmmC, err := psmdb.AddPMMContainer(cr, usersSecretName, pmmsec, customAdminParams)
->>>>>>> bcab9980
 			if err != nil {
 				return nil, fmt.Errorf("failed to create a pmm-client container: %v", err)
 			}
