--- conflicted
+++ resolved
@@ -17,55 +17,17 @@
 	"github.com/percona/percona-server-mongodb-operator/pkg/psmdb/secret"
 )
 
-<<<<<<< HEAD
-func (r *ReconcilePerconaServerMongoDB) getUserSecret(ctx context.Context, cr *api.PerconaServerMongoDB, name string) (corev1.Secret, error) {
-=======
-const (
-	envMongoDBDatabaseAdminUser      = "MONGODB_DATABASE_ADMIN_USER"
-	envMongoDBDatabaseAdminPassword  = "MONGODB_DATABASE_ADMIN_PASSWORD"
-	envMongoDBClusterAdminUser       = "MONGODB_CLUSTER_ADMIN_USER"
-	envMongoDBClusterAdminPassword   = "MONGODB_CLUSTER_ADMIN_PASSWORD"
-	envMongoDBUserAdminUser          = "MONGODB_USER_ADMIN_USER"
-	envMongoDBUserAdminPassword      = "MONGODB_USER_ADMIN_PASSWORD"
-	envMongoDBBackupUser             = "MONGODB_BACKUP_USER"
-	envMongoDBBackupPassword         = "MONGODB_BACKUP_PASSWORD"
-	envMongoDBClusterMonitorUser     = "MONGODB_CLUSTER_MONITOR_USER"
-	envMongoDBClusterMonitorPassword = "MONGODB_CLUSTER_MONITOR_PASSWORD"
-	envPMMServerUser                 = api.PMMUserKey
-	envPMMServerPassword             = api.PMMPasswordKey
-	envPMMServerAPIKey               = api.PMMAPIKey
-)
-
-type UserRole string
-
-const (
-	roleDatabaseAdmin  UserRole = "databaseAdmin"
-	roleClusterAdmin   UserRole = "clusterAdmin"
-	roleUserAdmin      UserRole = "userAdmin"
-	roleClusterMonitor UserRole = "clusterMonitor"
-	roleBackup         UserRole = "backup"
-)
-
 func getUserSecret(ctx context.Context, cl client.Reader, cr *api.PerconaServerMongoDB, name string) (corev1.Secret, error) {
->>>>>>> 97276232
 	secrets := corev1.Secret{}
 	err := cl.Get(ctx, types.NamespacedName{Name: name, Namespace: cr.Namespace}, &secrets)
 	return secrets, errors.Wrap(err, "get user secrets")
 }
 
-<<<<<<< HEAD
-func (r *ReconcilePerconaServerMongoDB) getInternalCredentials(ctx context.Context, cr *api.PerconaServerMongoDB, role api.UserRole) (psmdb.Credentials, error) {
-	return r.getCredentials(ctx, cr, api.UserSecretName(cr), role)
-}
-
-func (r *ReconcilePerconaServerMongoDB) getCredentials(ctx context.Context, cr *api.PerconaServerMongoDB, name string, role api.UserRole) (psmdb.Credentials, error) {
-=======
-func getInternalCredentials(ctx context.Context, cl client.Reader, cr *api.PerconaServerMongoDB, role UserRole) (psmdb.Credentials, error) {
+func getInternalCredentials(ctx context.Context, cl client.Reader, cr *api.PerconaServerMongoDB, role api.UserRole) (psmdb.Credentials, error) {
 	return getCredentials(ctx, cl, cr, api.UserSecretName(cr), role)
 }
 
-func getCredentials(ctx context.Context, cl client.Reader, cr *api.PerconaServerMongoDB, name string, role UserRole) (psmdb.Credentials, error) {
->>>>>>> 97276232
+func getCredentials(ctx context.Context, cl client.Reader, cr *api.PerconaServerMongoDB, name string, role api.UserRole) (psmdb.Credentials, error) {
 	creds := psmdb.Credentials{}
 	usersSecret, err := getUserSecret(ctx, cl, cr, name)
 	if err != nil {
