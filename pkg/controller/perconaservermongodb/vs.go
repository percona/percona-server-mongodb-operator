package perconaservermongodb

import (
	"fmt"
	"net/http"
	"net/url"
	"strings"
	"time"

	"github.com/percona/percona-server-mongodb-operator/versionserviceclient/models"

	"github.com/percona/percona-server-mongodb-operator/versionserviceclient/version_service"

	"github.com/percona/percona-server-mongodb-operator/versionserviceclient"
)

<<<<<<< HEAD
	q := requestURL.Query()
	if vm.MongoVersion != "" {
		q.Add("databaseVersion", vm.MongoVersion)
	}
	if vm.KubeVersion != "" {
		q.Add("kubeVersion", vm.KubeVersion)
	}
	if vm.Platform != "" {
		q.Add("platform", vm.Platform)
	}
	if vm.CRUID != "" {
		q.Add("customResourceUID", vm.CRUID)
	}
	if vm.PMMVersion != "" {
		q.Add("pmmVersion", vm.PMMVersion)
	}
	if vm.BackupVersion != "" {
		q.Add("backupVersion", vm.BackupVersion)
=======
const productName = "psmdb-operator"

func (vs VersionServiceClient) GetExactVersion(endpoint string, vm VersionMeta) (DepVersion, error) {
	if strings.Contains(endpoint, "https://check.percona.com/versions") {
		endpoint = "https://check.percona.com"
>>>>>>> bd4f3e07
	}

	requestURL, err := url.Parse(endpoint)
	if err != nil {
		return DepVersion{}, err
	}

	vsClient := versionserviceclient.NewHTTPClientWithConfig(nil, &versionserviceclient.TransportConfig{
		Host:     requestURL.Host,
		BasePath: requestURL.Path,
		Schemes:  []string{requestURL.Scheme},
	})

	applyParams := &version_service.VersionServiceApplyParams{
		Apply:             vm.Apply,
		BackupVersion:     &vm.BackupVersion,
		CustomResourceUID: &vm.CRUID,
		DatabaseVersion:   &vm.MongoVersion,
		KubeVersion:       &vm.KubeVersion,
		OperatorVersion:   "1.5.0",
		Platform:          &vm.Platform,
		PmmVersion:        &vm.PMMVersion,
		Product:           productName,
		HTTPClient:        &http.Client{Timeout: 10 * time.Second},
	}
	applyParams = applyParams.WithTimeout(10 * time.Second)

	resp, err := vsClient.VersionService.VersionServiceApply(applyParams)

	if err != nil {
		return DepVersion{}, err
	}

	if len(resp.Payload.Versions) == 0 {
		return DepVersion{}, fmt.Errorf("empty versions response")
	}

	mongoVersion, err := getVersion(resp.Payload.Versions[0].Matrix.Mongod)
	if err != nil {
		return DepVersion{}, err
	}

	backupVersion, err := getVersion(resp.Payload.Versions[0].Matrix.Backup)
	if err != nil {
		return DepVersion{}, err
	}

	pmmVersion, err := getVersion(resp.Payload.Versions[0].Matrix.Pmm)
	if err != nil {
		return DepVersion{}, err
	}

	return DepVersion{
		MongoImage:    resp.Payload.Versions[0].Matrix.Mongod[mongoVersion].ImagePath,
		MongoVersion:  mongoVersion,
		BackupImage:   resp.Payload.Versions[0].Matrix.Backup[backupVersion].ImagePath,
		BackupVersion: backupVersion,
		PMMImage:      resp.Payload.Versions[0].Matrix.Mongod[pmmVersion].ImagePath,
		PMMVersion:    pmmVersion,
	}, nil
}

func getVersion(versions map[string]models.VersionVersion) (string, error) {
	if len(versions) != 1 {
		return "", fmt.Errorf("response has multiple or zero versions")
	}

	for k := range versions {
		return k, nil
	}
	return "", nil
}

type DepVersion struct {
	MongoImage    string `json:"mongoImage,omitempty"`
	MongoVersion  string `json:"mongoVersion,omitempty"`
	BackupImage   string `json:"backupImage,omitempty"`
	BackupVersion string `json:"backupVersion,omitempty"`
	PMMImage      string `json:"pmmImage,omitempty"`
	PMMVersion    string `json:"pmmVersion,omitempty"`
}

type VersionService interface {
	GetExactVersion(endpoint string, vm VersionMeta) (DepVersion, error)
}

type VersionServiceClient struct {
	OpVersion string
}

type Version struct {
	Version   string `json:"version"`
	ImagePath string `json:"imagePath"`
	Imagehash string `json:"imageHash"`
	Status    string `json:"status"`
	Critilal  bool   `json:"critilal"`
}

type VersionMatrix struct {
	Mongo  map[string]Version `json:"mongod"`
	PMM    map[string]Version `json:"pmm"`
	Backup map[string]Version `json:"backup"`
}

type OperatorVersion struct {
	Operator string        `json:"operator"`
	Database string        `json:"database"`
	Matrix   VersionMatrix `json:"matrix"`
}

type VersionResponse struct {
	Versions []OperatorVersion `json:"versions"`
}

type VersionMeta struct {
	Apply         string
	MongoVersion  string
	KubeVersion   string
	Platform      string
	PMMVersion    string
	BackupVersion string
	CRUID         string
}<|MERGE_RESOLUTION|>--- conflicted
+++ resolved
@@ -14,32 +14,11 @@
 	"github.com/percona/percona-server-mongodb-operator/versionserviceclient"
 )
 
-<<<<<<< HEAD
-	q := requestURL.Query()
-	if vm.MongoVersion != "" {
-		q.Add("databaseVersion", vm.MongoVersion)
-	}
-	if vm.KubeVersion != "" {
-		q.Add("kubeVersion", vm.KubeVersion)
-	}
-	if vm.Platform != "" {
-		q.Add("platform", vm.Platform)
-	}
-	if vm.CRUID != "" {
-		q.Add("customResourceUID", vm.CRUID)
-	}
-	if vm.PMMVersion != "" {
-		q.Add("pmmVersion", vm.PMMVersion)
-	}
-	if vm.BackupVersion != "" {
-		q.Add("backupVersion", vm.BackupVersion)
-=======
 const productName = "psmdb-operator"
 
 func (vs VersionServiceClient) GetExactVersion(endpoint string, vm VersionMeta) (DepVersion, error) {
 	if strings.Contains(endpoint, "https://check.percona.com/versions") {
 		endpoint = "https://check.percona.com"
->>>>>>> bd4f3e07
 	}
 
 	requestURL, err := url.Parse(endpoint)
