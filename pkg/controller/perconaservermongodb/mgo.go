package perconaservermongodb

import (
	"bytes"
	"context"
	"encoding/json"
	"fmt"
	"reflect"
	"sort"
	"strings"
	"time"

	"github.com/pkg/errors"
	"go.mongodb.org/mongo-driver/x/mongo/driver/topology"
	appsv1 "k8s.io/api/apps/v1"
	corev1 "k8s.io/api/core/v1"
	metav1 "k8s.io/apimachinery/pkg/apis/meta/v1"
	"k8s.io/apimachinery/pkg/types"
	logf "sigs.k8s.io/controller-runtime/pkg/log"

	api "github.com/percona/percona-server-mongodb-operator/pkg/apis/psmdb/v1"
	"github.com/percona/percona-server-mongodb-operator/pkg/naming"
	"github.com/percona/percona-server-mongodb-operator/pkg/psmdb"
	"github.com/percona/percona-server-mongodb-operator/pkg/psmdb/mongo"
	"github.com/percona/percona-server-mongodb-operator/pkg/util"
)

var errReplsetLimit = fmt.Errorf("maximum replset member (%d) count reached", mongo.MaxMembers)

func (r *ReconcilePerconaServerMongoDB) reconcileCluster(ctx context.Context, cr *api.PerconaServerMongoDB, replset *api.ReplsetSpec, mongosPods []corev1.Pod) (api.AppState, error) {
	log := logf.FromContext(ctx)

	replsetSize := replset.Size

	if replset.NonVoting.Enabled {
		replsetSize += replset.NonVoting.Size
	}

	if replset.Arbiter.Enabled {
		replsetSize += replset.Arbiter.Size
	}

	restoreInProgress, err := r.restoreInProgress(ctx, cr, replset)
	if err != nil {
		return api.AppStateError, errors.Wrap(err, "check if restore in progress")
	}

	if restoreInProgress {
		return api.AppStateInit, nil
	}

	if replsetSize == 0 {
		return api.AppStateReady, nil
	}

	pods, err := psmdb.GetRSPods(ctx, r.client, cr, replset.Name)
	if err != nil {
		return api.AppStateInit, errors.Wrap(err, "failed to get replset pods")
	}

	// all pods needs to be scheduled to reconcile
	if int(replsetSize) > len(pods.Items) {
		log.Info("Waiting for the pods", "replset", replset.Name, "size", replsetSize, "pods", len(pods.Items))
		return api.AppStateInit, nil
	}

	if cr.MCSEnabled() {
		seList, err := psmdb.GetExportedServices(ctx, r.client, cr)
		if err != nil {
			return api.AppStateError, errors.Wrap(err, "get exported services")
		}

		if len(seList.Items) == 0 {
			log.Info("waiting for service exports")
			return api.AppStateInit, nil
		}

		for _, se := range seList.Items {
			imported, err := psmdb.IsServiceImported(ctx, r.client, cr, se.Name)
			if err != nil {
				return api.AppStateError, errors.Wrapf(err, "check if service is imported for %s", se.Name)
			}
			if !imported {
				log.Info("waiting for service import", "replset", replset.Name, "serviceExport", se.Name)
				return api.AppStateInit, nil
			}
		}
	}

	cli, err := r.mongoClientWithRole(ctx, cr, replset, api.RoleClusterAdmin)
	if err != nil {
		if cr.Spec.Unmanaged {
			return api.AppStateInit, nil
		}
		if cr.Status.Replsets[replset.Name].Initialized {
			if errors.Is(err, topology.ErrServerSelectionTimeout) && strings.Contains(err.Error(), "ReplicaSetNoPrimary") {
				log.Error(err, "FULL CLUSTER CRASH")

				err := r.handleReplicaSetNoPrimary(ctx, cr, replset, pods.Items)
				if err != nil {
					return api.AppStateError, errors.Wrap(err, "handle ReplicaSetNoPrimary")
				}

				return api.AppStateError, nil
			}

			return api.AppStateError, errors.Wrap(err, "dial")
		}

		err := r.handleReplsetInit(ctx, cr, replset, pods.Items)
		if err != nil {
			return api.AppStateInit, errors.Wrap(err, "handleReplsetInit")
		}

		err = r.createOrUpdateSystemUsers(ctx, cr, replset)
		if err != nil {
			return api.AppStateInit, errors.Wrap(err, "create system users")
		}

		rs := cr.Status.Replsets[replset.Name]
		rs.Initialized = true
		cr.Status.Replsets[replset.Name] = rs

		cr.Status.AddCondition(api.ClusterCondition{
			Status:             api.ConditionTrue,
			Type:               api.AppStateInit,
			Message:            replset.Name,
			LastTransitionTime: metav1.NewTime(time.Now()),
		})

		return api.AppStateInit, nil
	}
	defer func() {
		if err := cli.Disconnect(ctx); err != nil {
			log.Error(err, "failed to close connection")
		}
	}()

	if cr.Spec.Unmanaged {
		status, err := cli.RSStatus(ctx)
		if err != nil {
			return api.AppStateError, errors.Wrap(err, "failed to get rs status")
		}
		if status.Primary() == nil {
			return api.AppStateInit, nil
		}
		return api.AppStateReady, nil
	}
	err = r.createOrUpdateSystemUsers(ctx, cr, replset)
	if err != nil {
		return api.AppStateInit, errors.Wrap(err, "create system users")
	}

	// this can happen if cluster is initialized but status update failed
	if !cr.Status.Replsets[replset.Name].Initialized {
		rs := cr.Status.Replsets[replset.Name]
		rs.Initialized = true
		cr.Status.Replsets[replset.Name] = rs

		cr.Status.AddCondition(api.ClusterCondition{
			Status:             api.ConditionTrue,
			Type:               api.AppStateInit,
			Message:            replset.Name,
			LastTransitionTime: metav1.NewTime(time.Now()),
		})

		return api.AppStateInit, nil
	}

	rstRunning, err := r.isRestoreRunning(ctx, cr)
	if err != nil {
		return api.AppStateInit, errors.Wrap(err, "failed to check running restore")
	}

	if cr.Spec.Sharding.Enabled &&
		!rstRunning &&
		cr.Status.Replsets[replset.Name].Initialized &&
		cr.Status.Replsets[replset.Name].Status == api.AppStateReady &&
		cr.Status.Mongos != nil &&
		cr.Status.Mongos.Status == api.AppStateReady &&
		replset.ClusterRole == api.ClusterRoleShardSvr &&
		len(mongosPods) > 0 && cr.Spec.Sharding.Mongos.Size > 0 {

		mongosSession, err := r.mongosClientWithRole(ctx, cr, api.RoleClusterAdmin)
		if err != nil {
			return api.AppStateError, errors.Wrap(err, "failed to get mongos connection")
		}

		defer func() {
			err := mongosSession.Disconnect(ctx)
			if err != nil {
				log.Error(err, "failed to close mongos connection")
			}
		}()

		err = mongosSession.SetDefaultRWConcern(ctx, mongo.DefaultReadConcern, mongo.DefaultWriteConcern)
		// SetDefaultRWConcern introduced in MongoDB 4.4
		if err != nil && !strings.Contains(err.Error(), "CommandNotFound") {
			return api.AppStateError, errors.Wrap(err, "set default RW concern")
		}

		rsName := replset.Name
		name, err := replset.CustomReplsetName()
		if err == nil {
			rsName = name
		}

		in, err := inShard(ctx, mongosSession, rsName)
		if err != nil {
			return api.AppStateError, errors.Wrap(err, "get shard")
		}

		if !in {
			log.Info("adding rs to shard", "rs", rsName)
			err := r.handleRsAddToShard(ctx, cr, replset, pods.Items[0], mongosPods[0])
			if err != nil {
				return api.AppStateError, errors.Wrap(err, "add shard")
			}

			log.Info("added to shard", "rs", rsName)
		}

		rs := cr.Status.Replsets[replset.Name]
		t := true
		rs.AddedAsShard = &t
		cr.Status.Replsets[replset.Name] = rs

	}

	if replset.Arbiter.Enabled && !cr.Spec.Sharding.Enabled {
		err := cli.SetDefaultRWConcern(ctx, mongo.DefaultReadConcern, mongo.DefaultWriteConcern)
		// SetDefaultRWConcern introduced in MongoDB 4.4
		if err != nil && !strings.Contains(err.Error(), "CommandNotFound") {
			return api.AppStateError, errors.Wrap(err, "set default RW concern")
		}
	}

	membersLive, err := r.updateConfigMembers(ctx, cli, cr, replset)
	if err != nil {
		return api.AppStateError, errors.Wrap(err, "failed to update config members")
	}

	if membersLive == len(pods.Items) {
		return api.AppStateReady, nil
	}

	log.V(1).Info("Replset is not ready", "liveMembers", membersLive, "pods", len(pods.Items))

	return api.AppStateInit, nil
}

func (r *ReconcilePerconaServerMongoDB) getConfigMemberForPod(ctx context.Context, cr *api.PerconaServerMongoDB, rs *api.ReplsetSpec, id int, pod *corev1.Pod) (mongo.ConfigMember, error) {
	host, err := psmdb.MongoHost(ctx, r.client, cr, cr.Spec.ClusterServiceDNSMode, rs, rs.Expose.Enabled, *pod)
	if err != nil {
		return mongo.ConfigMember{}, errors.Wrapf(err, "get host for pod %s", pod.Name)
	}

	member := mongo.ConfigMember{
		ID:           id,
		Host:         host,
		BuildIndexes: true,
		Priority:     mongo.DefaultPriority,
		Votes:        mongo.DefaultVotes,
	}

	overrides := rs.ReplsetOverrides[pod.Name]

	horizons := make(map[string]string)
	for h, domain := range rs.Horizons[pod.Name] {
		d := domain
		if !strings.Contains(d, ":") {
			d = fmt.Sprintf("%s:%d", d, api.DefaultMongodPort)
		}
		horizons[h] = d
	}
	for h, domain := range overrides.Horizons {
		d := domain
		if !strings.Contains(d, ":") {
			d = fmt.Sprintf("%s:%d", d, api.DefaultMongodPort)
		}
		horizons[h] = d
	}
	if len(horizons) > 0 {
		member.Horizons = horizons
	}

	tags := util.MapMerge(mongo.ReplsetTags{
		"nodeName":    pod.Spec.NodeName,
		"podName":     pod.Name,
		"serviceName": cr.Name,
	}, overrides.Tags)

	labels, err := psmdb.GetNodeLabels(ctx, r.client, cr, *pod)
	if err == nil {
		tags = util.MapMerge(tags, mongo.ReplsetTags{
			"region": labels[corev1.LabelTopologyRegion],
			"zone":   labels[corev1.LabelTopologyZone],
		})
	}

	switch pod.Labels[naming.LabelKubernetesComponent] {
	case "arbiter":
		member.ArbiterOnly = true
		member.Priority = 0
	case "mongod", "cfg":
		member.Tags = tags
	case "nonVoting":
		member.Tags = util.MapMerge(mongo.ReplsetTags{
			"nonVoting": "true",
		}, tags)
		member.Priority = 0
		member.Votes = 0
	}

	return member, nil
}

func (r *ReconcilePerconaServerMongoDB) getConfigMemberForExternalNode(id int, extNode api.ExternalNode) mongo.ConfigMember {
	member := mongo.ConfigMember{
		ID:           id,
		Votes:        extNode.Votes,
		Priority:     extNode.Priority,
		BuildIndexes: true,
		Tags:         mongo.ReplsetTags{"external": "true"},
	}

	if strings.Contains(extNode.Host, ":") {
		member.Host = extNode.Host
	} else {
		member.Host = extNode.HostPort()
	}

	for k, v := range extNode.Tags {
		member.Tags[k] = v
	}

	horizons := make(map[string]string)
	for h, domain := range extNode.Horizons {
		d := domain
		if !strings.Contains(d, ":") {
			d = fmt.Sprintf("%s:%d", d, api.DefaultMongodPort)
		}
		horizons[h] = d
	}
	if len(horizons) > 0 {
		member.Horizons = horizons
	}

	return member
}

func (r *ReconcilePerconaServerMongoDB) updateConfigMembers(ctx context.Context, cli mongo.Client, cr *api.PerconaServerMongoDB, rs *api.ReplsetSpec) (int, error) {
	log := logf.FromContext(ctx)
	// Primary with a Secondary and an Arbiter (PSA)
	unsafePSA := false

	if cr.CompareVersion("1.15.0") <= 0 {
		unsafePSA = cr.Spec.UnsafeConf && rs.Arbiter.Enabled && rs.Arbiter.Size == 1 && !rs.NonVoting.Enabled && rs.Size == 2
	} else {
		unsafePSA = cr.Spec.Unsafe.ReplsetSize && rs.Arbiter.Enabled && rs.Arbiter.Size == 1 && !rs.NonVoting.Enabled && rs.Size == 2
	}

	pods, err := psmdb.GetRSPods(ctx, r.client, cr, rs.Name)
	if err != nil {
		return 0, errors.Wrap(err, "get rs pods")
	}

	cnf, err := cli.ReadConfig(ctx)
	if err != nil {
		return 0, errors.Wrap(err, "get replset config")
	}

	rsStatus, err := cli.RSStatus(ctx)
	if err != nil {
		return 0, errors.Wrap(err, "get replset status")
	}

	members := mongo.ConfigMembers{}
	for key, pod := range pods.Items {
		if key >= mongo.MaxMembers {
			log.Error(errReplsetLimit, "rs", rs.Name)
			break
		}

		member, err := r.getConfigMemberForPod(ctx, cr, rs, key, &pod)
		if err != nil {
<<<<<<< HEAD
			return 0, errors.Wrapf(err, "get config member for pod %s", pod.Name)
=======
			return 0, fmt.Errorf("get host for pod %s: %v", pod.Name, err)
		}

		nodeLabels := mongo.ReplsetTags{
			"nodeName":    pod.Spec.NodeName,
			"podName":     pod.Name,
			"serviceName": cr.Name,
		}

		labels, err := psmdb.GetNodeLabels(ctx, r.client, cr, pod)
		if err == nil {
			nodeLabels = util.MapMerge(nodeLabels, mongo.ReplsetTags{
				"region": labels[corev1.LabelTopologyRegion],
				"zone":   labels[corev1.LabelTopologyZone],
			})
		}

		member := mongo.ConfigMember{
			ID:           key,
			Host:         host,
			BuildIndexes: true,
			Priority:     mongo.DefaultPriority,
			Votes:        mongo.DefaultVotes,
		}

		if compareTags(nodeLabels, rs.PrimaryPreferTagSelector) {
			member.Priority = mongo.DefaultPriority + 1
		}

		if len(rs.Horizons) > 0 {
			horizons := make(map[string]string)
			for h, domain := range rs.Horizons[pod.Name] {
				d := domain
				if !strings.Contains(d, ":") {
					d = fmt.Sprintf("%s:%d", d, api.DefaultMongodPort)
				}
				horizons[h] = d
			}

			member.Horizons = horizons
		}

		switch pod.Labels[naming.LabelKubernetesComponent] {
		case "arbiter":
			member.ArbiterOnly = true
			member.Priority = 0
		case "mongod", "cfg":
			member.Tags = nodeLabels
		case "nonVoting":
			member.Tags = util.MapMerge(mongo.ReplsetTags{
				"nonVoting": "true",
			}, nodeLabels)
			member.Priority = 0
			member.Votes = 0
>>>>>>> 38a5aedb
		}

		members = append(members, member)
	}

	// sort config members by priority, descending
	sort.Slice(members, func(i, j int) bool {
		return members[i].Priority > members[j].Priority
	})

	memberC := len(members)
	for i, extNode := range rs.ExternalNodes {
		if memberC+i+1 >= mongo.MaxMembers {
			log.Error(errReplsetLimit, "rs", rs.Name)
			break
		}

		members = append(members, r.getConfigMemberForExternalNode(memberC+i, *extNode))
	}

	if member, changed := cnf.Members.FixMemberHostnames(ctx, members, rsStatus); changed {
		if member.State == mongo.MemberStatePrimary {
			log.Info("Stepping down the primary", "member", member.Name)
			if err := cli.StepDown(ctx, 60, false); err != nil {
				return 0, errors.Wrap(err, "step down primary")
			}
		}

		cnf.Version++

		log.Info("Fixing hostname of member", "replset", rs.Name, "id", member.Id, "member", member.Name)

		if err := cli.WriteConfig(ctx, cnf, false); err != nil {
			return 0, errors.Wrap(err, "fix member hostname: write mongo config")
		}

		return 0, nil
	}

	if cnf.Members.FixMemberConfigs(ctx, members) {
		cnf.Version++

		log.Info("Fixing member configurations", "replset", rs.Name)

		if err := cli.WriteConfig(ctx, cnf, false); err != nil {
			return 0, errors.Wrap(err, "fix member configurations: write mongo config")
		}
	}

	if cnf.Members.RemoveOld(ctx, members) {
		cnf.Version++

		log.Info("Removing old nodes", "replset", rs.Name)

		err = cli.WriteConfig(ctx, cnf, false)
		if err != nil {
			return 0, errors.Wrap(err, "delete: write mongo config")
		}
	}

	if cnf.Members.AddNew(ctx, members) {
		cnf.Version++

		log.Info("Adding new nodes", "replset", rs.Name)

		err = cli.WriteConfig(ctx, cnf, false)
		if err != nil {
			return 0, errors.Wrap(err, "add new: write mongo config")
		}
	}

	if cnf.Members.ExternalNodesChanged(members) {
		cnf.Version++

		log.Info("Updating external nodes", "replset", rs.Name)

		err = cli.WriteConfig(ctx, cnf, false)
		if err != nil {
			return 0, errors.Wrap(err, "update external nodes: write mongo config")
		}
	}

	currMembers := append(mongo.ConfigMembers(nil), cnf.Members...)
	cnf.Members.SetVotes(members, unsafePSA)
	if !reflect.DeepEqual(currMembers, cnf.Members) {
		cnf.Version++

		log.Info("Configuring member votes and priorities", "replset", rs.Name)

		err := cli.WriteConfig(ctx, cnf, false)
		if err != nil {
			return 0, errors.Wrap(err, "set votes: write mongo config")
		}
	}

	rsStatus, err = cli.RSStatus(ctx)
	if err != nil {
		return 0, errors.Wrap(err, "unable to get replset members")
	}

	membersLive := 0
	for _, member := range rsStatus.Members {
		var tags mongo.ReplsetTags
		for i := range cnf.Members {
			if member.Id == cnf.Members[i].ID {
				tags = cnf.Members[i].Tags
				break
			}
		}
		if _, ok := tags["external"]; ok {
			continue
		}

		switch member.State {
		case mongo.MemberStatePrimary, mongo.MemberStateSecondary, mongo.MemberStateArbiter:
			membersLive++
		case mongo.MemberStateStartup,
			mongo.MemberStateStartup2,
			mongo.MemberStateRecovering,
			mongo.MemberStateRollback,
			mongo.MemberStateDown,
			mongo.MemberStateUnknown:

			return 0, nil
		default:
			return 0, errors.Errorf("undefined state of the replset member %s: %v", member.Name, member.State)
		}
	}
	return membersLive, nil
}

func inShard(ctx context.Context, client mongo.Client, rsName string) (bool, error) {
	shardList, err := client.ListShard(ctx)
	if err != nil {
		return false, errors.Wrap(err, "unable to get shard list")
	}

	for _, shard := range shardList.Shards {
		if shard.ID == rsName {
			return true, nil
		}
	}

	return false, nil
}

var errNoRunningMongodContainers = errors.New("no mongod containers in running state")

func mongoInitAdminUser(user, pwd string) string {
	return fmt.Sprintf("'db.getSiblingDB(\"admin\").createUser( "+
		"{"+
		"user: \"%s\","+
		"pwd: \"%s\","+
		"roles: [ \"userAdminAnyDatabase\" ]"+
		"})'", strings.ReplaceAll(user, "'", `'"'"'`), strings.ReplaceAll(pwd, "'", `'"'"'`))
}

func (r *ReconcilePerconaServerMongoDB) removeRSFromShard(ctx context.Context, cr *api.PerconaServerMongoDB, rsName string) error {
	log := logf.FromContext(ctx)

	if !cr.Spec.Sharding.Enabled {
		return nil
	}

	cli, err := r.mongosClientWithRole(ctx, cr, api.RoleClusterAdmin)
	if err != nil {
		return errors.Errorf("failed to get mongos connection: %v", err)
	}

	defer func() {
		err := cli.Disconnect(ctx)
		if err != nil {
			log.Error(err, "failed to close mongos connection")
		}
	}()

	for {
		resp, err := cli.RemoveShard(ctx, rsName)
		if err != nil {
			return errors.Wrap(err, "remove shard")
		}

		if resp.State == mongo.ShardRemoveCompleted {
			log.Info(resp.Msg, "shard", rsName)
			return nil
		}

		log.Info(resp.Msg, "shard", rsName,
			"chunk remaining", resp.Remaining.Chunks, "jumbo chunks remaining", resp.Remaining.JumboChunks)

		time.Sleep(10 * time.Second)
	}
}

func (r *ReconcilePerconaServerMongoDB) handleRsAddToShard(ctx context.Context, cr *api.PerconaServerMongoDB, replset *api.ReplsetSpec, rspod corev1.Pod,
	mongosPod corev1.Pod,
) error {
	if !isContainerAndPodRunning(rspod, "mongod") || !isPodReady(rspod) {
		return errors.Errorf("rsPod %s is not ready", rspod.Name)
	}
	if !isContainerAndPodRunning(mongosPod, "mongos") || !isPodReady(mongosPod) {
		return errors.New("mongos pod is not ready")
	}

	host, err := psmdb.MongoHost(ctx, r.client, cr, cr.Spec.ClusterServiceDNSMode, replset, replset.Expose.Enabled, rspod)
	if err != nil {
		return errors.Wrapf(err, "get rsPod %s host", rspod.Name)
	}

	cli, err := r.mongosClientWithRole(ctx, cr, api.RoleClusterAdmin)
	if err != nil {
		return errors.Wrap(err, "failed to get mongos client")
	}

	defer func() {
		err := cli.Disconnect(ctx)
		if err != nil {
			logf.FromContext(ctx).Error(err, "failed to close mongos connection")
		}
	}()

	rsName := replset.Name
	name, err := replset.CustomReplsetName()
	if err == nil {
		rsName = name
	}

	err = cli.AddShard(ctx, rsName, host)
	if err != nil {
		return errors.Wrap(err, "failed to add shard")
	}

	return nil
}

// handleReplsetInit initializes the replset within the first running pod's mongod container.
// This must be ran from within the running container to utilize the MongoDB Localhost Exception.
//
// See: https://www.mongodb.com/docs/manual/core/localhost-exception/
func (r *ReconcilePerconaServerMongoDB) handleReplsetInit(ctx context.Context, cr *api.PerconaServerMongoDB, replset *api.ReplsetSpec, pods []corev1.Pod) error {
	log := logf.FromContext(ctx)

	for _, pod := range pods {
		if !isMongodPod(pod) || !isContainerAndPodRunning(pod, "mongod") || !isPodReady(pod) {
			continue
		}

		replsetName := replset.Name
		name, err := replset.CustomReplsetName()
		if err == nil {
			replsetName = name
		}

		log.Info("initiating replset", "replset", replsetName, "pod", pod.Name)

		member, err := r.getConfigMemberForPod(ctx, cr, replset, 0, &pod)
		if err != nil {
			return errors.Wrapf(err, "get config member for pod %s", pod.Name)
		}

		memberBytes, err := json.Marshal(member)
		if err != nil {
			return errors.Wrap(err, "marshall member to json")
		}

		var errb, outb bytes.Buffer

		err = r.clientcmd.Exec(ctx, &pod, "mongod", []string{"mongod", "--version"}, nil, &outb, &errb, false)
		if err != nil {
			return fmt.Errorf("exec --version: %v / %s / %s", err, outb.String(), errb.String())
		}

		mongoCmd := "mongosh"
		if strings.Contains(outb.String(), "v4.4") || strings.Contains(outb.String(), "v5.0") {
			mongoCmd = "mongo"
		}

		if cr.TLSEnabled() {
			mongoCmd += " --tls --tlsCertificateKeyFile /tmp/tls.pem --tlsAllowInvalidCertificates --tlsCAFile /etc/mongodb-ssl/ca.crt"
		}

		cmd := []string{
			"sh", "-c",
			fmt.Sprintf(
				`
				cat <<-EOF | %s
				rs.initiate(
					{
						_id: '%s',
						version: 1,
						members: [
							%s,
						]
					}
				)
				EOF
			`, mongoCmd, replsetName, memberBytes),
		}

		errb.Reset()
		outb.Reset()
		err = r.clientcmd.Exec(ctx, &pod, "mongod", cmd, nil, &outb, &errb, false)
		if err != nil {
			return fmt.Errorf("exec rs.initiate: %v / %s / %s", err, outb.String(), errb.String())
		}

		log.Info("replset initialized", "replset", replsetName, "pod", pod.Name)
		time.Sleep(time.Second * 5)

		log.Info("creating user admin", "replset", replsetName, "pod", pod.Name, "user", api.RoleUserAdmin)
		userAdmin, err := getInternalCredentials(ctx, r.client, cr, api.RoleUserAdmin)
		if err != nil {
			return errors.Wrap(err, "failed to get userAdmin credentials")
		}

		cmd[2] = fmt.Sprintf(`%s --eval %s`, mongoCmd, mongoInitAdminUser(userAdmin.Username, userAdmin.Password))
		errb.Reset()
		outb.Reset()
		err = r.clientcmd.Exec(ctx, &pod, "mongod", cmd, nil, &outb, &errb, false)
		if err != nil {
			return fmt.Errorf("exec add admin user: %v / %s / %s", err, outb.String(), errb.String())
		}
		log.Info("user admin created", "replset", replsetName, "pod", pod.Name, "user", api.RoleUserAdmin)

		return nil
	}

	return errNoRunningMongodContainers
}

func (r *ReconcilePerconaServerMongoDB) handleReplicaSetNoPrimary(ctx context.Context, cr *api.PerconaServerMongoDB, replset *api.ReplsetSpec, pods []corev1.Pod) error {
	log := logf.FromContext(ctx).WithName("handleReplicaSetNoPrimary")

	for _, pod := range pods {
		if !isMongodPod(pod) || !isContainerAndPodRunning(pod, "mongod") || !isPodReady(pod) {
			continue
		}

		log.Info("Connecting to pod", "pod", pod.Name, "user", api.RoleClusterAdmin)
		cli, err := r.standaloneClientWithRole(ctx, cr, replset, api.RoleClusterAdmin, pod)
		if err != nil {
			return errors.Wrap(err, "get standalone mongo client")
		}

		cfg, err := cli.ReadConfig(ctx)
		if err != nil {
			return errors.Wrap(err, "read replset config")
		}

		if err := cli.WriteConfig(ctx, cfg, true); err != nil {
			return errors.Wrap(err, "reconfigure replset")
		}

		return nil
	}

	return errNoRunningMongodContainers
}

func getRoles(cr *api.PerconaServerMongoDB, role api.UserRole) []map[string]interface{} {
	roles := make([]map[string]interface{}, 0)
	switch role {
	case api.RoleDatabaseAdmin:
		return []map[string]interface{}{
			{"role": "readWriteAnyDatabase", "db": "admin"},
			{"role": "readAnyDatabase", "db": "admin"},
			{"role": "restore", "db": "admin"},
			{"role": "backup", "db": "admin"},
			{"role": "dbAdminAnyDatabase", "db": "admin"},
			{"role": string(api.RoleClusterMonitor), "db": "admin"},
		}
	case api.RoleClusterMonitor:
		if cr.CompareVersion("1.12.0") >= 0 {
			roles = []map[string]interface{}{
				{"db": "admin", "role": "explainRole"},
				{"db": "local", "role": "read"},
			}
		}
	case api.RoleBackup:
		roles = []map[string]interface{}{
			{"db": "admin", "role": "readWrite"},
			{"db": "admin", "role": string(api.RoleClusterMonitor)},
			{"db": "admin", "role": "restore"},
			{"db": "admin", "role": "pbmAnyAction"},
		}
	}
	roles = append(roles, map[string]interface{}{"db": "admin", "role": string(role)})
	return roles
}

// compareResources compares two map[string]interface{} values and returns true if they are equal
func compareResources(x, y map[string]interface{}) bool {
	if len(x) != len(y) {
		return false
	}
	for k, v := range x {
		if !reflect.DeepEqual(y[k], v) {
			return false
		}
	}
	return true
}

// compareSlices compares two non-sorted string slices, returns true if they have the same values
func compareSlices(x, y []string) bool {
	if len(x) != len(y) {
		return false
	}
	xMap := make(map[string]struct{}, len(x))
	for _, v := range x {
		xMap[v] = struct{}{}
	}
	for _, v := range y {
		if _, ok := xMap[v]; !ok {
			return false
		}
	}
	return true
}

// comparePrivileges compares 2 RolePrivilege arrays and returns true if they are equal
func comparePrivileges(x []mongo.RolePrivilege, y []mongo.RolePrivilege) bool {
	if len(x) != len(y) {
		return false
	}
	for i := range x {
		if !(compareResources(x[i].Resource, y[i].Resource) && compareSlices(x[i].Actions, y[i].Actions)) {
			return false
		}
	}
	return true
}

func compareTags(tags mongo.ReplsetTags, selector api.PrimaryPreferTagSelectorSpec) bool {
	if len(selector) == 0 {
		return false
	}
	for tag, v := range selector {
		if val, ok := tags[tag]; ok && val == v {
			continue
		}
		return false
	}
	return true
}

func (r *ReconcilePerconaServerMongoDB) createOrUpdateSystemRoles(ctx context.Context, cli mongo.Client, role string, privileges []mongo.RolePrivilege) error {
	roleInfo, err := cli.GetRole(ctx, role)
	if err != nil {
		return errors.Wrap(err, "mongo get role")
	}
	if roleInfo == nil {
		err = cli.CreateRole(ctx, role, privileges, []interface{}{})
		return errors.Wrapf(err, "create role %s", role)
	}
	if !comparePrivileges(privileges, roleInfo.Privileges) {
		err = cli.UpdateRole(ctx, role, privileges, []interface{}{})
		return errors.Wrapf(err, "update role")
	}
	return nil
}

// compareRoles compares 2 role arrays and returns true if they are equal
func compareRoles(x []map[string]interface{}, y []map[string]interface{}) bool {
	if len(x) != len(y) {
		return false
	}
	for i := range x {
		if !reflect.DeepEqual(x[i], y[i]) {
			return false
		}
	}
	return true
}

func (r *ReconcilePerconaServerMongoDB) createOrUpdateSystemUsers(ctx context.Context, cr *api.PerconaServerMongoDB, replset *api.ReplsetSpec) error {
	log := logf.FromContext(ctx)

	cli, err := r.mongoClientWithRole(ctx, cr, replset, api.RoleUserAdmin)
	if err != nil {
		return errors.Wrap(err, "failed to get mongo client")
	}

	defer func() {
		err := cli.Disconnect(ctx)
		if err != nil {
			log.Error(err, "failed to close mongo connection")
		}
	}()

	if cr.CompareVersion("1.12.0") >= 0 {
		privileges := []mongo.RolePrivilege{
			{
				Resource: map[string]interface{}{
					"db":         "",
					"collection": "system.profile",
				},
				Actions: []string{
					"listIndexes",
					"listCollections",
					"dbStats",
					"dbHash",
					"collStats",
					"find",
				},
			},
		}
		if cr.CompareVersion("1.15.0") >= 0 {
			privileges = []mongo.RolePrivilege{
				{
					Resource: map[string]interface{}{
						"db":         "",
						"collection": "",
					},
					Actions: []string{
						"listIndexes",
						"listCollections",
						"dbStats",
						"dbHash",
						"collStats",
						"find",
					},
				},
				{
					Resource: map[string]interface{}{
						"db":         "",
						"collection": "system.profile",
					},
					Actions: []string{
						"indexStats",
						"dbStats",
						"collStats",
					},
				},
			}
		}
		if cr.CompareVersion("1.16.0") >= 0 {
			privileges = append(privileges, mongo.RolePrivilege{
				Resource: map[string]interface{}{
					"db":         "admin",
					"collection": "system.version",
				},
				Actions: []string{
					"find",
				},
			})
		}

		err = r.createOrUpdateSystemRoles(ctx, cli, "explainRole", privileges)
		if err != nil {
			return errors.Wrap(err, "create or update system role")
		}
	}

	err = r.createOrUpdateSystemRoles(ctx, cli, "pbmAnyAction",
		[]mongo.RolePrivilege{{
			Resource: map[string]interface{}{"anyResource": true},
			Actions:  []string{"anyAction"},
		}})
	if err != nil {
		return errors.Wrap(err, "create or update system role")
	}

	users := []api.UserRole{api.RoleClusterAdmin, api.RoleClusterMonitor, api.RoleBackup}
	if cr.CompareVersion("1.13.0") >= 0 {
		users = append(users, api.RoleDatabaseAdmin)
	}

	for _, role := range users {
		creds, err := getInternalCredentials(ctx, r.client, cr, role)
		if err != nil {
			log.Error(err, "failed to get credentials", "role", role)
			continue
		}
		user, err := cli.GetUserInfo(ctx, creds.Username)
		if err != nil {
			return errors.Wrap(err, "get user info")
		}
		if user == nil {
			err = cli.CreateUser(ctx, "admin", creds.Username, creds.Password, getRoles(cr, role)...)
			if err != nil {
				return errors.Wrapf(err, "failed to create user %s", role)
			}
			continue
		}
		if !compareRoles(user.Roles, getRoles(cr, role)) {
			err = cli.UpdateUserRoles(ctx, "admin", creds.Username, getRoles(cr, role))
			if err != nil {
				return errors.Wrapf(err, "failed to create user %s", role)
			}
		}
	}
	return nil
}

func (r *ReconcilePerconaServerMongoDB) restoreInProgress(ctx context.Context, cr *api.PerconaServerMongoDB, replset *api.ReplsetSpec) (bool, error) {
	sts := appsv1.StatefulSet{}
	stsName := cr.Name + "-" + replset.Name
	nn := types.NamespacedName{Name: stsName, Namespace: cr.Namespace}
	if err := r.client.Get(ctx, nn, &sts); err != nil {
		return false, errors.Wrapf(err, "get statefulset %s", stsName)
	}
	_, ok := sts.Annotations[api.AnnotationRestoreInProgress]
	return ok, nil
}

// isMongodPod returns a boolean reflecting if a pod
// is running a mongod container
func isMongodPod(pod corev1.Pod) bool {
	return getPodContainer(&pod, "mongod") != nil
}

func getPodContainer(pod *corev1.Pod, containerName string) *corev1.Container {
	for _, cont := range pod.Spec.Containers {
		if cont.Name == containerName {
			return &cont
		}
	}
	return nil
}

// isContainerAndPodRunning returns a boolean reflecting if
// a container and pod are in a running state
func isContainerAndPodRunning(pod corev1.Pod, containerName string) bool {
	if pod.Status.Phase != corev1.PodRunning {
		return false
	}
	for _, container := range pod.Status.ContainerStatuses {
		if container.Name == containerName && container.State.Running != nil {
			return true
		}
	}
	return false
}

// isPodReady returns a boolean reflecting if a pod is in a "ready" state
func isPodReady(pod corev1.Pod) bool {
	for _, condition := range pod.Status.Conditions {
		if condition.Status != corev1.ConditionTrue {
			continue
		}
		if condition.Type == corev1.PodReady {
			return true
		}
	}
	return false
}<|MERGE_RESOLUTION|>--- conflicted
+++ resolved
@@ -296,6 +296,10 @@
 			"region": labels[corev1.LabelTopologyRegion],
 			"zone":   labels[corev1.LabelTopologyZone],
 		})
+	}
+
+	if compareTags(tags, rs.PrimaryPreferTagSelector) {
+		member.Priority = mongo.DefaultPriority + 1
 	}
 
 	switch pod.Labels[naming.LabelKubernetesComponent] {
@@ -384,64 +388,7 @@
 
 		member, err := r.getConfigMemberForPod(ctx, cr, rs, key, &pod)
 		if err != nil {
-<<<<<<< HEAD
 			return 0, errors.Wrapf(err, "get config member for pod %s", pod.Name)
-=======
-			return 0, fmt.Errorf("get host for pod %s: %v", pod.Name, err)
-		}
-
-		nodeLabels := mongo.ReplsetTags{
-			"nodeName":    pod.Spec.NodeName,
-			"podName":     pod.Name,
-			"serviceName": cr.Name,
-		}
-
-		labels, err := psmdb.GetNodeLabels(ctx, r.client, cr, pod)
-		if err == nil {
-			nodeLabels = util.MapMerge(nodeLabels, mongo.ReplsetTags{
-				"region": labels[corev1.LabelTopologyRegion],
-				"zone":   labels[corev1.LabelTopologyZone],
-			})
-		}
-
-		member := mongo.ConfigMember{
-			ID:           key,
-			Host:         host,
-			BuildIndexes: true,
-			Priority:     mongo.DefaultPriority,
-			Votes:        mongo.DefaultVotes,
-		}
-
-		if compareTags(nodeLabels, rs.PrimaryPreferTagSelector) {
-			member.Priority = mongo.DefaultPriority + 1
-		}
-
-		if len(rs.Horizons) > 0 {
-			horizons := make(map[string]string)
-			for h, domain := range rs.Horizons[pod.Name] {
-				d := domain
-				if !strings.Contains(d, ":") {
-					d = fmt.Sprintf("%s:%d", d, api.DefaultMongodPort)
-				}
-				horizons[h] = d
-			}
-
-			member.Horizons = horizons
-		}
-
-		switch pod.Labels[naming.LabelKubernetesComponent] {
-		case "arbiter":
-			member.ArbiterOnly = true
-			member.Priority = 0
-		case "mongod", "cfg":
-			member.Tags = nodeLabels
-		case "nonVoting":
-			member.Tags = util.MapMerge(mongo.ReplsetTags{
-				"nonVoting": "true",
-			}, nodeLabels)
-			member.Priority = 0
-			member.Votes = 0
->>>>>>> 38a5aedb
 		}
 
 		members = append(members, member)
