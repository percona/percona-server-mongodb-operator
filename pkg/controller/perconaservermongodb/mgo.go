--- conflicted
+++ resolved
@@ -4,11 +4,8 @@
 	"bytes"
 	"context"
 	"fmt"
-<<<<<<< HEAD
 	"strings"
-=======
 	"reflect"
->>>>>>> d79b47a1
 	"time"
 
 	"github.com/pkg/errors"
