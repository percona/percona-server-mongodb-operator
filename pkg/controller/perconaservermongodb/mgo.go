package perconaservermongodb

import (
	"bytes"
	"context"
	"fmt"
	"reflect"
	"sort"
	"strings"
	"time"

	"github.com/pkg/errors"
	appsv1 "k8s.io/api/apps/v1"
	corev1 "k8s.io/api/core/v1"
	metav1 "k8s.io/apimachinery/pkg/apis/meta/v1"
	"k8s.io/apimachinery/pkg/types"
	logf "sigs.k8s.io/controller-runtime/pkg/log"

	api "github.com/percona/percona-server-mongodb-operator/pkg/apis/psmdb/v1"
	"github.com/percona/percona-server-mongodb-operator/pkg/psmdb"
	"github.com/percona/percona-server-mongodb-operator/pkg/psmdb/mongo"
)

var errReplsetLimit = fmt.Errorf("maximum replset member (%d) count reached", mongo.MaxMembers)

func (r *ReconcilePerconaServerMongoDB) reconcileCluster(ctx context.Context, cr *api.PerconaServerMongoDB, replset *api.ReplsetSpec,
	mongosPods []corev1.Pod) (api.AppState, error) {
	log := logf.FromContext(ctx)

	replsetSize := replset.Size

	if replset.NonVoting.Enabled {
		replsetSize += replset.NonVoting.Size
	}

	if replset.Arbiter.Enabled {
		replsetSize += replset.Arbiter.Size
	}

	restoreInProgress, err := r.restoreInProgress(ctx, cr, replset)
	if err != nil {
		return api.AppStateError, errors.Wrap(err, "check if restore in progress")
	}

	if restoreInProgress {
		return api.AppStateInit, nil
	}

	if replsetSize == 0 {
		return api.AppStateReady, nil
	}

	pods, err := psmdb.GetRSPods(ctx, r.client, cr, replset.Name, false)
	if err != nil {
		return api.AppStateInit, errors.Wrap(err, "failed to get replset pods")
	}

	// all pods needs to be scheduled to reconcile
	if int(replsetSize) > len(pods.Items) {
		log.Info("Waiting for the pods", "replset", replset.Name, "size", replsetSize, "pods", len(pods.Items))
		return api.AppStateInit, nil
	}

	if cr.MCSEnabled() {
		seList, err := psmdb.GetExportedServices(ctx, r.client, cr)
		if err != nil {
			return api.AppStateError, errors.Wrap(err, "get exported services")
		}

		if len(seList.Items) == 0 {
			log.Info("waiting for service exports")
			return api.AppStateInit, nil
		}

		for _, se := range seList.Items {
			imported, err := psmdb.IsServiceImported(ctx, r.client, cr, se.Name)
			if err != nil {
				return api.AppStateError, errors.Wrapf(err, "check if service is imported for %s", se.Name)
			}
			if !imported {
				log.Info("waiting for service import", "replset", replset.Name, "serviceExport", se.Name)
				return api.AppStateInit, nil
			}
		}
	}

	cli, err := r.mongoClientWithRole(ctx, cr, *replset, roleClusterAdmin)
	if err != nil {
		if cr.Spec.Unmanaged {
			return api.AppStateInit, nil
		}
		if cr.Status.Replsets[replset.Name].Initialized {
			return api.AppStateError, errors.Wrap(err, "dial")
		}

		err := r.handleReplsetInit(ctx, cr, replset, pods.Items)
		if err != nil {
			return api.AppStateInit, errors.Wrap(err, "handleReplsetInit")
		}

		err = r.createOrUpdateSystemUsers(ctx, cr, replset)
		if err != nil {
			return api.AppStateInit, errors.Wrap(err, "create system users")
		}

		rs := cr.Status.Replsets[replset.Name]
		rs.Initialized = true
		cr.Status.Replsets[replset.Name] = rs

		cr.Status.AddCondition(api.ClusterCondition{
			Status:             api.ConditionTrue,
			Type:               api.AppStateInit,
			Message:            replset.Name,
			LastTransitionTime: metav1.NewTime(time.Now()),
		})

		return api.AppStateInit, nil
	}
	defer func() {
		if err := cli.Disconnect(ctx); err != nil {
			log.Error(err, "failed to close connection")
		}
	}()

	if cr.Spec.Unmanaged {
		status, err := cli.RSStatus(ctx)
		if err != nil {
			return api.AppStateError, errors.Wrap(err, "failed to get rs status")
		}
		if status.Primary() == nil {
			return api.AppStateInit, nil
		}
		return api.AppStateReady, nil
	}
	err = r.createOrUpdateSystemUsers(ctx, cr, replset)
	if err != nil {
		return api.AppStateInit, errors.Wrap(err, "create system users")
	}

	// this can happen if cluster is initialized but status update failed
	if !cr.Status.Replsets[replset.Name].Initialized {
		rs := cr.Status.Replsets[replset.Name]
		rs.Initialized = true
		cr.Status.Replsets[replset.Name] = rs

		cr.Status.AddCondition(api.ClusterCondition{
			Status:             api.ConditionTrue,
			Type:               api.AppStateInit,
			Message:            replset.Name,
			LastTransitionTime: metav1.NewTime(time.Now()),
		})

		return api.AppStateInit, nil
	}

	rstRunning, err := r.isRestoreRunning(ctx, cr)
	if err != nil {
		return api.AppStateInit, errors.Wrap(err, "failed to check running restore")
	}

	if cr.Spec.Sharding.Enabled &&
		!rstRunning &&
		cr.Status.Replsets[replset.Name].Initialized &&
		cr.Status.Replsets[replset.Name].Status == api.AppStateReady &&
		cr.Status.Mongos != nil &&
		cr.Status.Mongos.Status == api.AppStateReady &&
		replset.ClusterRole == api.ClusterRoleShardSvr &&
		len(mongosPods) > 0 && cr.Spec.Sharding.Mongos.Size > 0 {

		mongosSession, err := r.mongosClientWithRole(ctx, cr, roleClusterAdmin)
		if err != nil {
			return api.AppStateError, errors.Wrap(err, "failed to get mongos connection")
		}

		defer func() {
			err := mongosSession.Disconnect(ctx)
			if err != nil {
				log.Error(err, "failed to close mongos connection")
			}
		}()

		err = mongosSession.SetDefaultRWConcern(ctx, mongo.DefaultReadConcern, mongo.DefaultWriteConcern)
		// SetDefaultRWConcern introduced in MongoDB 4.4
		if err != nil && !strings.Contains(err.Error(), "CommandNotFound") {
			return api.AppStateError, errors.Wrap(err, "set default RW concern")
		}

		rsName := replset.Name
		name, err := replset.CustomReplsetName()
		if err == nil {
			rsName = name
		}

		in, err := inShard(ctx, mongosSession, rsName)
		if err != nil {
			return api.AppStateError, errors.Wrap(err, "get shard")
		}

		if !in {
<<<<<<< HEAD
			log.Info("adding rs to shard", "rs", rsName)

=======
			log.Info("adding rs to shard", "rs", replset.Name)
>>>>>>> ac20eb07
			err := r.handleRsAddToShard(ctx, cr, replset, pods.Items[0], mongosPods[0])
			if err != nil {
				return api.AppStateError, errors.Wrap(err, "add shard")
			}

			log.Info("added to shard", "rs", rsName)
		}

		rs := cr.Status.Replsets[replset.Name]
		t := true
		rs.AddedAsShard = &t
		cr.Status.Replsets[replset.Name] = rs

	}

	if replset.Arbiter.Enabled && !cr.Spec.Sharding.Enabled {
		err := cli.SetDefaultRWConcern(ctx, mongo.DefaultReadConcern, mongo.DefaultWriteConcern)
		// SetDefaultRWConcern introduced in MongoDB 4.4
		if err != nil && !strings.Contains(err.Error(), "CommandNotFound") {
			return api.AppStateError, errors.Wrap(err, "set default RW concern")
		}
	}

	membersLive, err := r.updateConfigMembers(ctx, cli, cr, replset)
	if err != nil {
		return api.AppStateError, errors.Wrap(err, "failed to update config members")
	}

	if membersLive == len(pods.Items) {
		return api.AppStateReady, nil
	}

	return api.AppStateInit, nil
}

func (r *ReconcilePerconaServerMongoDB) updateConfigMembers(ctx context.Context, cli mongo.Client, cr *api.PerconaServerMongoDB, rs *api.ReplsetSpec) (int, error) {
	log := logf.FromContext(ctx)
	// Primary with a Secondary and an Arbiter (PSA)
	unsafePSA := cr.Spec.UnsafeConf && rs.Arbiter.Enabled && rs.Arbiter.Size == 1 && !rs.NonVoting.Enabled && rs.Size == 2

	pods, err := psmdb.GetRSPods(ctx, r.client, cr, rs.Name, false)
	if err != nil {
		return 0, errors.Wrap(err, "get rs pods")
	}

	cnf, err := cli.ReadConfig(ctx)
	if err != nil {
		return 0, errors.Wrap(err, "get mongo config")
	}

	members := mongo.ConfigMembers{}
	for key, pod := range pods.Items {
		if key >= mongo.MaxMembers {
			log.Error(errReplsetLimit, "rs", rs.Name)
			break
		}

		host, err := psmdb.MongoHost(ctx, r.client, cr, rs.Name, rs.Expose.Enabled, pod)
		if err != nil {
			return 0, fmt.Errorf("get host for pod %s: %v", pod.Name, err)
		}

		member := mongo.ConfigMember{
			ID:           key,
			Host:         host,
			BuildIndexes: true,
			Priority:     mongo.DefaultPriority,
			Votes:        mongo.DefaultVotes,
		}

		switch pod.Labels["app.kubernetes.io/component"] {
		case "arbiter":
			member.ArbiterOnly = true
			member.Priority = 0
		case "mongod", "cfg":
			member.Tags = mongo.ReplsetTags{
				"podName":     pod.Name,
				"serviceName": cr.Name,
			}
		case "nonVoting":
			member.Tags = mongo.ReplsetTags{
				"podName":     pod.Name,
				"serviceName": cr.Name,
				"nonVoting":   "true",
			}
			member.Priority = 0
			member.Votes = 0
		}

		members = append(members, member)
	}

	// sort config members by priority, descending
	sort.Slice(members, func(i, j int) bool {
		return members[i].Priority > members[j].Priority
	})

	memberC := len(members)
	for i, extNode := range rs.ExternalNodes {
		if i+memberC >= mongo.MaxMembers {
			log.Error(errReplsetLimit, "rs", rs.Name)
			break
		}

		member := mongo.ConfigMember{
			ID:           i + memberC,
			Host:         extNode.HostPort(),
			Votes:        extNode.Votes,
			Priority:     extNode.Priority,
			BuildIndexes: true,
			Tags:         mongo.ReplsetTags{"external": "true"},
		}

		members = append(members, member)
	}

	if cnf.Members.FixTags(members) {
		cnf.Version++

		log.Info("Fixing member tags", "replset", rs.Name)

		if err := cli.WriteConfig(ctx, cnf); err != nil {
			return 0, errors.Wrap(err, "fix tags: write mongo config")
		}
	}

	if cnf.Members.FixHosts(members) {
		cnf.Version++

		log.Info("Fixing member hosts", "replset", rs.Name)

		err = cli.WriteConfig(ctx, cnf)
		if err != nil {
			return 0, errors.Wrap(err, "fix hosts: write mongo config")
		}
	}

	if cnf.Members.RemoveOld(members) {
		cnf.Version++

		log.Info("Removing old nodes", "replset", rs.Name)

		err = cli.WriteConfig(ctx, cnf)
		if err != nil {
			return 0, errors.Wrap(err, "delete: write mongo config")
		}
	}

	if cnf.Members.AddNew(members) {
		cnf.Version++

		log.Info("Adding new nodes", "replset", rs.Name)

		err = cli.WriteConfig(ctx, cnf)
		if err != nil {
			return 0, errors.Wrap(err, "add new: write mongo config")
		}
	}

	if cnf.Members.ExternalNodesChanged(members) {
		cnf.Version++

		log.Info("Updating external nodes", "replset", rs.Name)

		err = cli.WriteConfig(ctx, cnf)
		if err != nil {
			return 0, errors.Wrap(err, "update external nodes: write mongo config")
		}
	}

	currMembers := append(mongo.ConfigMembers(nil), cnf.Members...)
	cnf.Members.SetVotes(unsafePSA)
	if !reflect.DeepEqual(currMembers, cnf.Members) {
		cnf.Version++

		log.Info("Configuring member votes and priorities", "replset", rs.Name)

		err := cli.WriteConfig(ctx, cnf)
		if err != nil {
			return 0, errors.Wrap(err, "set votes: write mongo config")
		}
	}

	rsStatus, err := cli.RSStatus(ctx)
	if err != nil {
		return 0, errors.Wrap(err, "unable to get replset members")
	}

	membersLive := 0
	for _, member := range rsStatus.Members {
		var tags mongo.ReplsetTags
		for i := range cnf.Members {
			if member.Id == cnf.Members[i].ID {
				tags = cnf.Members[i].Tags
				break
			}
		}
		if _, ok := tags["external"]; ok {
			continue
		}

		switch member.State {
		case mongo.MemberStatePrimary, mongo.MemberStateSecondary, mongo.MemberStateArbiter:
			membersLive++
		case mongo.MemberStateStartup,
			mongo.MemberStateStartup2,
			mongo.MemberStateRecovering,
			mongo.MemberStateRollback,
			mongo.MemberStateDown,
			mongo.MemberStateUnknown:

			return 0, nil
		default:
			return 0, errors.Errorf("undefined state of the replset member %s: %v", member.Name, member.State)
		}
	}
	return membersLive, nil
}

func inShard(ctx context.Context, client mongo.Client, rsName string) (bool, error) {
	shardList, err := client.ListShard(ctx)
	if err != nil {
		return false, errors.Wrap(err, "unable to get shard list")
	}

	for _, shard := range shardList.Shards {
		if shard.ID == rsName {
			return true, nil
		}
	}

	return false, nil
}

var errNoRunningMongodContainers = errors.New("no mongod containers in running state")

func mongoInitAdminUser(user, pwd string) string {
	return fmt.Sprintf("'db.getSiblingDB(\"admin\").createUser( "+
		"{"+
		"user: \"%s\","+
		"pwd: \"%s\","+
		"roles: [ \"userAdminAnyDatabase\" ]"+
		"})'", strings.ReplaceAll(user, "'", `'"'"'`), strings.ReplaceAll(pwd, "'", `'"'"'`))
}

func (r *ReconcilePerconaServerMongoDB) removeRSFromShard(ctx context.Context, cr *api.PerconaServerMongoDB, rsName string) error {
	log := logf.FromContext(ctx)

	if !cr.Spec.Sharding.Enabled {
		return nil
	}

	cli, err := r.mongosClientWithRole(ctx, cr, roleClusterAdmin)
	if err != nil {
		return errors.Errorf("failed to get mongos connection: %v", err)
	}

	defer func() {
		err := cli.Disconnect(ctx)
		if err != nil {
			log.Error(err, "failed to close mongos connection")
		}
	}()

	for {
		resp, err := cli.RemoveShard(ctx, rsName)
		if err != nil {
			return errors.Wrap(err, "remove shard")
		}

		if resp.State == mongo.ShardRemoveCompleted {
			log.Info(resp.Msg, "shard", rsName)
			return nil
		}

		log.Info(resp.Msg, "shard", rsName,
			"chunk remaining", resp.Remaining.Chunks, "jumbo chunks remaining", resp.Remaining.JumboChunks)

		time.Sleep(10 * time.Second)
	}
}

func (r *ReconcilePerconaServerMongoDB) handleRsAddToShard(ctx context.Context, cr *api.PerconaServerMongoDB, replset *api.ReplsetSpec, rspod corev1.Pod,
	mongosPod corev1.Pod) error {
	if !isContainerAndPodRunning(rspod, "mongod") || !isPodReady(rspod) {
		return errors.Errorf("rsPod %s is not ready", rspod.Name)
	}
	if !isContainerAndPodRunning(mongosPod, "mongos") || !isPodReady(mongosPod) {
		return errors.New("mongos pod is not ready")
	}

	host, err := psmdb.MongoHost(ctx, r.client, cr, replset.Name, replset.Expose.Enabled, rspod)
	if err != nil {
		return errors.Wrapf(err, "get rsPod %s host", rspod.Name)
	}

	cli, err := r.mongosClientWithRole(ctx, cr, roleClusterAdmin)
	if err != nil {
		return errors.Wrap(err, "failed to get mongos client")
	}

	defer func() {
		err := cli.Disconnect(ctx)
		if err != nil {
			logf.FromContext(ctx).Error(err, "failed to close mongos connection")
		}
	}()

<<<<<<< HEAD
	rsName := replset.Name
	name, err := replset.CustomReplsetName()
	if err == nil {
		rsName = name
	}
	err = mongo.AddShard(ctx, cli, rsName, host)
=======
	err = cli.AddShard(ctx, replset.Name, host)
>>>>>>> ac20eb07
	if err != nil {
		return errors.Wrap(err, "failed to add shard")
	}

	return nil
}

// handleReplsetInit initializes the replset within the first running pod's mongod container.
// This must be ran from within the running container to utilize the MongoDB Localhost Exception.
//
// See: https://www.mongodb.com/docs/manual/core/localhost-exception/
func (r *ReconcilePerconaServerMongoDB) handleReplsetInit(ctx context.Context, cr *api.PerconaServerMongoDB, replset *api.ReplsetSpec, pods []corev1.Pod) error {
	log := logf.FromContext(ctx)

	for _, pod := range pods {
		if !isMongodPod(pod) || !isContainerAndPodRunning(pod, "mongod") || !isPodReady(pod) {
			continue
		}

		replsetName := replset.Name
		name, err := replset.CustomReplsetName()
		if err == nil {
			replsetName = name
		}

		log.Info("initiating replset", "replset", replsetName, "pod", pod.Name)

		host, err := psmdb.MongoHost(ctx, r.client, cr, replset.Name, replset.Expose.Enabled, pod)
		if err != nil {
			return fmt.Errorf("get host for the pod %s: %v", pod.Name, err)
		}
		var errb, outb bytes.Buffer

		err = r.clientcmd.Exec(&pod, "mongod", []string{"mongod", "--version"}, nil, &outb, &errb, false)
		if err != nil {
			return fmt.Errorf("exec --version: %v / %s / %s", err, outb.String(), errb.String())
		}

		mongoCmd := "mongosh"
		if !strings.Contains(outb.String(), "v6.0") {
			mongoCmd = "mongo"
		}

		if !cr.Spec.UnsafeConf {
			mongoCmd += " --tls --tlsCertificateKeyFile /tmp/tls.pem --tlsAllowInvalidCertificates --tlsCAFile /etc/mongodb-ssl/ca.crt"
		}

		cmd := []string{
			"sh", "-c",
			fmt.Sprintf(
				`
				cat <<-EOF | %s 
				rs.initiate(
					{
						_id: '%s',
						version: 1,
						members: [
							{ _id: 0, host: "%s" },
						]
					}
				)
				EOF
			`, mongoCmd, replsetName, host),
		}

		errb.Reset()
		outb.Reset()
		err = r.clientcmd.Exec(&pod, "mongod", cmd, nil, &outb, &errb, false)
		if err != nil {
			return fmt.Errorf("exec rs.initiate: %v / %s / %s", err, outb.String(), errb.String())
		}

		time.Sleep(time.Second * 5)

		userAdmin, err := getInternalCredentials(ctx, r.client, cr, roleUserAdmin)
		if err != nil {
			return errors.Wrap(err, "failed to get userAdmin credentials")
		}

		cmd[2] = fmt.Sprintf(`%s --eval %s`, mongoCmd, mongoInitAdminUser(userAdmin.Username, userAdmin.Password))
		errb.Reset()
		outb.Reset()
		err = r.clientcmd.Exec(&pod, "mongod", cmd, nil, &outb, &errb, false)
		if err != nil {
			return fmt.Errorf("exec add admin user: %v / %s / %s", err, outb.String(), errb.String())
		}

		log.Info("replset initialized", "replset", replsetName, "pod", pod.Name)

		return nil
	}

	return errNoRunningMongodContainers
}

func getRoles(cr *api.PerconaServerMongoDB, role UserRole) []map[string]interface{} {
	roles := make([]map[string]interface{}, 0)
	switch role {
	case roleDatabaseAdmin:
		return []map[string]interface{}{
			{"role": "readWriteAnyDatabase", "db": "admin"},
			{"role": "readAnyDatabase", "db": "admin"},
			{"role": "restore", "db": "admin"},
			{"role": "backup", "db": "admin"},
			{"role": "dbAdminAnyDatabase", "db": "admin"},
			{"role": string(roleClusterMonitor), "db": "admin"},
		}
	case roleClusterMonitor:
		if cr.CompareVersion("1.12.0") >= 0 {
			roles = []map[string]interface{}{
				{"db": "admin", "role": "explainRole"},
				{"db": "local", "role": "read"},
			}
		}
	case roleBackup:
		roles = []map[string]interface{}{
			{"db": "admin", "role": "readWrite"},
			{"db": "admin", "role": string(roleClusterMonitor)},
			{"db": "admin", "role": "restore"},
			{"db": "admin", "role": "pbmAnyAction"},
		}
	}
	roles = append(roles, map[string]interface{}{"db": "admin", "role": string(role)})
	return roles
}

// compareResources compares two map[string]interface{} values and returns true if they are equal
func compareResources(x, y map[string]interface{}) bool {
	if len(x) != len(y) {
		return false
	}
	for k, v := range x {
		if !reflect.DeepEqual(y[k], v) {
			return false
		}
	}
	return true
}

// compareSlices compares two non-sorted string slices, returns true if they have the same values
func compareSlices(x, y []string) bool {
	if len(x) != len(y) {
		return false
	}
	xMap := make(map[string]struct{}, len(x))
	for _, v := range x {
		xMap[v] = struct{}{}
	}
	for _, v := range y {
		if _, ok := xMap[v]; !ok {
			return false
		}
	}
	return true
}

// comparePrivileges compares 2 RolePrivilege arrays and returns true if they are equal
func comparePrivileges(x []mongo.RolePrivilege, y []mongo.RolePrivilege) bool {
	if len(x) != len(y) {
		return false
	}
	for i := range x {
		if !(compareResources(x[i].Resource, y[i].Resource) && compareSlices(x[i].Actions, y[i].Actions)) {
			return false
		}
	}
	return true
}

func (r *ReconcilePerconaServerMongoDB) createOrUpdateSystemRoles(ctx context.Context, cli mongo.Client, role string, privileges []mongo.RolePrivilege) error {
	roleInfo, err := cli.GetRole(ctx, role)
	if err != nil {
		return errors.Wrap(err, "mongo get role")
	}
	if roleInfo == nil {
		err = cli.CreateRole(ctx, role, privileges, []interface{}{})
		return errors.Wrapf(err, "create role %s", role)
	}
	if !comparePrivileges(privileges, roleInfo.Privileges) {
		err = cli.UpdateRole(ctx, role, privileges, []interface{}{})
		return errors.Wrapf(err, "update role")
	}
	return nil
}

// compareRoles compares 2 role arrays and returns true if they are equal
func compareRoles(x []map[string]interface{}, y []map[string]interface{}) bool {
	if len(x) != len(y) {
		return false
	}
	for i := range x {
		if !reflect.DeepEqual(x[i], y[i]) {
			return false
		}
	}
	return true
}

func (r *ReconcilePerconaServerMongoDB) createOrUpdateSystemUsers(ctx context.Context, cr *api.PerconaServerMongoDB, replset *api.ReplsetSpec) error {
	log := logf.FromContext(ctx)

	cli, err := r.mongoClientWithRole(ctx, cr, *replset, roleUserAdmin)
	if err != nil {
		return errors.Wrap(err, "failed to get mongo client")
	}

	defer func() {
		err := cli.Disconnect(ctx)
		if err != nil {
			log.Error(err, "failed to close mongo connection")
		}
	}()

	if cr.CompareVersion("1.12.0") >= 0 {
		err = r.createOrUpdateSystemRoles(ctx, cli, "explainRole",
			[]mongo.RolePrivilege{{
				Resource: map[string]interface{}{
					"db":         "",
					"collection": "system.profile",
				},
				Actions: []string{
					"listIndexes",
					"listCollections",
					"dbStats",
					"dbHash",
					"collStats",
					"find",
				},
			}})
		if err != nil {
			return errors.Wrap(err, "create or update system role")
		}
	}

	err = r.createOrUpdateSystemRoles(ctx, cli, "pbmAnyAction",
		[]mongo.RolePrivilege{{
			Resource: map[string]interface{}{"anyResource": true},
			Actions:  []string{"anyAction"},
		}})
	if err != nil {
		return errors.Wrap(err, "create or update system role")
	}

	users := []UserRole{roleClusterAdmin, roleClusterMonitor, roleBackup}
	if cr.CompareVersion("1.13.0") >= 0 {
		users = append(users, roleDatabaseAdmin)
	}

	for _, role := range users {
		creds, err := getInternalCredentials(ctx, r.client, cr, role)
		if err != nil {
			log.Error(err, "failed to get credentials", "role", role)
			continue
		}
		user, err := cli.GetUserInfo(ctx, creds.Username)
		if err != nil {
			return errors.Wrap(err, "get user info")
		}
		if user == nil {
			err = cli.CreateUser(ctx, creds.Username, creds.Password, getRoles(cr, role)...)
			if err != nil {
				return errors.Wrapf(err, "failed to create user %s", role)
			}
			continue
		}
		if !compareRoles(user.Roles, getRoles(cr, role)) {
			err = cli.UpdateUserRoles(ctx, creds.Username, getRoles(cr, role))
			if err != nil {
				return errors.Wrapf(err, "failed to create user %s", role)
			}
		}
	}
	return nil
}

func (r *ReconcilePerconaServerMongoDB) restoreInProgress(ctx context.Context, cr *api.PerconaServerMongoDB, replset *api.ReplsetSpec) (bool, error) {
	sts := appsv1.StatefulSet{}
	stsName := cr.Name + "-" + replset.Name
	nn := types.NamespacedName{Name: stsName, Namespace: cr.Namespace}
	if err := r.client.Get(ctx, nn, &sts); err != nil {
		return false, errors.Wrapf(err, "get statefulset %s", stsName)
	}
	_, ok := sts.Annotations[api.AnnotationRestoreInProgress]
	return ok, nil
}

// isMongodPod returns a boolean reflecting if a pod
// is running a mongod container
func isMongodPod(pod corev1.Pod) bool {
	return getPodContainer(&pod, "mongod") != nil
}

func getPodContainer(pod *corev1.Pod, containerName string) *corev1.Container {
	for _, cont := range pod.Spec.Containers {
		if cont.Name == containerName {
			return &cont
		}
	}
	return nil
}

// isContainerAndPodRunning returns a boolean reflecting if
// a container and pod are in a running state
func isContainerAndPodRunning(pod corev1.Pod, containerName string) bool {
	if pod.Status.Phase != corev1.PodRunning {
		return false
	}
	for _, container := range pod.Status.ContainerStatuses {
		if container.Name == containerName && container.State.Running != nil {
			return true
		}
	}
	return false
}

// isPodReady returns a boolean reflecting if a pod is in a "ready" state
func isPodReady(pod corev1.Pod) bool {
	for _, condition := range pod.Status.Conditions {
		if condition.Status != corev1.ConditionTrue {
			continue
		}
		if condition.Type == corev1.PodReady {
			return true
		}
	}
	return false
}<|MERGE_RESOLUTION|>--- conflicted
+++ resolved
@@ -197,12 +197,7 @@
 		}
 
 		if !in {
-<<<<<<< HEAD
 			log.Info("adding rs to shard", "rs", rsName)
-
-=======
-			log.Info("adding rs to shard", "rs", replset.Name)
->>>>>>> ac20eb07
 			err := r.handleRsAddToShard(ctx, cr, replset, pods.Items[0], mongosPods[0])
 			if err != nil {
 				return api.AppStateError, errors.Wrap(err, "add shard")
@@ -511,16 +506,13 @@
 		}
 	}()
 
-<<<<<<< HEAD
 	rsName := replset.Name
 	name, err := replset.CustomReplsetName()
 	if err == nil {
 		rsName = name
 	}
-	err = mongo.AddShard(ctx, cli, rsName, host)
-=======
-	err = cli.AddShard(ctx, replset.Name, host)
->>>>>>> ac20eb07
+
+	err = cli.AddShard(ctx, rsName, host)
 	if err != nil {
 		return errors.Wrap(err, "failed to add shard")
 	}
