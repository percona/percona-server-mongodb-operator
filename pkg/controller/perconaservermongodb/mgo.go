--- conflicted
+++ resolved
@@ -252,16 +252,12 @@
 			break
 		}
 
-<<<<<<< HEAD
-		host, err := psmdb.MongoHost(ctx, r.client, cr, rs.Name, rs.Expose.Enabled, pod)
-=======
 		exposed := false
 		if cr.Spec.ClusterServiceDNSMode == api.DNSModeExternal {
-			exposed = replset.Expose.Enabled
-		}
-
-		host, err := psmdb.MongoHost(ctx, r.client, cr, replset.Name, exposed, pod)
->>>>>>> 47f3060c
+			exposed = rs.Expose.Enabled
+		}
+
+		host, err := psmdb.MongoHost(ctx, r.client, cr, rs.Name, exposed, pod)
 		if err != nil {
 			return 0, fmt.Errorf("get host for pod %s: %v", pod.Name, err)
 		}
