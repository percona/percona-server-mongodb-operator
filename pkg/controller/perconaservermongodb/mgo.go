package perconaservermongodb

import (
	"bytes"
	"context"
	"fmt"
	"reflect"
	"sort"
	"strings"
	"time"

	"github.com/pkg/errors"
	mgo "go.mongodb.org/mongo-driver/mongo"
	appsv1 "k8s.io/api/apps/v1"
	corev1 "k8s.io/api/core/v1"
	metav1 "k8s.io/apimachinery/pkg/apis/meta/v1"
	"k8s.io/apimachinery/pkg/types"
	logf "sigs.k8s.io/controller-runtime/pkg/log"

	api "github.com/percona/percona-server-mongodb-operator/pkg/apis/psmdb/v1"
	"github.com/percona/percona-server-mongodb-operator/pkg/psmdb"
	"github.com/percona/percona-server-mongodb-operator/pkg/psmdb/mongo"
)

var errReplsetLimit = fmt.Errorf("maximum replset member (%d) count reached", mongo.MaxMembers)

func (r *ReconcilePerconaServerMongoDB) reconcileCluster(ctx context.Context, cr *api.PerconaServerMongoDB, replset *api.ReplsetSpec,
	mongosPods []corev1.Pod) (api.AppState, error) {
	log := logf.FromContext(ctx)

	replsetSize := replset.Size

	if replset.NonVoting.Enabled {
		replsetSize += replset.NonVoting.Size
	}

	if replset.Arbiter.Enabled {
		replsetSize += replset.Arbiter.Size
	}

	restoreInProgress, err := r.restoreInProgress(ctx, cr, replset)
	if err != nil {
		return api.AppStateError, errors.Wrap(err, "check if restore in progress")
	}

	if restoreInProgress {
		return api.AppStateInit, nil
	}

	if replsetSize == 0 {
		return api.AppStateReady, nil
	}

	pods, err := psmdb.GetRSPods(ctx, r.client, cr, replset.Name, false)
	if err != nil {
		return api.AppStateInit, errors.Wrap(err, "failed to get replset pods")
	}

	// all pods needs to be scheduled to reconcile
	if int(replsetSize) > len(pods.Items) {
		log.Info("Waiting for the pods", "replset", replset.Name, "size", replsetSize, "pods", len(pods.Items))
		return api.AppStateInit, nil
	}

	if cr.MCSEnabled() {
		seList, err := psmdb.GetExportedServices(ctx, r.client, cr)
		if err != nil {
			return api.AppStateError, errors.Wrap(err, "get exported services")
		}

		if len(seList.Items) == 0 {
			log.Info("waiting for service exports")
			return api.AppStateInit, nil
		}

		for _, se := range seList.Items {
			imported, err := psmdb.IsServiceImported(ctx, r.client, cr, se.Name)
			if err != nil {
				return api.AppStateError, errors.Wrapf(err, "check if service is imported for %s", se.Name)
			}
			if !imported {
				log.Info("waiting for service import", "replset", replset.Name, "serviceExport", se.Name)
				return api.AppStateInit, nil
			}
		}
	}

	cli, err := r.mongoClientWithRole(ctx, cr, *replset, roleClusterAdmin)
	if err != nil {
		if cr.Spec.Unmanaged {
			return api.AppStateInit, nil
		}
		if cr.Status.Replsets[replset.Name].Initialized {
			return api.AppStateError, errors.Wrap(err, "dial")
		}

		err := r.handleReplsetInit(ctx, cr, replset, pods.Items)
		if err != nil {
			return api.AppStateInit, errors.Wrap(err, "handleReplsetInit")
		}

		err = r.createOrUpdateSystemUsers(ctx, cr, replset)
		if err != nil {
			return api.AppStateInit, errors.Wrap(err, "create system users")
		}

		rs := cr.Status.Replsets[replset.Name]
		rs.Initialized = true
		cr.Status.Replsets[replset.Name] = rs

		cr.Status.AddCondition(api.ClusterCondition{
			Status:             api.ConditionTrue,
			Type:               api.AppStateInit,
			Message:            replset.Name,
			LastTransitionTime: metav1.NewTime(time.Now()),
		})

		return api.AppStateInit, nil
	}

	if cr.Spec.Unmanaged {
		status, err := mongo.RSStatus(ctx, cli)
		if err != nil {
			return api.AppStateError, errors.Wrap(err, "failed to get rs status")
		}
		if status.Primary() == nil {
			return api.AppStateInit, nil
		}
		return api.AppStateReady, nil
	}
	err = r.createOrUpdateSystemUsers(ctx, cr, replset)
	if err != nil {
		return api.AppStateInit, errors.Wrap(err, "create system users")
	}

	defer func() {
		if err := cli.Disconnect(ctx); err != nil {
			log.Error(err, "failed to close connection")
		}
	}()

	// this can happen if cluster is initialized but status update failed
	if !cr.Status.Replsets[replset.Name].Initialized {
		rs := cr.Status.Replsets[replset.Name]
		rs.Initialized = true
		cr.Status.Replsets[replset.Name] = rs

		cr.Status.AddCondition(api.ClusterCondition{
			Status:             api.ConditionTrue,
			Type:               api.AppStateInit,
			Message:            replset.Name,
			LastTransitionTime: metav1.NewTime(time.Now()),
		})

		return api.AppStateInit, nil
	}

	rstRunning, err := r.isRestoreRunning(ctx, cr)
	if err != nil {
		return api.AppStateInit, errors.Wrap(err, "failed to check running restore")
	}

	if cr.Spec.Sharding.Enabled &&
		!rstRunning &&
		cr.Status.Replsets[replset.Name].Initialized &&
		cr.Status.Replsets[replset.Name].Status == api.AppStateReady &&
		cr.Status.Mongos != nil &&
		cr.Status.Mongos.Status == api.AppStateReady &&
		replset.ClusterRole == api.ClusterRoleShardSvr &&
		len(mongosPods) > 0 {

		mongosSession, err := r.mongosClientWithRole(ctx, cr, roleClusterAdmin)
		if err != nil {
			return api.AppStateError, errors.Wrap(err, "failed to get mongos connection")
		}

		defer func() {
			err := mongosSession.Disconnect(ctx)
			if err != nil {
				log.Error(err, "failed to close mongos connection")
			}
		}()

		err = mongo.SetDefaultRWConcern(ctx, mongosSession, mongo.DefaultReadConcern, mongo.DefaultWriteConcern)
		// SetDefaultRWConcern introduced in MongoDB 4.4
		if err != nil && !strings.Contains(err.Error(), "CommandNotFound") {
			return api.AppStateError, errors.Wrap(err, "set default RW concern")
		}

		in, err := inShard(ctx, mongosSession, replset.Name)
		if err != nil {
			return api.AppStateError, errors.Wrap(err, "get shard")
		}

		if !in {
			log.Info("adding rs to shard", "rs", replset.Name)

			err := r.handleRsAddToShard(ctx, cr, replset, pods.Items[0], mongosPods[0])
			if err != nil {
				return api.AppStateError, errors.Wrap(err, "add shard")
			}

			log.Info("added to shard", "rs", replset.Name)
		}

		rs := cr.Status.Replsets[replset.Name]
		t := true
		rs.AddedAsShard = &t
		cr.Status.Replsets[replset.Name] = rs

	}

	if replset.Arbiter.Enabled && !cr.Spec.Sharding.Enabled {
		err := mongo.SetDefaultRWConcern(ctx, cli, mongo.DefaultReadConcern, mongo.DefaultWriteConcern)
		// SetDefaultRWConcern introduced in MongoDB 4.4
		if err != nil && !strings.Contains(err.Error(), "CommandNotFound") {
			return api.AppStateError, errors.Wrap(err, "set default RW concern")
		}
	}

	membersLive, err := r.updateConfigMembers(ctx, cli, cr, replset)
	if err != nil {
		return api.AppStateError, errors.Wrap(err, "failed to update config members")
	}

	if membersLive == len(pods.Items) {
		return api.AppStateReady, nil
	}

	return api.AppStateInit, nil
}

func (r *ReconcilePerconaServerMongoDB) updateConfigMembers(ctx context.Context, cli *mgo.Client, cr *api.PerconaServerMongoDB, rs *api.ReplsetSpec) (int, error) {
	log := logf.FromContext(ctx)
	// Primary with a Secondary and an Arbiter (PSA)
	unsafePSA := cr.Spec.UnsafeConf && rs.Arbiter.Enabled && rs.Arbiter.Size == 1 && !rs.NonVoting.Enabled && rs.Size == 2

	pods, err := psmdb.GetRSPods(ctx, r.client, cr, rs.Name, false)
	if err != nil {
		return 0, errors.Wrap(err, "get rs pods")
	}

	cnf, err := mongo.ReadConfig(ctx, cli)
	if err != nil {
		return 0, errors.Wrap(err, "get mongo config")
	}

	members := mongo.ConfigMembers{}
	for key, pod := range pods.Items {
		if key >= mongo.MaxMembers {
			log.Error(errReplsetLimit, "rs", rs.Name)
			break
		}

<<<<<<< HEAD
		host, err := psmdb.MongoHost(ctx, r.client, cr, replset.Name, replset.Expose.Enabled, pod)
=======
		exposed := false
		if cr.Spec.ClusterServiceDNSMode == api.DNSModeExternal {
			exposed = rs.Expose.Enabled
		}

		host, err := psmdb.MongoHost(ctx, r.client, cr, rs.Name, exposed, pod)
>>>>>>> a0429c44
		if err != nil {
			return 0, fmt.Errorf("get host for pod %s: %v", pod.Name, err)
		}

		member := mongo.ConfigMember{
			ID:           key,
			Host:         host,
			BuildIndexes: true,
			Priority:     mongo.DefaultPriority,
			Votes:        mongo.DefaultVotes,
		}

		switch pod.Labels["app.kubernetes.io/component"] {
		case "arbiter":
			member.ArbiterOnly = true
			member.Priority = 0
		case "mongod", "cfg":
			member.Tags = mongo.ReplsetTags{
				"podName":     pod.Name,
				"serviceName": cr.Name,
			}
		case "nonVoting":
			member.Tags = mongo.ReplsetTags{
				"podName":     pod.Name,
				"serviceName": cr.Name,
				"nonVoting":   "true",
			}
			member.Priority = 0
			member.Votes = 0
		}

		members = append(members, member)
	}

	// sort config members by priority, descending
	sort.Slice(members, func(i, j int) bool {
		return members[i].Priority > members[j].Priority
	})

	memberC := len(members)
	for i, extNode := range rs.ExternalNodes {
		if i+memberC >= mongo.MaxMembers {
			log.Error(errReplsetLimit, "rs", rs.Name)
			break
		}

		member := mongo.ConfigMember{
			ID:           i + memberC,
			Host:         extNode.HostPort(),
			Votes:        extNode.Votes,
			Priority:     extNode.Priority,
			BuildIndexes: true,
			Tags:         mongo.ReplsetTags{"external": "true"},
		}

		members = append(members, member)
	}

	if cnf.Members.FixTags(members) {
		cnf.Version++

		log.Info("Fixing member tags", "replset", rs.Name)

		if err := mongo.WriteConfig(ctx, cli, cnf); err != nil {
			return 0, errors.Wrap(err, "fix tags: write mongo config")
		}
	}

	if cnf.Members.FixHosts(members) {
		cnf.Version++

		log.Info("Fixing member hosts", "replset", rs.Name)

		err = mongo.WriteConfig(ctx, cli, cnf)
		if err != nil {
			return 0, errors.Wrap(err, "fix hosts: write mongo config")
		}
	}

	if cnf.Members.RemoveOld(members) {
		cnf.Version++

		log.Info("Removing old nodes", "replset", rs.Name)

		err = mongo.WriteConfig(ctx, cli, cnf)
		if err != nil {
			return 0, errors.Wrap(err, "delete: write mongo config")
		}
	}

	if cnf.Members.AddNew(members) {
		cnf.Version++

		log.Info("Adding new nodes", "replset", rs.Name)

		err = mongo.WriteConfig(ctx, cli, cnf)
		if err != nil {
			return 0, errors.Wrap(err, "add new: write mongo config")
		}
	}

	if cnf.Members.ExternalNodesChanged(members) {
		cnf.Version++

		log.Info("Updating external nodes", "replset", rs.Name)

		err = mongo.WriteConfig(ctx, cli, cnf)
		if err != nil {
			return 0, errors.Wrap(err, "update external nodes: write mongo config")
		}
	}

	currMembers := append(mongo.ConfigMembers(nil), cnf.Members...)
	cnf.Members.SetVotes(unsafePSA)
	if !reflect.DeepEqual(currMembers, cnf.Members) {
		cnf.Version++

		log.Info("Configuring member votes and priorities", "replset", rs.Name)

		err := mongo.WriteConfig(ctx, cli, cnf)
		if err != nil {
			return 0, errors.Wrap(err, "set votes: write mongo config")
		}
	}

	rsStatus, err := mongo.RSStatus(ctx, cli)
	if err != nil {
		return 0, errors.Wrap(err, "unable to get replset members")
	}

	membersLive := 0
	for _, member := range rsStatus.Members {
		var tags mongo.ReplsetTags
		for i := range cnf.Members {
			if member.Id == cnf.Members[i].ID {
				tags = cnf.Members[i].Tags
				break
			}
		}
		if _, ok := tags["external"]; ok {
			continue
		}

		switch member.State {
		case mongo.MemberStatePrimary, mongo.MemberStateSecondary, mongo.MemberStateArbiter:
			membersLive++
		case mongo.MemberStateStartup,
			mongo.MemberStateStartup2,
			mongo.MemberStateRecovering,
			mongo.MemberStateRollback,
			mongo.MemberStateDown,
			mongo.MemberStateUnknown:

			return 0, nil
		default:
			return 0, errors.Errorf("undefined state of the replset member %s: %v", member.Name, member.State)
		}
	}
	return membersLive, nil
}

func inShard(ctx context.Context, client *mgo.Client, rsName string) (bool, error) {
	shardList, err := mongo.ListShard(ctx, client)
	if err != nil {
		return false, errors.Wrap(err, "unable to get shard list")
	}

	for _, shard := range shardList.Shards {
		if shard.ID == rsName {
			return true, nil
		}
	}

	return false, nil
}

var errNoRunningMongodContainers = errors.New("no mongod containers in running state")

func mongoInitAdminUser(user, pwd string) string {
	return fmt.Sprintf("'db.getSiblingDB(\"admin\").createUser( "+
		"{"+
		"user: \"%s\","+
		"pwd: \"%s\","+
		"roles: [ \"userAdminAnyDatabase\" ]"+
		"})'", strings.ReplaceAll(user, "'", `'"'"'`), strings.ReplaceAll(pwd, "'", `'"'"'`))
}

func (r *ReconcilePerconaServerMongoDB) removeRSFromShard(ctx context.Context, cr *api.PerconaServerMongoDB, rsName string) error {
	log := logf.FromContext(ctx)

	if !cr.Spec.Sharding.Enabled {
		return nil
	}

	cli, err := r.mongosClientWithRole(ctx, cr, roleClusterAdmin)
	if err != nil {
		return errors.Errorf("failed to get mongos connection: %v", err)
	}

	defer func() {
		err := cli.Disconnect(ctx)
		if err != nil {
			log.Error(err, "failed to close mongos connection")
		}
	}()

	for {
		resp, err := mongo.RemoveShard(ctx, cli, rsName)
		if err != nil {
			return errors.Wrap(err, "remove shard")
		}

		if resp.State == mongo.ShardRemoveCompleted {
			log.Info(resp.Msg, "shard", rsName)
			return nil
		}

		log.Info(resp.Msg, "shard", rsName,
			"chunk remaining", resp.Remaining.Chunks, "jumbo chunks remaining", resp.Remaining.JumboChunks)

		time.Sleep(10 * time.Second)
	}
}

func (r *ReconcilePerconaServerMongoDB) handleRsAddToShard(ctx context.Context, cr *api.PerconaServerMongoDB, replset *api.ReplsetSpec, rspod corev1.Pod,
	mongosPod corev1.Pod) error {
	if !isContainerAndPodRunning(rspod, "mongod") || !isPodReady(rspod) {
		return errors.Errorf("rsPod %s is not ready", rspod.Name)
	}
	if !isContainerAndPodRunning(mongosPod, "mongos") || !isPodReady(mongosPod) {
		return errors.New("mongos pod is not ready")
	}

	host, err := psmdb.MongoHost(ctx, r.client, cr, replset.Name, replset.Expose.Enabled, rspod)
	if err != nil {
		return errors.Wrapf(err, "get rsPod %s host", rspod.Name)
	}

	cli, err := r.mongosClientWithRole(ctx, cr, roleClusterAdmin)
	if err != nil {
		return errors.Wrap(err, "failed to get mongos client")
	}

	defer func() {
		err := cli.Disconnect(ctx)
		if err != nil {
			logf.FromContext(ctx).Error(err, "failed to close mongos connection")
		}
	}()

	err = mongo.AddShard(ctx, cli, replset.Name, host)
	if err != nil {
		return errors.Wrap(err, "failed to add shard")
	}

	return nil
}

// handleReplsetInit initializes the replset within the first running pod's mongod container.
// This must be ran from within the running container to utilize the MongoDB Localhost Exception.
//
// See: https://www.mongodb.com/docs/manual/core/localhost-exception/
func (r *ReconcilePerconaServerMongoDB) handleReplsetInit(ctx context.Context, cr *api.PerconaServerMongoDB, replset *api.ReplsetSpec, pods []corev1.Pod) error {
	log := logf.FromContext(ctx)

	for _, pod := range pods {
		if !isMongodPod(pod) || !isContainerAndPodRunning(pod, "mongod") || !isPodReady(pod) {
			continue
		}

		log.Info("initiating replset", "replset", replset.Name, "pod", pod.Name)

		host, err := psmdb.MongoHost(ctx, r.client, cr, replset.Name, replset.Expose.Enabled, pod)
		if err != nil {
			return fmt.Errorf("get host for the pod %s: %v", pod.Name, err)
		}
		var errb, outb bytes.Buffer

		err = r.clientcmd.Exec(&pod, "mongod", []string{"mongod", "--version"}, nil, &outb, &errb, false)
		if err != nil {
			return fmt.Errorf("exec --version: %v / %s / %s", err, outb.String(), errb.String())
		}

		mongoCmd := "mongosh"
		if !strings.Contains(outb.String(), "v6.0") {
			mongoCmd = "mongo"
		}

		if !cr.Spec.UnsafeConf {
			mongoCmd += " --tls --tlsCertificateKeyFile /tmp/tls.pem --tlsAllowInvalidCertificates --tlsCAFile /etc/mongodb-ssl/ca.crt"
		}

		cmd := []string{
			"sh", "-c",
			fmt.Sprintf(
				`
				cat <<-EOF | %s 
				rs.initiate(
					{
						_id: '%s',
						version: 1,
						members: [
							{ _id: 0, host: "%s" },
						]
					}
				)
				EOF
			`, mongoCmd, replset.Name, host),
		}

		errb.Reset()
		outb.Reset()
		err = r.clientcmd.Exec(&pod, "mongod", cmd, nil, &outb, &errb, false)
		if err != nil {
			return fmt.Errorf("exec rs.initiate: %v / %s / %s", err, outb.String(), errb.String())
		}

		time.Sleep(time.Second * 5)

		userAdmin, err := r.getInternalCredentials(ctx, cr, roleUserAdmin)
		if err != nil {
			return errors.Wrap(err, "failed to get userAdmin credentials")
		}

		cmd[2] = fmt.Sprintf(`%s --eval %s`, mongoCmd, mongoInitAdminUser(userAdmin.Username, userAdmin.Password))
		errb.Reset()
		outb.Reset()
		err = r.clientcmd.Exec(&pod, "mongod", cmd, nil, &outb, &errb, false)
		if err != nil {
			return fmt.Errorf("exec add admin user: %v / %s / %s", err, outb.String(), errb.String())
		}

		log.Info("replset initialized", "replset", replset.Name, "pod", pod.Name)

		return nil
	}

	return errNoRunningMongodContainers
}

func getRoles(cr *api.PerconaServerMongoDB, role UserRole) []map[string]interface{} {
	roles := make([]map[string]interface{}, 0)
	switch role {
	case roleDatabaseAdmin:
		return []map[string]interface{}{
			{"role": "readWriteAnyDatabase", "db": "admin"},
			{"role": "readAnyDatabase", "db": "admin"},
			{"role": "restore", "db": "admin"},
			{"role": "backup", "db": "admin"},
			{"role": "dbAdminAnyDatabase", "db": "admin"},
			{"role": string(roleClusterMonitor), "db": "admin"},
		}
	case roleClusterMonitor:
		if cr.CompareVersion("1.12.0") >= 0 {
			roles = []map[string]interface{}{
				{"db": "admin", "role": "explainRole"},
				{"db": "local", "role": "read"},
			}
		}
	case roleBackup:
		roles = []map[string]interface{}{
			{"db": "admin", "role": "readWrite"},
			{"db": "admin", "role": string(roleClusterMonitor)},
			{"db": "admin", "role": "restore"},
			{"db": "admin", "role": "pbmAnyAction"},
		}
	}
	roles = append(roles, map[string]interface{}{"db": "admin", "role": string(role)})
	return roles
}

// compareResources compares two map[string]interface{} values and returns true if they are equal
func compareResources(x, y map[string]interface{}) bool {
	if len(x) != len(y) {
		return false
	}
	for k, v := range x {
		if !reflect.DeepEqual(y[k], v) {
			return false
		}
	}
	return true
}

// compareSlices compares two non-sorted string slices, returns true if they have the same values
func compareSlices(x, y []string) bool {
	if len(x) != len(y) {
		return false
	}
	xMap := make(map[string]struct{}, len(x))
	for _, v := range x {
		xMap[v] = struct{}{}
	}
	for _, v := range y {
		if _, ok := xMap[v]; !ok {
			return false
		}
	}
	return true
}

// comparePrivileges compares 2 RolePrivilege arrays and returns true if they are equal
func comparePrivileges(x []mongo.RolePrivilege, y []mongo.RolePrivilege) bool {
	if len(x) != len(y) {
		return false
	}
	for i := range x {
		if !(compareResources(x[i].Resource, y[i].Resource) && compareSlices(x[i].Actions, y[i].Actions)) {
			return false
		}
	}
	return true
}

func (r *ReconcilePerconaServerMongoDB) createOrUpdateSystemRoles(ctx context.Context, cli *mgo.Client, role string, privileges []mongo.RolePrivilege) error {
	roleInfo, err := mongo.GetRole(ctx, cli, role)
	if err != nil {
		return errors.Wrap(err, "mongo get role")
	}
	if roleInfo == nil {
		err = mongo.CreateRole(ctx, cli, role, privileges, []interface{}{})
		return errors.Wrapf(err, "create role %s", role)
	}
	if !comparePrivileges(privileges, roleInfo.Privileges) {
		err = mongo.UpdateRole(ctx, cli, role, privileges, []interface{}{})
		return errors.Wrapf(err, "update role")
	}
	return nil
}

// compareRoles compares 2 role arrays and returns true if they are equal
func compareRoles(x []map[string]interface{}, y []map[string]interface{}) bool {
	if len(x) != len(y) {
		return false
	}
	for i := range x {
		if !reflect.DeepEqual(x[i], y[i]) {
			return false
		}
	}
	return true
}

func (r *ReconcilePerconaServerMongoDB) createOrUpdateSystemUsers(ctx context.Context, cr *api.PerconaServerMongoDB, replset *api.ReplsetSpec) error {
	log := logf.FromContext(ctx)

	cli, err := r.mongoClientWithRole(ctx, cr, *replset, roleUserAdmin)
	if err != nil {
		return errors.Wrap(err, "failed to get mongo client")
	}

	defer func() {
		err := cli.Disconnect(ctx)
		if err != nil {
			log.Error(err, "failed to close mongo connection")
		}
	}()

	if cr.CompareVersion("1.12.0") >= 0 {
		err = r.createOrUpdateSystemRoles(ctx, cli, "explainRole",
			[]mongo.RolePrivilege{{
				Resource: map[string]interface{}{
					"db":         "",
					"collection": "system.profile",
				},
				Actions: []string{
					"listIndexes",
					"listCollections",
					"dbStats",
					"dbHash",
					"collStats",
					"find",
				},
			}})
		if err != nil {
			return errors.Wrap(err, "create or update system role")
		}
	}

	err = r.createOrUpdateSystemRoles(ctx, cli, "pbmAnyAction",
		[]mongo.RolePrivilege{{
			Resource: map[string]interface{}{"anyResource": true},
			Actions:  []string{"anyAction"},
		}})
	if err != nil {
		return errors.Wrap(err, "create or update system role")
	}

	users := []UserRole{roleClusterAdmin, roleClusterMonitor, roleBackup}
	if cr.CompareVersion("1.13.0") >= 0 {
		users = append(users, roleDatabaseAdmin)
	}

	for _, role := range users {
		creds, err := r.getInternalCredentials(ctx, cr, role)
		if err != nil {
			log.Error(err, "failed to get credentials", "role", role)
			continue
		}
		user, err := mongo.GetUserInfo(ctx, cli, creds.Username)
		if err != nil {
			return errors.Wrap(err, "get user info")
		}
		if user == nil {
			err = mongo.CreateUser(ctx, cli, creds.Username, creds.Password, getRoles(cr, role)...)
			if err != nil {
				return errors.Wrapf(err, "failed to create user %s", role)
			}
			continue
		}
		if !compareRoles(user.Roles, getRoles(cr, role)) {
			err = mongo.UpdateUserRoles(ctx, cli, creds.Username, getRoles(cr, role))
			if err != nil {
				return errors.Wrapf(err, "failed to create user %s", role)
			}
		}
	}
	return nil
}

func (r *ReconcilePerconaServerMongoDB) recoverReplsetNoPrimary(ctx context.Context, cr *api.PerconaServerMongoDB, replset *api.ReplsetSpec, pod corev1.Pod) error {
	host, err := psmdb.MongoHost(ctx, r.client, cr, replset.Name, replset.Expose.Enabled, pod)
	if err != nil {
		return errors.Wrapf(err, "get mongo hostname for pod/%s", pod.Name)
	}

	cli, err := r.standaloneClientWithRole(ctx, cr, roleClusterAdmin, host)
	if err != nil {
		return errors.Wrap(err, "get standalone client")
	}

	cnf, err := mongo.ReadConfig(ctx, cli)
	if err != nil {
		return errors.Wrap(err, "get mongo config")
	}

	for i := 0; i < len(cnf.Members); i++ {
		tags := []mongo.ConfigMember(cnf.Members)[i].Tags
		podName, ok := tags["podName"]
		if !ok {
			continue
		}

		[]mongo.ConfigMember(cnf.Members)[i].Host = replset.PodFQDNWithPort(cr, podName)
	}

	cnf.Version++
	logf.FromContext(ctx).Info("Writing replicaset config", "config", cnf)

	if err := mongo.WriteConfig(ctx, cli, cnf); err != nil {
		return errors.Wrap(err, "write mongo config")
	}

	return nil
}

func (r *ReconcilePerconaServerMongoDB) restoreInProgress(ctx context.Context, cr *api.PerconaServerMongoDB, replset *api.ReplsetSpec) (bool, error) {
	sts := appsv1.StatefulSet{}
	stsName := cr.Name + "-" + replset.Name
	nn := types.NamespacedName{Name: stsName, Namespace: cr.Namespace}
	if err := r.client.Get(ctx, nn, &sts); err != nil {
		return false, errors.Wrapf(err, "get statefulset %s", stsName)
	}
	_, ok := sts.Annotations[api.AnnotationRestoreInProgress]
	return ok, nil
}

// isMongodPod returns a boolean reflecting if a pod
// is running a mongod container
func isMongodPod(pod corev1.Pod) bool {
	return getPodContainer(&pod, "mongod") != nil
}

func getPodContainer(pod *corev1.Pod, containerName string) *corev1.Container {
	for _, cont := range pod.Spec.Containers {
		if cont.Name == containerName {
			return &cont
		}
	}
	return nil
}

// isContainerAndPodRunning returns a boolean reflecting if
// a container and pod are in a running state
func isContainerAndPodRunning(pod corev1.Pod, containerName string) bool {
	if pod.Status.Phase != corev1.PodRunning {
		return false
	}
	for _, container := range pod.Status.ContainerStatuses {
		if container.Name == containerName && container.State.Running != nil {
			return true
		}
	}
	return false
}

// isPodReady returns a boolean reflecting if a pod is in a "ready" state
func isPodReady(pod corev1.Pod) bool {
	for _, condition := range pod.Status.Conditions {
		if condition.Status != corev1.ConditionTrue {
			continue
		}
		if condition.Type == corev1.PodReady {
			return true
		}
	}
	return false
}<|MERGE_RESOLUTION|>--- conflicted
+++ resolved
@@ -252,16 +252,7 @@
 			break
 		}
 
-<<<<<<< HEAD
-		host, err := psmdb.MongoHost(ctx, r.client, cr, replset.Name, replset.Expose.Enabled, pod)
-=======
-		exposed := false
-		if cr.Spec.ClusterServiceDNSMode == api.DNSModeExternal {
-			exposed = rs.Expose.Enabled
-		}
-
-		host, err := psmdb.MongoHost(ctx, r.client, cr, rs.Name, exposed, pod)
->>>>>>> a0429c44
+		host, err := psmdb.MongoHost(ctx, r.client, cr, rs.Name, rs.Expose.Enabled, pod)
 		if err != nil {
 			return 0, fmt.Errorf("get host for pod %s: %v", pod.Name, err)
 		}
