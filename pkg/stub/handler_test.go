package stub

import (
	"context"
	"errors"
	"testing"

	"github.com/Percona-Lab/percona-server-mongodb-operator/internal/config"
	"github.com/Percona-Lab/percona-server-mongodb-operator/internal/mongod"
	"github.com/Percona-Lab/percona-server-mongodb-operator/internal/sdk/mocks"
	"github.com/Percona-Lab/percona-server-mongodb-operator/pkg/apis/psmdb/v1alpha1"

	"github.com/operator-framework/operator-sdk/pkg/sdk"
	"github.com/stretchr/testify/assert"
	"github.com/stretchr/testify/mock"
	appsv1 "k8s.io/api/apps/v1"
	corev1 "k8s.io/api/core/v1"
	metav1 "k8s.io/apimachinery/pkg/apis/meta/v1"
)

func TestHandlerHandle(t *testing.T) {
	psmdb := &v1alpha1.PerconaServerMongoDB{
		ObjectMeta: metav1.ObjectMeta{
			Name:      t.Name(),
			Namespace: "test",
		},
		Spec: v1alpha1.PerconaServerMongoDBSpec{
			Secrets: &v1alpha1.SecretsSpec{
				Key:   config.DefaultKeySecretName,
				Users: config.DefaultUsersSecretName,
			},
			Replsets: []*v1alpha1.ReplsetSpec{
				{
					Name: config.DefaultReplsetName,
					Size: config.DefaultMongodSize,
					ResourcesSpec: &v1alpha1.ResourcesSpec{
						Limits: &v1alpha1.ResourceSpecRequirements{
							Cpu:     "1",
							Memory:  "1G",
							Storage: "1G",
						},
						Requests: &v1alpha1.ResourceSpecRequirements{
							Cpu:    "1",
							Memory: "1G",
						},
					},
				},
			},
			Mongod: &v1alpha1.MongodSpec{
				Net: &v1alpha1.MongodSpecNet{
					Port: 99999,
				},
			},
			Backup: &v1alpha1.BackupSpec{
<<<<<<< HEAD
				Coordinator: &v1alpha1.BackupCoordinatorSpec{},
				Tasks:       []*v1alpha1.BackupTaskSpec{},
=======
				Enabled: true,
				Coordinator: &v1alpha1.BackupCoordinatorSpec{
					ResourcesSpec: &v1alpha1.ResourcesSpec{
						Limits: &v1alpha1.ResourceSpecRequirements{
							Cpu:     "100m",
							Memory:  "200m",
							Storage: "1G",
						},
						Requests: &v1alpha1.ResourceSpecRequirements{
							Cpu:    "100m",
							Memory: "200m",
						},
					},
				},
>>>>>>> b4573e1e
			},
		},
	}
	event := sdk.Event{
		Object: psmdb,
	}

	client := &mocks.Client{}
	client.On("Create", mock.AnythingOfType("*v1.Secret")).Return(nil)
	client.On("Create", mock.AnythingOfType("*v1.Service")).Return(nil)
	client.On("Create", mock.AnythingOfType("*v1.StatefulSet")).Return(nil)
	client.On("Update", mock.AnythingOfType("*v1.StatefulSet")).Return(nil)
	client.On("Update", mock.AnythingOfType("*v1alpha1.PerconaServerMongoDB")).Return(nil)
	client.On("Get", mock.AnythingOfType("*v1alpha1.PerconaServerMongoDB")).Return(nil)
	client.On("Get", mock.AnythingOfType("*v1.Secret")).Return(nil)
	client.On("Get", mock.AnythingOfType("*v1.StatefulSet")).Return(errors.New("not found error")).Once()
	client.On("List",
		"test",
		mock.AnythingOfType("*v1.PodList"),
		mock.AnythingOfType("sdk.ListOption"),
	).Return(nil)
	client.On("List",
		"test",
		mock.AnythingOfType("*v1.ServiceList"),
		mock.AnythingOfType("sdk.ListOption"),
	).Return(nil)

	h := &Handler{
		client: client,
		serverVersion: &v1alpha1.ServerVersion{
			Platform: v1alpha1.PlatformKubernetes,
		},
		watchdogQuit: make(chan bool),
	}

	// test Handler with no existing stateful sets, test watchdog is started
	assert.NoError(t, h.Handle(context.TODO(), event))
	assert.Nil(t, h.watchdog)
	client.AssertExpectations(t)

	// test Handler with existing stateful set (mocked)
	client.On("Get", mock.AnythingOfType("*v1.StatefulSet")).Return(nil).Run(func(args mock.Arguments) {
		set := args.Get(0).(*appsv1.StatefulSet)
		set.Spec = appsv1.StatefulSetSpec{
			Replicas: &config.DefaultMongodSize,
			Template: corev1.PodTemplateSpec{
				Spec: corev1.PodSpec{
					Containers: []corev1.Container{
						{
							Name: mongod.MongodContainerName,
						},
					},
				},
			},
		}
	})
	client.On("Update", mock.AnythingOfType("*v1.StatefulSet")).Return(nil)
	assert.NoError(t, h.Handle(context.TODO(), event))
	client.AssertExpectations(t)

	// test watchdog is started if 1+ replsets are initialized
	psmdb.Status.Replsets = []*v1alpha1.ReplsetStatus{
		{
			Name:        t.Name(),
			Initialized: true,
		},
	}
	assert.NoError(t, h.Handle(context.TODO(), event))
	assert.NotNil(t, h.watchdog)

	// check last call was a Create with a corev1.Service object:
	calls := len(client.Calls)
	lastCall := client.Calls[calls-1]
	assert.Equal(t, "List", lastCall.Method)
	assert.IsType(t, "", lastCall.Arguments.Get(0))

	// test watchdog is stopped by a 'Deleted' SDK event
	event.Deleted = true
	assert.NoError(t, h.Handle(context.TODO(), event))
	assert.Nil(t, h.watchdog)
}<|MERGE_RESOLUTION|>--- conflicted
+++ resolved
@@ -52,11 +52,8 @@
 				},
 			},
 			Backup: &v1alpha1.BackupSpec{
-<<<<<<< HEAD
-				Coordinator: &v1alpha1.BackupCoordinatorSpec{},
-				Tasks:       []*v1alpha1.BackupTaskSpec{},
-=======
 				Enabled: true,
+				Tasks:   []*v1alpha1.BackupTaskSpec{},
 				Coordinator: &v1alpha1.BackupCoordinatorSpec{
 					ResourcesSpec: &v1alpha1.ResourcesSpec{
 						Limits: &v1alpha1.ResourceSpecRequirements{
@@ -70,7 +67,6 @@
 						},
 					},
 				},
->>>>>>> b4573e1e
 			},
 		},
 	}
