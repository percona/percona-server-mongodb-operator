--- conflicted
+++ resolved
@@ -134,12 +134,9 @@
 
 		// Ensure all replica sets exist. When sharding is supported this
 		// loop will create the cluster shards and config server replset
-<<<<<<< HEAD
 		clusterPods := make([]corev1.Pod, 0)
 		clusterSets := make([]appsv1.StatefulSet, 0)
 		for _, replset := range psmdb.Spec.Replsets {
-=======
-		for i, replset := range psmdb.Spec.Replsets {
 			// multiple replica sets is not supported until sharding is
 			// added to the operator
 			if i > 0 {
@@ -147,7 +144,6 @@
 				continue
 			}
 
->>>>>>> 64176b34
 			// Update the PSMDB status
 			podsList, err := h.updateStatus(psmdb, replset, usersSecret)
 			if err != nil {
