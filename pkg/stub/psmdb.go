--- conflicted
+++ resolved
@@ -108,26 +108,14 @@
 	}
 
 	if spec.Backup != nil {
-<<<<<<< HEAD
-		if spec.Backup.RestartPolicy == "" {
-			spec.Backup.RestartPolicy = backup.DefaultRestartPolicy
-=======
 		if spec.Backup.RestartOnFailure == nil {
 			spec.Backup.RestartOnFailure = &util.TrueVar
->>>>>>> b4573e1e
 		}
 		if spec.Backup.Version == "" {
 			spec.Backup.Version = backup.DefaultVersion
 		}
 		if spec.Backup.Coordinator == nil {
 			spec.Backup.Coordinator = &v1alpha1.BackupCoordinatorSpec{}
-		}
-<<<<<<< HEAD
-		if spec.Backup.Coordinator.APIPort == int32(0) {
-			spec.Backup.Coordinator.APIPort = backup.DefaultCoordinatorAPIPort
-		}
-		if spec.Backup.Coordinator.RPCPort == int32(0) {
-			spec.Backup.Coordinator.RPCPort = backup.DefaultCoordinatorRPCPort
 		}
 		for _, backup := range spec.Backup.Tasks {
 			if backup.DestinationType == "" {
@@ -157,8 +145,6 @@
 		}
 	}
 	return false
-=======
-	}
 }
 
 func (h *Handler) newStatefulSetContainers(m *v1alpha1.PerconaServerMongoDB, replset *v1alpha1.ReplsetSpec, resources corev1.ResourceRequirements) []corev1.Container {
@@ -170,7 +156,6 @@
 		containers = append(containers, h.backups.NewAgentContainer(replset))
 	}
 	return containers
->>>>>>> b4573e1e
 }
 
 // newStatefulSet returns a PSMDB stateful set
@@ -193,14 +178,7 @@
 			Spec: corev1.PodSpec{
 				Affinity:      mongod.NewPodAffinity(ls),
 				RestartPolicy: corev1.RestartPolicyAlways,
-<<<<<<< HEAD
-				Containers: []corev1.Container{
-					mongod.NewContainer(m, replset, resources, runUID),
-					h.backups.NewAgentContainer(replset),
-				},
-=======
 				Containers:    h.newStatefulSetContainers(m, replset, resources),
->>>>>>> b4573e1e
 				SecurityContext: &corev1.PodSecurityContext{
 					FSGroup: runUID,
 				},
