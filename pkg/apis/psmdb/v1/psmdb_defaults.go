--- conflicted
+++ resolved
@@ -40,15 +40,9 @@
 	defaultMongodSize               int32 = 3
 	defaultReplsetName                    = "rs"
 	defaultStorageEngine                  = StorageEngineWiredTiger
-<<<<<<< HEAD
 	DefaultMongodPort               int32 = 27017
-	defaultWiredTigerCacheSizeRatio       = 0.5
-	defaultInMemorySizeRatio              = 0.9
-=======
-	defaultMongodPort               int32 = 27017
 	defaultWiredTigerCacheSizeRatio       = numstr.MustParse("0.5")
 	defaultInMemorySizeRatio              = numstr.MustParse("0.9")
->>>>>>> c133987e
 	defaultOperationProfilingMode         = OperationProfilingModeSlowOp
 	defaultImagePullPolicy                = corev1.PullAlways
 )
