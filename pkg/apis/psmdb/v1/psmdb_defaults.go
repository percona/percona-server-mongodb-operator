package v1

import (
	"fmt"
	"strconv"
	"time"

	"github.com/go-logr/logr"
	"github.com/percona/percona-backup-mongodb/pbm"
	"github.com/pkg/errors"
	corev1 "k8s.io/api/core/v1"
	metav1 "k8s.io/apimachinery/pkg/apis/meta/v1"
	"k8s.io/apimachinery/pkg/util/intstr"

	"github.com/percona/percona-server-mongodb-operator/version"
)

// DefaultDNSSuffix is a default dns suffix for the cluster service
const DefaultDNSSuffix = "svc.cluster.local"

<<<<<<< HEAD
// MultiClusterDefaultDNSSuffix is a default dns suffix for multi-cluster service
const MultiClusterDefaultDNSSuffix = "svc.clusterset.local"
=======
const (
	MongodRESTencryptDir = "/etc/mongodb-encryption"
	EncryptionKeyName    = "encryption-key"
)
>>>>>>> 322cbcbc

// ConfigReplSetName is the only possible name for config replica set
const (
	ConfigReplSetName = "cfg"
	WorkloadSA        = "default"
)

var (
	defaultRunUID                   int64 = 1001
	defaultUsersSecretName                = "percona-server-mongodb-users"
	defaultMongodSize               int32 = 3
	defaultReplsetName                    = "rs"
	defaultStorageEngine                  = StorageEngineWiredTiger
	DefaultMongodPort               int32 = 27017
	defaultWiredTigerCacheSizeRatio       = 0.5
	defaultInMemorySizeRatio              = 0.9
	defaultOperationProfilingMode         = OperationProfilingModeSlowOp
	defaultImagePullPolicy                = corev1.PullAlways
)

const (
	minSafeMongosSize                = 2
	minSafeReplicasetSizeWithArbiter = 4
	clusterNameMaxLen                = 50
)

// CheckNSetDefaults sets default options, overwrites wrong settings
// and checks if other options' values valid
func (cr *PerconaServerMongoDB) CheckNSetDefaults(platform version.Platform, log logr.Logger) error {
	err := cr.setVersion()
	if err != nil {
		return errors.Wrap(err, "set version")
	}

	if cr.Spec.Replsets == nil {
		return errors.New("at least one replica set should be specified")
	}

	if cr.Spec.Image == "" {
		return fmt.Errorf("Required value for spec.image")
	}
	if cr.Spec.ImagePullPolicy == "" {
		cr.Spec.ImagePullPolicy = defaultImagePullPolicy
	}
	if cr.Spec.Secrets == nil {
		cr.Spec.Secrets = &SecretsSpec{}
	}
	if cr.Spec.Secrets.Users == "" {
		cr.Spec.Secrets.Users = defaultUsersSecretName
	}
	if cr.Spec.Mongod == nil {
		cr.Spec.Mongod = &MongodSpec{}
	}
<<<<<<< HEAD
	if cr.Spec.Mongod.Net == nil {
		cr.Spec.Mongod.Net = &MongodSpecNet{}
	}
	if cr.Spec.Mongod.Net.Port == 0 {
		cr.Spec.Mongod.Net.Port = DefaultMongodPort
	}
	if cr.Spec.Mongod.Storage == nil {
		cr.Spec.Mongod.Storage = &MongodSpecStorage{}
	}
	if cr.Spec.Mongod.Storage.Engine == "" {
		cr.Spec.Mongod.Storage.Engine = defaultStorageEngine
	}
	if cr.Spec.Mongod.Security == nil {
		cr.Spec.Mongod.Security = &MongodSpecSecurity{}
	}
	if cr.Spec.Mongod.Security.EnableEncryption == nil {
		is120 := cr.CompareVersion("1.2.0") >= 0
		cr.Spec.Mongod.Security.EnableEncryption = &is120
=======
	if cr.CompareVersion("1.12.0") < 0 {
		if cr.Spec.Mongod.Net == nil {
			cr.Spec.Mongod.Net = &MongodSpecNet{}
		}
		if cr.Spec.Mongod.Net.Port == 0 {
			cr.Spec.Mongod.Net.Port = defaultMongodPort
		}
		if cr.Spec.Mongod.Storage == nil {
			cr.Spec.Mongod.Storage = &MongodSpecStorage{}
		}
		if cr.Spec.Mongod.Storage.Engine == "" {
			cr.Spec.Mongod.Storage.Engine = defaultStorageEngine
		}
		if cr.Spec.Mongod.OperationProfiling == nil {
			cr.Spec.Mongod.OperationProfiling = &MongodSpecOperationProfiling{
				Mode: defaultOperationProfilingMode,
			}
		}
		if cr.Spec.Mongod.Security == nil {
			cr.Spec.Mongod.Security = &MongodSpecSecurity{}
		}
		if cr.Spec.Mongod.Security.EnableEncryption == nil {
			is120 := cr.CompareVersion("1.2.0") >= 0
			cr.Spec.Mongod.Security.EnableEncryption = &is120
		}
>>>>>>> 322cbcbc
	}

	if cr.Spec.EncryptionKeySecretName() == "" {
		is1120 := cr.CompareVersion("1.12.0") >= 0
		if is1120 || (!is1120 && *cr.Spec.Mongod.Security.EnableEncryption) {
			cr.Spec.Secrets.EncryptionKey = cr.Name + "-mongodb-encryption-key"
		}
	}

	if cr.Spec.Secrets.SSL == "" {
		cr.Spec.Secrets.SSL = cr.Name + "-ssl"
	}

	if cr.Spec.Secrets.SSLInternal == "" {
		cr.Spec.Secrets.SSLInternal = cr.Name + "-ssl-internal"
	}

	if cr.Spec.TLS == nil {
		cr.Spec.TLS = &TLSSpec{
			CertValidityDuration: metav1.Duration{Duration: time.Hour * 24 * 90},
		}
	}

	if len(cr.Spec.Replsets) == 0 {
		cr.Spec.Replsets = []*ReplsetSpec{
			{
				Name: defaultReplsetName,
				Size: defaultMongodSize,
			},
		}
	}

	timeoutSecondsDefault := int32(5)
	initialDelaySecondsDefault := int32(90)
	periodSecondsDefault := int32(10)
	failureThresholdDefault := int32(12)
	if cr.CompareVersion("1.4.0") >= 0 {
		initialDelaySecondsDefault = int32(60)
		periodSecondsDefault = int32(30)
		failureThresholdDefault = int32(4)
	}
	if cr.CompareVersion("1.10.0") >= 0 {
		timeoutSecondsDefault = int32(10)
	}
	startupDelaySecondsFlag := "--startupDelaySeconds"

	if !cr.Spec.Sharding.Enabled {
		for i := range cr.Spec.Replsets {
			cr.Spec.Replsets[i].ClusterRole = ""
		}
	}

	if cr.Spec.Sharding.Enabled {
		if cr.Spec.Sharding.ConfigsvrReplSet == nil {
			return errors.New("config replica set should be specified")
		}

		if cr.Spec.Sharding.Mongos == nil {
			return errors.New("mongos should be specified")
		}

		if cr.Spec.Pause {
			cr.Spec.Sharding.Mongos.Size = 0
		} else {
			if !cr.Spec.UnsafeConf && cr.Spec.Sharding.Mongos.Size < minSafeMongosSize {
				log.Info(fmt.Sprintf("Mongos size will be changed from %d to %d due to safe config", cr.Spec.Sharding.Mongos.Size, minSafeMongosSize))
				log.Info("Set allowUnsafeConfigurations=true to disable safe configuration")
				cr.Spec.Sharding.Mongos.Size = minSafeMongosSize
			}
		}

		cr.Spec.Sharding.ConfigsvrReplSet.Name = ConfigReplSetName

		if cr.Spec.Sharding.Mongos.Port == 0 {
			cr.Spec.Sharding.Mongos.Port = 27017
		}

		for i := range cr.Spec.Replsets {
			cr.Spec.Replsets[i].ClusterRole = ClusterRoleShardSvr
		}

		cr.Spec.Sharding.ConfigsvrReplSet.ClusterRole = ClusterRoleConfigSvr

		if cr.Spec.Sharding.Mongos.LivenessProbe == nil {
			cr.Spec.Sharding.Mongos.LivenessProbe = new(LivenessProbeExtended)
		}

		if cr.Spec.Sharding.Mongos.LivenessProbe.StartupDelaySeconds < 1 {
			cr.Spec.Sharding.Mongos.LivenessProbe.StartupDelaySeconds = 10
		}

		if cr.Spec.Sharding.Mongos.LivenessProbe.Exec == nil {
			cr.Spec.Sharding.Mongos.LivenessProbe.Exec = &corev1.ExecAction{
				Command: []string{
					"/data/db/mongodb-healthcheck",
					"k8s", "liveness",
					"--component", "mongos",
				},
			}

			if cr.CompareVersion("1.7.0") >= 0 {
				cr.Spec.Sharding.Mongos.LivenessProbe.Exec.Command =
					append(cr.Spec.Sharding.Mongos.LivenessProbe.Exec.Command,
						"--ssl", "--sslInsecure",
						"--sslCAFile", "/etc/mongodb-ssl/ca.crt",
						"--sslPEMKeyFile", "/tmp/tls.pem")
			}

			if cr.CompareVersion("1.11.0") >= 0 && !cr.Spec.Sharding.Mongos.LivenessProbe.CommandHas(startupDelaySecondsFlag) {
				cr.Spec.Sharding.Mongos.LivenessProbe.Exec.Command = append(
					cr.Spec.Sharding.Mongos.LivenessProbe.Exec.Command,
					startupDelaySecondsFlag, strconv.Itoa(cr.Spec.Sharding.Mongos.LivenessProbe.StartupDelaySeconds))
			}
		}

		if cr.Spec.Sharding.Mongos.LivenessProbe.InitialDelaySeconds < 1 {
			cr.Spec.Sharding.Mongos.LivenessProbe.InitialDelaySeconds = initialDelaySecondsDefault
		}
		if cr.Spec.Sharding.Mongos.LivenessProbe.TimeoutSeconds < 1 {
			cr.Spec.Sharding.Mongos.LivenessProbe.TimeoutSeconds = timeoutSecondsDefault
		}
		if cr.Spec.Sharding.Mongos.LivenessProbe.PeriodSeconds < 1 {
			cr.Spec.Sharding.Mongos.LivenessProbe.PeriodSeconds = periodSecondsDefault
		}
		if cr.Spec.Sharding.Mongos.LivenessProbe.FailureThreshold < 1 {
			cr.Spec.Sharding.Mongos.LivenessProbe.FailureThreshold = failureThresholdDefault
		}

		if cr.Spec.Sharding.Mongos.ReadinessProbe == nil {
			cr.Spec.Sharding.Mongos.ReadinessProbe = &corev1.Probe{}
		}

		if cr.Spec.Sharding.Mongos.ReadinessProbe.Exec == nil {
			cr.Spec.Sharding.Mongos.ReadinessProbe.Exec = &corev1.ExecAction{
				Command: []string{
					"/data/db/mongodb-healthcheck",
					"k8s", "readiness",
					"--component", "mongos",
				},
			}

			if cr.CompareVersion("1.7.0") >= 0 {
				cr.Spec.Sharding.Mongos.ReadinessProbe.Exec.Command =
					append(cr.Spec.Sharding.Mongos.ReadinessProbe.Exec.Command,
						"--ssl", "--sslInsecure",
						"--sslCAFile", "/etc/mongodb-ssl/ca.crt",
						"--sslPEMKeyFile", "/tmp/tls.pem")
			}
		}

		if cr.Spec.Sharding.Mongos.ReadinessProbe.InitialDelaySeconds < 1 {
			cr.Spec.Sharding.Mongos.ReadinessProbe.InitialDelaySeconds = 10
		}
		if cr.Spec.Sharding.Mongos.ReadinessProbe.TimeoutSeconds < 1 {
			cr.Spec.Sharding.Mongos.ReadinessProbe.TimeoutSeconds = 2
			if cr.CompareVersion("1.11.0") >= 0 {
				cr.Spec.Sharding.Mongos.ReadinessProbe.TimeoutSeconds = 1
			}
		}
		if cr.Spec.Sharding.Mongos.ReadinessProbe.PeriodSeconds < 1 {
			cr.Spec.Sharding.Mongos.ReadinessProbe.PeriodSeconds = 1
		}
		if cr.CompareVersion("1.11.0") >= 0 && cr.Spec.Sharding.Mongos.ReadinessProbe.SuccessThreshold == 0 {
			cr.Spec.Sharding.Mongos.ReadinessProbe.SuccessThreshold = 1
		} else if cr.Spec.Sharding.Mongos.ReadinessProbe.SuccessThreshold < 0 {
			// skip "0" for compartibility but still not allow invalid value
			cr.Spec.Sharding.Mongos.ReadinessProbe.SuccessThreshold = 1
		}
		if cr.Spec.Sharding.Mongos.ReadinessProbe.FailureThreshold < 1 {
			cr.Spec.Sharding.Mongos.ReadinessProbe.FailureThreshold = 3
		}

		cr.Spec.Sharding.Mongos.reconcileOpts()

		if err := cr.Spec.Sharding.Mongos.Configuration.SetDefaults(); err != nil {
			return errors.Wrap(err, "failed to set configuration defaults")
		}

		if cr.Spec.Sharding.Mongos.Expose.ExposeType == "" {
			cr.Spec.Sharding.Mongos.Expose.ExposeType = corev1.ServiceTypeClusterIP
		}
	}

	repls := cr.Spec.Replsets
	if cr.Spec.Sharding.Enabled && cr.Spec.Sharding.ConfigsvrReplSet != nil {
		cr.Spec.Sharding.ConfigsvrReplSet.Arbiter.Enabled = false
		for _, rs := range repls {
			if len(rs.ExternalNodes) > 0 && len(cr.Spec.Sharding.ConfigsvrReplSet.ExternalNodes) < 1 {
				return errors.Errorf("ConfigsvrReplSet must have externalNodes if replset %s has", rs.Name)
			}
			if len(cr.Spec.Sharding.ConfigsvrReplSet.ExternalNodes) > 0 && len(rs.ExternalNodes) < 1 {
				return errors.Errorf("replset %s must have externalNodes if ConfigsvrReplSet has", rs.Name)
			}
		}

		repls = append(repls, cr.Spec.Sharding.ConfigsvrReplSet)
	}

	for _, replset := range repls {
		if len(cr.Name+replset.Name) > clusterNameMaxLen {
			return errors.Errorf("cluster name (%s) + replset name (%s) is too long, must be no more than %d characters", cr.Name, replset.Name, clusterNameMaxLen)
		}

		if replset.Storage == nil {
			if cr.CompareVersion("1.12.0") >= 0 {
				replset.Storage = new(MongodSpecStorage)
				replset.Storage.Engine = defaultStorageEngine
			} else {
				replset.Storage = cr.Spec.Mongod.Storage
			}
		}

		switch replset.Storage.Engine {
		case StorageEngineInMemory:
			if replset.Storage.InMemory == nil {
				replset.Storage.InMemory = &MongodSpecInMemory{}
			}
			if replset.Storage.InMemory.EngineConfig == nil {
				replset.Storage.InMemory.EngineConfig = &MongodSpecInMemoryEngineConfig{}
			}
			if replset.Storage.InMemory.EngineConfig.InMemorySizeRatio == 0 {
				replset.Storage.InMemory.EngineConfig.InMemorySizeRatio = defaultInMemorySizeRatio
			}
		case StorageEngineWiredTiger:
			if replset.Storage.WiredTiger == nil {
				replset.Storage.WiredTiger = &MongodSpecWiredTiger{}
			}
			if replset.Storage.WiredTiger.CollectionConfig == nil {
				replset.Storage.WiredTiger.CollectionConfig = &MongodSpecWiredTigerCollectionConfig{}
			}
			if replset.Storage.WiredTiger.EngineConfig == nil {
				replset.Storage.WiredTiger.EngineConfig = &MongodSpecWiredTigerEngineConfig{}
			}
			if replset.Storage.WiredTiger.EngineConfig.CacheSizeRatio == 0 {
				replset.Storage.WiredTiger.EngineConfig.CacheSizeRatio = defaultWiredTigerCacheSizeRatio
			}
			if replset.Storage.WiredTiger.IndexConfig == nil {
				replset.Storage.WiredTiger.IndexConfig = &MongodSpecWiredTigerIndexConfig{
					PrefixCompression: true,
				}
			}
		}

		if replset.Storage.Engine == StorageEngineMMAPv1 {
			return errors.Errorf("%s storage engine is not supported", StorageEngineMMAPv1)
		}
		if cr.Spec.Sharding.Enabled && replset.ClusterRole == ClusterRoleConfigSvr && replset.Storage.Engine != StorageEngineWiredTiger {
			return errors.Errorf("%s storage engine is not supported for config server replica set", replset.Storage.Engine)
		}

		if replset.LivenessProbe == nil {
			replset.LivenessProbe = new(LivenessProbeExtended)
		}

		if replset.LivenessProbe.StartupDelaySeconds == 0 {
			replset.LivenessProbe.StartupDelaySeconds = 2 * 60 * 60
		}
		if replset.LivenessProbe.Exec == nil {
			replset.LivenessProbe.Exec = &corev1.ExecAction{
				Command: []string{"mongodb-healthcheck", "k8s", "liveness"},
			}

			if cr.CompareVersion("1.6.0") >= 0 {
				replset.LivenessProbe.Probe.Exec.Command[0] = "/data/db/mongodb-healthcheck"
				if cr.CompareVersion("1.7.0") >= 0 {
					replset.LivenessProbe.Probe.Exec.Command =
						append(replset.LivenessProbe.Probe.Exec.Command,
							"--ssl", "--sslInsecure",
							"--sslCAFile", "/etc/mongodb-ssl/ca.crt",
							"--sslPEMKeyFile", "/tmp/tls.pem")
				}
			}

			if cr.CompareVersion("1.4.0") >= 0 && !replset.LivenessProbe.CommandHas(startupDelaySecondsFlag) {
				replset.LivenessProbe.Exec.Command = append(
					replset.LivenessProbe.Exec.Command,
					startupDelaySecondsFlag, strconv.Itoa(replset.LivenessProbe.StartupDelaySeconds))
			}
		}

		if replset.LivenessProbe.InitialDelaySeconds < 1 {
			replset.LivenessProbe.InitialDelaySeconds = initialDelaySecondsDefault
		}
		if replset.LivenessProbe.TimeoutSeconds < 1 {
			replset.LivenessProbe.TimeoutSeconds = timeoutSecondsDefault
		}
		if replset.LivenessProbe.PeriodSeconds < 1 {
			replset.LivenessProbe.PeriodSeconds = periodSecondsDefault
		}
		if replset.LivenessProbe.FailureThreshold < 1 {
			replset.LivenessProbe.FailureThreshold = failureThresholdDefault
		}

		if replset.ReadinessProbe == nil {
			replset.ReadinessProbe = &corev1.Probe{}
		}

		if replset.ReadinessProbe.TCPSocket == nil {
			replset.ReadinessProbe.TCPSocket = &corev1.TCPSocketAction{
				Port: intstr.FromInt(int(MongodPort(cr))),
			}
		}

		if replset.ReadinessProbe.InitialDelaySeconds < 1 {
			replset.ReadinessProbe.InitialDelaySeconds = 10
		}
		if replset.ReadinessProbe.TimeoutSeconds < 1 {
			replset.ReadinessProbe.TimeoutSeconds = 2
		}
		if replset.ReadinessProbe.PeriodSeconds < 1 {
			replset.ReadinessProbe.PeriodSeconds = 3
		}
		if replset.ReadinessProbe.SuccessThreshold < 1 {
			replset.ReadinessProbe.SuccessThreshold = 1
		}
		if replset.ReadinessProbe.FailureThreshold < 1 {
			if cr.CompareVersion("1.11.0") >= 0 && replset.Name == ConfigReplSetName {
				replset.ReadinessProbe.FailureThreshold = 3
			} else {
				replset.ReadinessProbe.FailureThreshold = 8
			}
		}

		if cr.CompareVersion("1.6.0") >= 0 && len(replset.ServiceAccountName) == 0 {
			replset.ServiceAccountName = WorkloadSA
		}

		if cr.Spec.Unmanaged && !replset.Expose.Enabled {
			return errors.Errorf("replset %s needs to be exposed if cluster is unmanaged", replset.Name)
		}

		err := replset.SetDefauts(platform, cr.Spec.UnsafeConf, log)
		if err != nil {
			return err
		}

		if err := replset.NonVoting.SetDefaults(cr, replset); err != nil {
			return errors.Wrap(err, "set nonvoting defaults")
		}

		if cr.Spec.Pause {
			replset.Size = 0
			replset.Arbiter.Enabled = false
			replset.NonVoting.Enabled = false
		}
	}

	if cr.Spec.RunUID == 0 && platform != version.PlatformOpenshift {
		cr.Spec.RunUID = defaultRunUID
	}

	// there is shouldn't be any backups while pause
	if cr.Spec.Pause {
		cr.Spec.Backup.Enabled = false
	}

	if cr.Spec.Backup.Enabled {
		for _, bkpTask := range cr.Spec.Backup.Tasks {
			if string(bkpTask.CompressionType) == "" {
				bkpTask.CompressionType = pbm.CompressionTypeGZIP
			}
		}
		if len(cr.Spec.Backup.ServiceAccountName) == 0 {
			cr.Spec.Backup.ServiceAccountName = "percona-server-mongodb-operator"
		}

		var fsgroup *int64
		if platform == version.PlatformKubernetes {
			var tp int64 = 1001
			fsgroup = &tp
		}

		if cr.Spec.Backup.ContainerSecurityContext == nil {
			tvar := true
			cr.Spec.Backup.ContainerSecurityContext = &corev1.SecurityContext{
				RunAsNonRoot: &tvar,
				RunAsUser:    fsgroup,
			}
		}
		if cr.Spec.Backup.PodSecurityContext == nil {
			cr.Spec.Backup.PodSecurityContext = &corev1.PodSecurityContext{
				FSGroup: fsgroup,
			}
		}
	}

	if !cr.Spec.Backup.Enabled {
		cr.Spec.Backup.PITR.Enabled = false
	}

	if cr.Spec.Backup.PITR.Enabled {
		if len(cr.Spec.Backup.Storages) != 1 {
			cr.Spec.Backup.PITR.Enabled = false
			log.Info("Point-in-time recovery can be enabled only if one bucket is used in spec.backup.storages")
		}

		if cr.Spec.Backup.PITR.OplogSpanMin == 0 {
			cr.Spec.Backup.PITR.OplogSpanMin = 10
		}
	}

	if cr.Status.Replsets == nil {
		cr.Status.Replsets = make(map[string]*ReplsetStatus)
	}

	if len(cr.Spec.ClusterServiceDNSSuffix) == 0 {
		cr.Spec.ClusterServiceDNSSuffix = DefaultDNSSuffix
	}

	if cr.Spec.Unmanaged && cr.Spec.Backup.Enabled {
		return errors.New("backup.enabled must be false on unmanaged clusters")
	}

	if cr.Spec.Unmanaged && cr.Spec.UpdateStrategy == SmartUpdateStatefulSetStrategyType {
		return errors.New("SmartUpdate is not allowed on unmanaged clusters, set updateStrategy to RollingUpdate or OnDelete")
	}

	if cr.Spec.MultiCluster.Enabled && len(cr.Spec.MultiCluster.DNSSuffix) == 0 {
		cr.Spec.MultiCluster.DNSSuffix = MultiClusterDefaultDNSSuffix
	}

	return nil
}

// SetDefauts set default options for the replset
func (rs *ReplsetSpec) SetDefauts(platform version.Platform, unsafe bool, log logr.Logger) error {
	if rs.VolumeSpec == nil {
		return fmt.Errorf("replset %s: volumeSpec should be specified", rs.Name)
	}

	err := rs.VolumeSpec.reconcileOpts()
	if err != nil {
		return fmt.Errorf("replset %s VolumeSpec: %v", rs.Name, err)
	}

	if rs.Expose.Enabled && rs.Expose.ExposeType == "" {
		rs.Expose.ExposeType = corev1.ServiceTypeClusterIP
	}

	rs.MultiAZ.reconcileOpts()

	if rs.Arbiter.Enabled {
		rs.Arbiter.MultiAZ.reconcileOpts()
	}

	if !unsafe {
		rs.setSafeDefauts(log)
	}

	if err := rs.Configuration.SetDefaults(); err != nil {
		return errors.Wrap(err, "failed to set configuration defaults")
	}

	var fsgroup *int64
	if platform == version.PlatformKubernetes {
		var tp int64 = 1001
		fsgroup = &tp
	}

	if rs.ContainerSecurityContext == nil {
		tvar := true
		rs.ContainerSecurityContext = &corev1.SecurityContext{
			RunAsNonRoot: &tvar,
			RunAsUser:    fsgroup,
		}
	}
	if rs.PodSecurityContext == nil {
		rs.PodSecurityContext = &corev1.PodSecurityContext{
			FSGroup: fsgroup,
		}
	}

	if len(rs.ExternalNodes) > 0 && !rs.Expose.Enabled {
		return errors.Errorf("replset %s must be exposed to add external nodes", rs.Name)
	}

	for _, extNode := range rs.ExternalNodes {
		if extNode.Port == 0 {
			extNode.Port = 27017
		}
		if extNode.Votes < 0 || extNode.Votes > 1 {
			return errors.Errorf("invalid votes for %s: votes must be 0 or 1", extNode.Host)
		}
		if extNode.Priority < 0 || extNode.Priority > 1000 {
			return errors.Errorf("invalid priority for %s: priority must be between 0 and 1000", extNode.Host)
		}
		if extNode.Votes == 0 && extNode.Priority != 0 {
			return errors.Errorf("invalid priority for %s: non-voting members must have priority 0", extNode.Host)
		}
	}

	return nil
}

func (nv *NonVotingSpec) SetDefaults(cr *PerconaServerMongoDB, rs *ReplsetSpec) error {
	if !nv.Enabled {
		return nil
	}

	if nv.VolumeSpec != nil {
		if err := nv.VolumeSpec.reconcileOpts(); err != nil {
			return errors.Wrapf(err, "reconcile volumes for replset %s nonVoting", rs.Name)
		}
	} else {
		nv.VolumeSpec = rs.VolumeSpec
	}

	startupDelaySecondsFlag := "--startupDelaySeconds"

	if nv.LivenessProbe == nil {
		nv.LivenessProbe = new(LivenessProbeExtended)
	}
	if nv.LivenessProbe.InitialDelaySeconds < 1 {
		nv.LivenessProbe.InitialDelaySeconds = rs.LivenessProbe.InitialDelaySeconds
	}
	if nv.LivenessProbe.TimeoutSeconds < 1 {
		nv.LivenessProbe.TimeoutSeconds = rs.LivenessProbe.TimeoutSeconds
	}
	if nv.LivenessProbe.PeriodSeconds < 1 {
		nv.LivenessProbe.PeriodSeconds = rs.LivenessProbe.PeriodSeconds
	}
	if nv.LivenessProbe.FailureThreshold < 1 {
		nv.LivenessProbe.FailureThreshold = rs.LivenessProbe.FailureThreshold
	}
	if nv.LivenessProbe.StartupDelaySeconds < 1 {
		nv.LivenessProbe.StartupDelaySeconds = rs.LivenessProbe.StartupDelaySeconds
	}
	if nv.LivenessProbe.ProbeHandler.Exec == nil {
		nv.LivenessProbe.Probe.ProbeHandler.Exec = &corev1.ExecAction{
			Command: []string{
				"/data/db/mongodb-healthcheck",
				"k8s",
				"liveness",
				"--ssl", "--sslInsecure",
				"--sslCAFile", "/etc/mongodb-ssl/ca.crt",
				"--sslPEMKeyFile", "/tmp/tls.pem",
			},
		}
	}
	if !nv.LivenessProbe.CommandHas(startupDelaySecondsFlag) {
		nv.LivenessProbe.ProbeHandler.Exec.Command = append(
			nv.LivenessProbe.ProbeHandler.Exec.Command,
			startupDelaySecondsFlag, strconv.Itoa(nv.LivenessProbe.StartupDelaySeconds))
	}

	if nv.ReadinessProbe == nil {
		nv.ReadinessProbe = &corev1.Probe{
			ProbeHandler: corev1.ProbeHandler{
				TCPSocket: &corev1.TCPSocketAction{
					Port: intstr.FromInt(int(MongodPort(cr))),
				},
			},
		}
	}
	if nv.ReadinessProbe.InitialDelaySeconds < 1 {
		nv.ReadinessProbe.InitialDelaySeconds = rs.ReadinessProbe.InitialDelaySeconds
	}
	if nv.ReadinessProbe.TimeoutSeconds < 1 {
		nv.ReadinessProbe.TimeoutSeconds = rs.ReadinessProbe.TimeoutSeconds
	}
	if nv.ReadinessProbe.PeriodSeconds < 1 {
		nv.ReadinessProbe.PeriodSeconds = rs.ReadinessProbe.PeriodSeconds
	}
	if nv.ReadinessProbe.FailureThreshold < 1 {
		nv.ReadinessProbe.FailureThreshold = rs.ReadinessProbe.FailureThreshold
	}

	if len(nv.ServiceAccountName) == 0 {
		nv.ServiceAccountName = WorkloadSA
	}

	nv.MultiAZ.reconcileOpts()

	if nv.ContainerSecurityContext == nil {
		nv.ContainerSecurityContext = rs.ContainerSecurityContext
	}

	if nv.PodSecurityContext == nil {
		nv.PodSecurityContext = rs.PodSecurityContext
	}

	if err := nv.Configuration.SetDefaults(); err != nil {
		return errors.Wrap(err, "failed to set configuration defaults")
	}

	return nil
}

func (rs *ReplsetSpec) setSafeDefauts(log logr.Logger) {
	loginfo := func(msg string, args ...interface{}) {
		log.Info(msg, args...)
		log.Info("Set allowUnsafeConfigurations=true to disable safe configuration")
	}

	if rs.Arbiter.Enabled {
		if rs.Arbiter.Size != 1 {
			loginfo(fmt.Sprintf("Arbiter size will be changed from %d to 1 due to safe config", rs.Arbiter.Size))
			rs.Arbiter.Size = 1
		}
		if rs.Size < minSafeReplicasetSizeWithArbiter {
			loginfo(fmt.Sprintf("Replset size will be changed from %d to %d due to safe config", rs.Size, minSafeReplicasetSizeWithArbiter))
			rs.Size = minSafeReplicasetSizeWithArbiter
		}
		if rs.Size%2 != 0 {
			loginfo(fmt.Sprintf("Arbiter will be switched off. There is no need in arbiter with odd replset size (%d)", rs.Size))
			rs.Arbiter.Enabled = false
			rs.Arbiter.Size = 0
		}
	} else {
		if rs.Size < 2 {
			loginfo(fmt.Sprintf("Replset size will be changed from %d to %d due to safe config", rs.Size, defaultMongodSize))
			rs.Size = defaultMongodSize
		}
		if rs.Size%2 == 0 {
			loginfo(fmt.Sprintf("Replset size will be increased from %d to %d", rs.Size, rs.Size+1))
			rs.Size++
		}
	}
}

func (m *MultiAZ) reconcileOpts() {
	m.reconcileAffinityOpts()

	if m.PodDisruptionBudget == nil {
		defaultMaxUnavailable := intstr.FromInt(1)
		m.PodDisruptionBudget = &PodDisruptionBudgetSpec{MaxUnavailable: &defaultMaxUnavailable}
	}
}

var affinityValidTopologyKeys = map[string]struct{}{
	AffinityOff:                                {},
	"kubernetes.io/hostname":                   {},
	"failure-domain.beta.kubernetes.io/zone":   {},
	"failure-domain.beta.kubernetes.io/region": {},
}

var defaultAffinityTopologyKey = "kubernetes.io/hostname"

const AffinityOff = "none"

// reconcileAffinityOpts ensures that the affinity is set to the valid values.
// - if the affinity doesn't set at all - set topology key to `defaultAffinityTopologyKey`
// - if topology key is set and the value not the one of `affinityValidTopologyKeys` - set to `defaultAffinityTopologyKey`
// - if topology key set to valuse of `AffinityOff` - disable the affinity at all
// - if `Advanced` affinity is set - leave everything as it is and set topology key to nil (Advanced options has a higher priority)
func (m *MultiAZ) reconcileAffinityOpts() {
	switch {
	case m.Affinity == nil:
		m.Affinity = &PodAffinity{
			TopologyKey: &defaultAffinityTopologyKey,
		}

	case m.Affinity.TopologyKey == nil:
		m.Affinity.TopologyKey = &defaultAffinityTopologyKey

	case m.Affinity.Advanced != nil:
		m.Affinity.TopologyKey = nil

	case m.Affinity != nil && m.Affinity.TopologyKey != nil:
		if _, ok := affinityValidTopologyKeys[*m.Affinity.TopologyKey]; !ok {
			m.Affinity.TopologyKey = &defaultAffinityTopologyKey
		}
	}
}

func (v *VolumeSpec) reconcileOpts() error {
	if v.EmptyDir == nil && v.HostPath == nil && v.PersistentVolumeClaim == nil {
		v.PersistentVolumeClaim = &corev1.PersistentVolumeClaimSpec{}
	}

	if v.PersistentVolumeClaim != nil {
		_, ok := v.PersistentVolumeClaim.Resources.Requests[corev1.ResourceStorage]
		if !ok {
			return fmt.Errorf("volume.resources.storage can't be empty")
		}

		if v.PersistentVolumeClaim.AccessModes == nil || len(v.PersistentVolumeClaim.AccessModes) == 0 {
			v.PersistentVolumeClaim.AccessModes = []corev1.PersistentVolumeAccessMode{corev1.ReadWriteOnce}
		}
	}

	return nil
}

func MongodPort(cr *PerconaServerMongoDB) int32 {
	if cr.CompareVersion("1.12.0") >= 0 {
		return defaultMongodPort
	}
	return cr.Spec.Mongod.Net.Port
}<|MERGE_RESOLUTION|>--- conflicted
+++ resolved
@@ -18,15 +18,13 @@
 // DefaultDNSSuffix is a default dns suffix for the cluster service
 const DefaultDNSSuffix = "svc.cluster.local"
 
-<<<<<<< HEAD
 // MultiClusterDefaultDNSSuffix is a default dns suffix for multi-cluster service
 const MultiClusterDefaultDNSSuffix = "svc.clusterset.local"
-=======
+
 const (
 	MongodRESTencryptDir = "/etc/mongodb-encryption"
 	EncryptionKeyName    = "encryption-key"
 )
->>>>>>> 322cbcbc
 
 // ConfigReplSetName is the only possible name for config replica set
 const (
@@ -80,32 +78,12 @@
 	if cr.Spec.Mongod == nil {
 		cr.Spec.Mongod = &MongodSpec{}
 	}
-<<<<<<< HEAD
-	if cr.Spec.Mongod.Net == nil {
-		cr.Spec.Mongod.Net = &MongodSpecNet{}
-	}
-	if cr.Spec.Mongod.Net.Port == 0 {
-		cr.Spec.Mongod.Net.Port = DefaultMongodPort
-	}
-	if cr.Spec.Mongod.Storage == nil {
-		cr.Spec.Mongod.Storage = &MongodSpecStorage{}
-	}
-	if cr.Spec.Mongod.Storage.Engine == "" {
-		cr.Spec.Mongod.Storage.Engine = defaultStorageEngine
-	}
-	if cr.Spec.Mongod.Security == nil {
-		cr.Spec.Mongod.Security = &MongodSpecSecurity{}
-	}
-	if cr.Spec.Mongod.Security.EnableEncryption == nil {
-		is120 := cr.CompareVersion("1.2.0") >= 0
-		cr.Spec.Mongod.Security.EnableEncryption = &is120
-=======
 	if cr.CompareVersion("1.12.0") < 0 {
 		if cr.Spec.Mongod.Net == nil {
 			cr.Spec.Mongod.Net = &MongodSpecNet{}
 		}
 		if cr.Spec.Mongod.Net.Port == 0 {
-			cr.Spec.Mongod.Net.Port = defaultMongodPort
+			cr.Spec.Mongod.Net.Port = DefaultMongodPort
 		}
 		if cr.Spec.Mongod.Storage == nil {
 			cr.Spec.Mongod.Storage = &MongodSpecStorage{}
@@ -125,7 +103,6 @@
 			is120 := cr.CompareVersion("1.2.0") >= 0
 			cr.Spec.Mongod.Security.EnableEncryption = &is120
 		}
->>>>>>> 322cbcbc
 	}
 
 	if cr.Spec.EncryptionKeySecretName() == "" {
