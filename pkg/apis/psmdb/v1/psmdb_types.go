package v1

import (
	"context"
	"fmt"
	"os"
	"strconv"
	"strings"
	"time"

	cmmeta "github.com/cert-manager/cert-manager/pkg/apis/meta/v1"
	"github.com/go-logr/logr"
	v "github.com/hashicorp/go-version"
	"github.com/pkg/errors"
	"gopkg.in/yaml.v2"
	appsv1 "k8s.io/api/apps/v1"
	corev1 "k8s.io/api/core/v1"
	metav1 "k8s.io/apimachinery/pkg/apis/meta/v1"
	"k8s.io/apimachinery/pkg/runtime"
	"k8s.io/apimachinery/pkg/types"
	"k8s.io/apimachinery/pkg/util/intstr"
	"k8s.io/apimachinery/pkg/util/sets"
	k8sversion "k8s.io/apimachinery/pkg/version"
	"sigs.k8s.io/controller-runtime/pkg/client/apiutil"
	logf "sigs.k8s.io/controller-runtime/pkg/log"

	"github.com/percona/percona-backup-mongodb/pbm/compress"
	"github.com/percona/percona-backup-mongodb/pbm/defs"

	"github.com/percona/percona-server-mongodb-operator/pkg/mcs"
	"github.com/percona/percona-server-mongodb-operator/pkg/util/numstr"
	"github.com/percona/percona-server-mongodb-operator/version"
)

// +k8s:deepcopy-gen:interfaces=k8s.io/apimachinery/pkg/runtime.Object

// PerconaServerMongoDB is the Schema for the perconaservermongodbs API
// +k8s:openapi-gen=true
// +kubebuilder:object:root=true
// +kubebuilder:subresource:status
// +kubebuilder:resource:shortName="psmdb"
// +kubebuilder:printcolumn:name="ENDPOINT",type="string",JSONPath=".status.host"
// +kubebuilder:printcolumn:name="Status",type="string",JSONPath=".status.state"
// +kubebuilder:printcolumn:name="Age",type="date",JSONPath=".metadata.creationTimestamp"
type PerconaServerMongoDB struct {
	metav1.TypeMeta   `json:",inline"`
	metav1.ObjectMeta `json:"metadata,omitempty"`

	Spec   PerconaServerMongoDBSpec   `json:"spec,omitempty"`
	Status PerconaServerMongoDBStatus `json:"status,omitempty"`
}

// +k8s:deepcopy-gen:interfaces=k8s.io/apimachinery/pkg/runtime.Object

// PerconaServerMongoDBList contains a list of PerconaServerMongoDB
type PerconaServerMongoDBList struct {
	metav1.TypeMeta `json:",inline"`
	metav1.ListMeta `json:"metadata,omitempty"`
	Items           []PerconaServerMongoDB `json:"items"`
}

type ClusterRole string

const (
	ClusterRoleShardSvr  ClusterRole = "shardsvr"
	ClusterRoleConfigSvr ClusterRole = "configsvr"
)

// PerconaServerMongoDBSpec defines the desired state of PerconaServerMongoDB
type PerconaServerMongoDBSpec struct {
	Pause                        bool                                 `json:"pause,omitempty"`
	Unmanaged                    bool                                 `json:"unmanaged,omitempty"`
	CRVersion                    string                               `json:"crVersion,omitempty"`
	Platform                     *version.Platform                    `json:"platform,omitempty"`
	Image                        string                               `json:"image"`
	ImagePullSecrets             []corev1.LocalObjectReference        `json:"imagePullSecrets,omitempty"`
	UnsafeConf                   bool                                 `json:"allowUnsafeConfigurations,omitempty"`
	Unsafe                       UnsafeFlags                          `json:"unsafeFlags,omitempty"`
	IgnoreLabels                 []string                             `json:"ignoreLabels,omitempty"`
	IgnoreAnnotations            []string                             `json:"ignoreAnnotations,omitempty"`
	Replsets                     []*ReplsetSpec                       `json:"replsets,omitempty"`
	Secrets                      *SecretsSpec                         `json:"secrets,omitempty"`
	Backup                       BackupSpec                           `json:"backup,omitempty"`
	ImagePullPolicy              corev1.PullPolicy                    `json:"imagePullPolicy,omitempty"`
	PMM                          PMMSpec                              `json:"pmm,omitempty"`
	UpdateStrategy               appsv1.StatefulSetUpdateStrategyType `json:"updateStrategy,omitempty"`
	UpgradeOptions               UpgradeOptions                       `json:"upgradeOptions,omitempty"`
	SchedulerName                string                               `json:"schedulerName,omitempty"`
	ClusterServiceDNSSuffix      string                               `json:"clusterServiceDNSSuffix,omitempty"`
	ClusterServiceDNSMode        DNSMode                              `json:"clusterServiceDNSMode,omitempty"`
	Sharding                     Sharding                             `json:"sharding,omitempty"`
	InitImage                    string                               `json:"initImage,omitempty"`
	InitContainerSecurityContext *corev1.SecurityContext              `json:"initContainerSecurityContext,omitempty"`
	MultiCluster                 MultiCluster                         `json:"multiCluster,omitempty"`
	TLS                          *TLSSpec                             `json:"tls,omitempty"`
	Users                        []User                               `json:"users,omitempty"`
	Roles                        []Role                               `json:"roles,omitempty"`
	VolumeExpansionEnabled       bool                                 `json:"enableVolumeExpansion,omitempty"`
}

type UserRole struct {
	Name string `json:"name"`
	DB   string `json:"db"`
}

type SecretKeySelector struct {
	Name string `json:"name"`
	Key  string `json:"key,omitempty"`
}

type User struct {
	Name              string             `json:"name"`
	DB                string             `json:"db,omitempty"`
	PasswordSecretRef *SecretKeySelector `json:"passwordSecretRef,omitempty"`
	Roles             []UserRole         `json:"roles"`
}

func (u *User) UserID() string {
	return u.DB + "." + u.Name
}

type RoleAuthenticationRestriction struct {
	ClientSource  []string `json:"clientSource,omitempty"`
	ServerAddress []string `json:"serverAddress,omitempty"`
}

type RoleResource struct {
	Collection string `json:"collection,omitempty"`
	DB         string `json:"db,omitempty"`
	Cluster    *bool  `json:"cluster,omitempty"`
}

type RolePrivilege struct {
	Actions  []string     `json:"actions"`
	Resource RoleResource `json:"resource,omitempty"`
}

type InheritenceRole struct {
	Role string `json:"role"`
	DB   string `json:"db"`
}

type Role struct {
	Role                       string                          `json:"role"`
	DB                         string                          `json:"db"`
	Privileges                 []RolePrivilege                 `json:"privileges"`
	AuthenticationRestrictions []RoleAuthenticationRestriction `json:"authenticationRestrictions,omitempty"`
	Roles                      []InheritenceRole               `json:"roles,omitempty"`
}

type UnsafeFlags struct {
	TLS                    bool `json:"tls,omitempty"`
	ReplsetSize            bool `json:"replsetSize,omitempty"`
	MongosSize             bool `json:"mongosSize,omitempty"`
	TerminationGracePeriod bool `json:"terminationGracePeriod,omitempty"`
	BackupIfUnhealthy      bool `json:"backupIfUnhealthy,omitempty"`
}

type TLSMode string

const (
	TLSModeDisabled TLSMode = "disabled"
	TLSModeAllow    TLSMode = "allowTLS"
	TLSModePrefer   TLSMode = "preferTLS"
	TLSModeRequire  TLSMode = "requireTLS"
)

type TLSSpec struct {
	Mode                     TLSMode                 `json:"mode,omitempty"`
	AllowInvalidCertificates *bool                   `json:"allowInvalidCertificates,omitempty"`
	CertValidityDuration     metav1.Duration         `json:"certValidityDuration,omitempty"`
	IssuerConf               *cmmeta.ObjectReference `json:"issuerConf,omitempty"`
}

func (spec *PerconaServerMongoDBSpec) Replset(name string) *ReplsetSpec {
	switch name {
	case "":
		return nil
	case ConfigReplSetName:
		return spec.Sharding.ConfigsvrReplSet
	}
	for _, rs := range spec.Replsets {
		if rs != nil && rs.Name == name {
			return rs
		}
	}
	return nil
}

const (
	SmartUpdateStatefulSetStrategyType appsv1.StatefulSetUpdateStrategyType = "SmartUpdate"
)

// DNS Mode string describes the mode used to generate fqdn/ip for communication between nodes
// +enum
type DNSMode string

const (
	// DNSModeServiceMesh means a FQDN (<pod>.<ns>.svc.cluster.local) will be generated,
	// assumming the FQDN is resolvable and available in all clusters
	DNSModeServiceMesh DNSMode = "ServiceMesh"

	// DNSModeInternal means the local FQDN (<pod>.<svc>.<ns>.svc.cluster.local) will be used
	DNSModeInternal DNSMode = "Internal"

	// DNSModeExternal means external IPs will be used in case of the services are exposed
	DNSModeExternal DNSMode = "External"
)

type Sharding struct {
	Enabled          bool         `json:"enabled"`
	ConfigsvrReplSet *ReplsetSpec `json:"configsvrReplSet,omitempty"`
	Mongos           *MongosSpec  `json:"mongos,omitempty"`
	Balancer         BalancerSpec `json:"balancer,omitempty"`
}

type BalancerSpec struct {
	Enabled *bool `json:"enabled,omitempty"`
}

func (b *BalancerSpec) IsEnabled() bool {
	return b.Enabled == nil || *b.Enabled
}

type UpgradeOptions struct {
	VersionServiceEndpoint string          `json:"versionServiceEndpoint,omitempty"`
	Apply                  UpgradeStrategy `json:"apply,omitempty"`
	Schedule               string          `json:"schedule,omitempty"`
	SetFCV                 bool            `json:"setFCV,omitempty"`
}

type ReplsetMemberStatus struct {
	Name    string `json:"name,omitempty"`
	Version string `json:"version,omitempty"`
}

type MongosStatus struct {
	Size    int      `json:"size"`
	Ready   int      `json:"ready"`
	Status  AppState `json:"status,omitempty"`
	Message string   `json:"message,omitempty"`
}

type ReplsetStatus struct {
	Members     []*ReplsetMemberStatus `json:"members,omitempty"`
	ClusterRole ClusterRole            `json:"clusterRole,omitempty"`

	Initialized  bool     `json:"initialized,omitempty"`
	AddedAsShard *bool    `json:"added_as_shard,omitempty"`
	Size         int32    `json:"size"`
	Ready        int32    `json:"ready"`
	Status       AppState `json:"status,omitempty"`
	Message      string   `json:"message,omitempty"`
}

type MultiCluster struct {
	Enabled   bool   `json:"enabled"`
	DNSSuffix string `json:"DNSSuffix,omitempty"`
}

type AppState string

const (
	AppStateNone     AppState = ""
	AppStateInit     AppState = "initializing"
	AppStateStopping AppState = "stopping"
	AppStatePaused   AppState = "paused"
	AppStateReady    AppState = "ready"
	AppStateError    AppState = "error"

	AppStateSharding AppState = "sharding"
)

type UpgradeStrategy string

func (us UpgradeStrategy) Lower() UpgradeStrategy {
	return UpgradeStrategy(strings.ToLower(string(us)))
}

func OneOfUpgradeStrategy(a string) bool {
	us := UpgradeStrategy(strings.ToLower(a))

	return us == UpgradeStrategyLatest ||
		us == UpgradeStrategyRecommended ||
		us == UpgradeStrategyDisabled ||
		us == UpgradeStrategyNever
}

const (
	UpgradeStrategyDisabled    UpgradeStrategy = "disabled"
	UpgradeStrategyNever       UpgradeStrategy = "never"
	UpgradeStrategyRecommended UpgradeStrategy = "recommended"
	UpgradeStrategyLatest      UpgradeStrategy = "latest"
)

const DefaultVersionServiceEndpoint = "https://check.percona.com"

func GetDefaultVersionServiceEndpoint() string {
	if endpoint := os.Getenv("PERCONA_VS_FALLBACK_URI"); len(endpoint) > 0 {
		return endpoint
	}

	return DefaultVersionServiceEndpoint
}

// PerconaServerMongoDBStatus defines the observed state of PerconaServerMongoDB
type PerconaServerMongoDBStatus struct {
	State              AppState                 `json:"state,omitempty"`
	MongoVersion       string                   `json:"mongoVersion,omitempty"`
	MongoImage         string                   `json:"mongoImage,omitempty"`
	Message            string                   `json:"message,omitempty"`
	Conditions         []ClusterCondition       `json:"conditions,omitempty"`
	Replsets           map[string]ReplsetStatus `json:"replsets,omitempty"`
	Mongos             *MongosStatus            `json:"mongos,omitempty"`
	ObservedGeneration int64                    `json:"observedGeneration,omitempty"`
	BackupStatus       AppState                 `json:"backup,omitempty"`
	BackupVersion      string                   `json:"backupVersion,omitempty"`
	PMMStatus          AppState                 `json:"pmmStatus,omitempty"`
	PMMVersion         string                   `json:"pmmVersion,omitempty"`
	Host               string                   `json:"host,omitempty"`
	Size               int32                    `json:"size"`
	Ready              int32                    `json:"ready"`
}

type ConditionStatus string

const (
	ConditionTrue    ConditionStatus = "True"
	ConditionFalse   ConditionStatus = "False"
	ConditionUnknown ConditionStatus = "Unknown"
)

type ClusterCondition struct {
	Status             ConditionStatus `json:"status"`
	Type               AppState        `json:"type"`
	LastTransitionTime metav1.Time     `json:"lastTransitionTime,omitempty"`
	Reason             string          `json:"reason,omitempty"`
	Message            string          `json:"message,omitempty"`
}

// FindCondition finds the conditionType in conditions.
func (s *PerconaServerMongoDBStatus) FindCondition(conditionType AppState) *ClusterCondition {
	for i, c := range s.Conditions {
		if c.Type == conditionType {
			return &s.Conditions[i]
		}
	}
	return nil
}

type PMMSpec struct {
	Enabled                  bool                    `json:"enabled,omitempty"`
	ServerHost               string                  `json:"serverHost,omitempty"`
	Image                    string                  `json:"image"`
	MongodParams             string                  `json:"mongodParams,omitempty"`
	MongosParams             string                  `json:"mongosParams,omitempty"`
	ContainerSecurityContext *corev1.SecurityContext `json:"containerSecurityContext,omitempty"`

	Resources corev1.ResourceRequirements `json:"resources,omitempty"`
}

func (pmm *PMMSpec) HasSecret(secret *corev1.Secret) bool {
	if len(secret.Data) == 0 {
		return false
	}
	s := sets.StringKeySet(secret.Data)
	if s.HasAll(PMMUserKey, PMMPasswordKey) || s.Has(PMMAPIKey) {
		return true
	}
	return false
}

func (spec *PMMSpec) ShouldUseAPIKeyAuth(secret *corev1.Secret) bool {
	if _, ok := secret.Data[PMMAPIKey]; !ok {
		_, okl := secret.Data[PMMUserKey]
		_, okp := secret.Data[PMMPasswordKey]
		if okl && okp {
			return false
		}
	}
	return true
}

type MultiAZ struct {
	Affinity                      *PodAffinity                      `json:"affinity,omitempty"`
	TopologySpreadConstraints     []corev1.TopologySpreadConstraint `json:"topologySpreadConstraints,omitempty"`
	NodeSelector                  map[string]string                 `json:"nodeSelector,omitempty"`
	Tolerations                   []corev1.Toleration               `json:"tolerations,omitempty"`
	PriorityClassName             string                            `json:"priorityClassName,omitempty"`
	ServiceAccountName            string                            `json:"serviceAccountName,omitempty"`
	Annotations                   map[string]string                 `json:"annotations,omitempty"`
	Labels                        map[string]string                 `json:"labels,omitempty"`
	PodDisruptionBudget           *PodDisruptionBudgetSpec          `json:"podDisruptionBudget,omitempty"`
	TerminationGracePeriodSeconds *int64                            `json:"terminationGracePeriodSeconds,omitempty"`
	RuntimeClassName              *string                           `json:"runtimeClassName,omitempty"`

	Resources corev1.ResourceRequirements `json:"resources,omitempty"`

	Sidecars       []corev1.Container             `json:"sidecars,omitempty"`
	SidecarVolumes []corev1.Volume                `json:"sidecarVolumes,omitempty"`
	SidecarPVCs    []corev1.PersistentVolumeClaim `json:"sidecarPVCs,omitempty"`
}

func (m *MultiAZ) WithSidecars(c corev1.Container) (withSidecars []corev1.Container, noSkips bool) {
	withSidecars, noSkips = []corev1.Container{c}, true

	for _, s := range m.Sidecars {
		if s.Name == c.Name {
			noSkips = false
			continue
		}

		withSidecars = append(withSidecars, s)
	}

	return
}

func (m *MultiAZ) WithSidecarVolumes(log logr.Logger, volumes []corev1.Volume) []corev1.Volume {
	names := make(map[string]struct{}, len(volumes))
	for i := range volumes {
		names[volumes[i].Name] = struct{}{}
	}

	rv := make([]corev1.Volume, 0, len(volumes)+len(m.SidecarVolumes))
	rv = append(rv, volumes...)

	for _, v := range m.SidecarVolumes {
		if _, ok := names[v.Name]; ok {
			log.Error(errors.New("Wrong sidecar volume name, it is skipped"), "volumeName", v.Name)
			continue
		}

		rv = append(rv, v)
	}

	return rv
}

func (m *MultiAZ) WithSidecarPVCs(log logr.Logger, pvcs []corev1.PersistentVolumeClaim) []corev1.PersistentVolumeClaim {
	names := make(map[string]struct{}, len(pvcs))
	for i := range pvcs {
		names[pvcs[i].Name] = struct{}{}
	}

	rv := make([]corev1.PersistentVolumeClaim, 0, len(pvcs)+len(m.SidecarPVCs))
	rv = append(rv, pvcs...)

	for _, p := range m.SidecarPVCs {
		if _, ok := names[p.Name]; ok {
			log.Error(errors.New("Wrong sidecar PVC name, it is skipped"), "PVCName", p.Name)
			continue
		}

		rv = append(rv, p)
	}

	return rv
}

type PodDisruptionBudgetSpec struct {
	MinAvailable   *intstr.IntOrString `json:"minAvailable,omitempty"`
	MaxUnavailable *intstr.IntOrString `json:"maxUnavailable,omitempty"`
}

type PodAffinity struct {
	TopologyKey *string          `json:"antiAffinityTopologyKey,omitempty"`
	Advanced    *corev1.Affinity `json:"advanced,omitempty"`
}

type ExternalNode struct {
	Host     string `json:"host"`
	Port     int    `json:"port,omitempty"`
	Priority int    `json:"priority"`
	Votes    int    `json:"votes"`

	ReplsetOverride `json:",inline"`
}

func (e *ExternalNode) HostPort() string {
	return e.Host + ":" + strconv.Itoa(e.Port)
}

type NonVotingSpec struct {
	Enabled                  bool                       `json:"enabled"`
	Size                     int32                      `json:"size"`
	VolumeSpec               *VolumeSpec                `json:"volumeSpec,omitempty"`
	ReadinessProbe           *corev1.Probe              `json:"readinessProbe,omitempty"`
	LivenessProbe            *LivenessProbeExtended     `json:"livenessProbe,omitempty"`
	PodSecurityContext       *corev1.PodSecurityContext `json:"podSecurityContext,omitempty"`
	ContainerSecurityContext *corev1.SecurityContext    `json:"containerSecurityContext,omitempty"`
	Configuration            MongoConfiguration         `json:"configuration,omitempty"`

	MultiAZ `json:",inline"`
}

func (nv *NonVotingSpec) GetSize() int32 {
	if !nv.Enabled {
		return 0
	}
	return nv.Size
}

type MongoConfiguration string

func (conf MongoConfiguration) GetOptions(name string) (map[interface{}]interface{}, error) {
	m := make(map[string]interface{})
	err := yaml.Unmarshal([]byte(conf), m)
	if err != nil {
		return nil, err
	}
	val, ok := m[name]
	if !ok {
		return nil, nil
	}
	options, _ := val.(map[interface{}]interface{})
	return options, nil
}

func (conf MongoConfiguration) GetTLSMode() (string, error) {
	m, err := conf.GetOptions("net")
	if err != nil || m == nil {
		return "", err
	}

	tls, ok := m["tls"]
	if !ok {
		return "", nil
	}

	tlsMap, ok := tls.(map[any]any)
	if !ok {
		return "", errors.New("tls configuration is invalid")
	}

	tlsMode, ok := tlsMap["mode"]
	if !ok {
		return "", nil
	}

	mode, ok := tlsMode.(string)
	if !ok {
		return "", errors.Errorf("can't cast %s to string", mode)
	}

	return mode, nil
}

// IsEncryptionEnabled returns nil if "enableEncryption" field is not specified or the pointer to the value of this field
func (conf MongoConfiguration) IsEncryptionEnabled() (*bool, error) {
	m, err := conf.GetOptions("security")
	if err != nil || m == nil {
		return nil, err
	}
	enabled, ok := m["enableEncryption"]
	if !ok {
		return nil, nil
	}
	b, ok := enabled.(bool)
	if !ok {
		return nil, errors.New("enableEncryption value is not bool")
	}
	return &b, nil
}

// VaultEnabled returns whether mongo config has vault section under security
func (conf MongoConfiguration) VaultEnabled() bool {
	m, err := conf.GetOptions("security")
	if err != nil || m == nil {
		return false
	}
	_, ok := m["vault"]
	return ok
}

// QuietEnabled returns whether mongo config has `quiet` set to true under `systemLog` section.
// If `quiet` or `systemLog` sections are not present, returns true.
func (conf MongoConfiguration) QuietEnabled() bool {
	defaultValue := true

	m, err := conf.GetOptions("systemLog")
	if err != nil || m == nil {
		return defaultValue
	}
	v, ok := m["quiet"]
	if !ok {
		return defaultValue
	}
	b, ok := v.(bool)
	if !ok {
		return defaultValue
	}

	return b
}

// setEncryptionDefaults sets encryptionKeyFile to a default value if enableEncryption is specified.
func (conf *MongoConfiguration) setEncryptionDefaults() error {
	m := make(map[string]interface{})

	err := yaml.Unmarshal([]byte(*conf), m)
	if err != nil {
		return err
	}

	val, ok := m["security"]
	if !ok {
		return nil
	}

	security, ok := val.(map[interface{}]interface{})
	if !ok {
		return errors.New("security configuration section is invalid")
	}

	if _, ok := security["vault"]; ok {
		return nil
	}

	if _, ok = security["enableEncryption"]; ok {
		security["encryptionKeyFile"] = MongodRESTencryptDir + "/" + EncryptionKeyName
	}

	res, err := yaml.Marshal(m)
	if err != nil {
		return err
	}

	*conf = MongoConfiguration(res)

	return nil
}

func (conf *MongoConfiguration) SetDefaults() error {
	if err := conf.setEncryptionDefaults(); err != nil {
		return errors.Wrap(err, "failed to set encryption defaults")
	}
	return nil
}

type ReplsetOverrides map[string]ReplsetOverride

type ReplsetOverride struct {
	Host     string            `json:"host,omitempty"`
	Horizons map[string]string `json:"horizons,omitempty"`
	Tags     map[string]string `json:"tags,omitempty"`
	Priority *int              `json:"priority,omitempty"`
}

type HorizonsSpec map[string]map[string]string

type PrimaryPreferTagSelectorSpec map[string]string

type ReplsetSpec struct {
	MultiAZ `json:",inline"`

	Name                     string                       `json:"name,omitempty"`
	Size                     int32                        `json:"size"`
	ClusterRole              ClusterRole                  `json:"clusterRole,omitempty"`
	Arbiter                  Arbiter                      `json:"arbiter,omitempty"`
	Expose                   ExposeTogglable              `json:"expose,omitempty"`
	VolumeSpec               *VolumeSpec                  `json:"volumeSpec,omitempty"`
	ReadinessProbe           *corev1.Probe                `json:"readinessProbe,omitempty"`
	LivenessProbe            *LivenessProbeExtended       `json:"livenessProbe,omitempty"`
	PodSecurityContext       *corev1.PodSecurityContext   `json:"podSecurityContext,omitempty"`
	ContainerSecurityContext *corev1.SecurityContext      `json:"containerSecurityContext,omitempty"`
	Storage                  *MongodSpecStorage           `json:"storage,omitempty"`
	Configuration            MongoConfiguration           `json:"configuration,omitempty"`
	ExternalNodes            []*ExternalNode              `json:"externalNodes,omitempty"`
	NonVoting                NonVotingSpec                `json:"nonvoting,omitempty"`
	HostAliases              []corev1.HostAlias           `json:"hostAliases,omitempty"`
	Horizons                 HorizonsSpec                 `json:"splitHorizons,omitempty"`
	ReplsetOverrides         ReplsetOverrides             `json:"replsetOverrides,omitempty"`
	PrimaryPreferTagSelector PrimaryPreferTagSelectorSpec `json:"primaryPreferTagSelector,omitempty"`
}

func (r *ReplsetSpec) PodName(cr *PerconaServerMongoDB, idx int) string {
	return fmt.Sprintf("%s-%s-%d", cr.Name, r.Name, idx)
}

func (r *ReplsetSpec) ServiceName(cr *PerconaServerMongoDB) string {
	return cr.Name + "-" + r.Name
}

func (r *ReplsetSpec) PodFQDN(cr *PerconaServerMongoDB, podName string) string {
	if r.Expose.Enabled {
		return fmt.Sprintf("%s.%s.%s", podName, cr.Namespace, cr.Spec.ClusterServiceDNSSuffix)
	}

	return fmt.Sprintf("%s.%s.%s.%s", podName, r.ServiceName(cr), cr.Namespace, cr.Spec.ClusterServiceDNSSuffix)
}

func (r *ReplsetSpec) PodFQDNWithPort(cr *PerconaServerMongoDB, podName string) string {
	return fmt.Sprintf("%s:%d", r.PodFQDN(cr, podName), DefaultMongodPort)
}

func (r ReplsetSpec) CustomReplsetName() (string, error) {
	var cfg struct {
		Replication struct {
			ReplSetName string `yaml:"replSetName,omitempty"`
		} `yaml:"replication,omitempty"`
	}

	err := yaml.Unmarshal([]byte(r.Configuration), &cfg)
	if err != nil {
		return cfg.Replication.ReplSetName, errors.Wrap(err, "unmarshal configuration")
	}

	if len(cfg.Replication.ReplSetName) == 0 {
		return cfg.Replication.ReplSetName, errors.New("replSetName is not configured")
	}

	return cfg.Replication.ReplSetName, nil
}

type LivenessProbeExtended struct {
	corev1.Probe        `json:",inline"`
	StartupDelaySeconds int `json:"startupDelaySeconds,omitempty"`
}

func (l LivenessProbeExtended) CommandHas(flag string) bool {
	if l.ProbeHandler.Exec == nil {
		return false
	}

	for _, v := range l.ProbeHandler.Exec.Command {
		if v == flag {
			return true
		}
	}

	return false
}

type VolumeSpec struct {
	// EmptyDir represents a temporary directory that shares a pod's lifetime.
	EmptyDir *corev1.EmptyDirVolumeSource `json:"emptyDir,omitempty"`

	// HostPath represents a pre-existing file or directory on the host machine
	// that is directly exposed to the container.
	HostPath *corev1.HostPathVolumeSource `json:"hostPath,omitempty"`

	// PersistentVolumeClaim represents a reference to a PersistentVolumeClaim.
	// It has the highest level of precedence, followed by HostPath and
	// EmptyDir. And represents the PVC specification.
	PersistentVolumeClaim PVCSpec `json:"persistentVolumeClaim,omitempty"`
}

type PVCSpec struct {
	Annotations map[string]string `json:"annotations,omitempty"`
	Labels      map[string]string `json:"labels,omitempty"`

	*corev1.PersistentVolumeClaimSpec `json:",inline"`
}

type SecretsSpec struct {
	Users       string `json:"users,omitempty"`
	SSL         string `json:"ssl,omitempty"`
	SSLInternal string `json:"sslInternal,omitempty"`

	// Use (*SecretsSpec) GetInternalKey() to get InternalKey
	InternalKey string `json:"keyFile,omitempty"`

	EncryptionKey string `json:"encryptionKey,omitempty"`
	Vault         string `json:"vault,omitempty"`
	SSE           string `json:"sse,omitempty"`
	LDAPSecret    string `json:"ldapSecret,omitempty"`
}

func (s *SecretsSpec) GetInternalKey(cr *PerconaServerMongoDB) string {
	if s == nil || s.InternalKey == "" {
		return cr.Name + "-mongodb-keyfile"
	}
	return s.InternalKey
}

func SSLSecretName(cr *PerconaServerMongoDB) string {
	return cr.Spec.Secrets.SSL
}

func SSLInternalSecretName(cr *PerconaServerMongoDB) string {
	return cr.Spec.Secrets.SSLInternal
}

type MongosSpec struct {
	MultiAZ `json:",inline"`

	Port                     int32                      `json:"port,omitempty"`
	HostPort                 int32                      `json:"hostPort,omitempty"`
	SetParameter             *MongosSpecSetParameter    `json:"setParameter,omitempty"`
	Expose                   MongosExpose               `json:"expose,omitempty"`
	Size                     int32                      `json:"size,omitempty"`
	ReadinessProbe           *corev1.Probe              `json:"readinessProbe,omitempty"`
	LivenessProbe            *LivenessProbeExtended     `json:"livenessProbe,omitempty"`
	PodSecurityContext       *corev1.PodSecurityContext `json:"podSecurityContext,omitempty"`
	ContainerSecurityContext *corev1.SecurityContext    `json:"containerSecurityContext,omitempty"`
	Configuration            MongoConfiguration         `json:"configuration,omitempty"`
	HostAliases              []corev1.HostAlias         `json:"hostAliases,omitempty"`
}

type MongosSpecSetParameter struct {
	CursorTimeoutMillis int `json:"cursorTimeoutMillis,omitempty"`
}

type StorageEngine string

var (
	StorageEngineWiredTiger StorageEngine = "wiredTiger"
	StorageEngineInMemory   StorageEngine = "inMemory"
	StorageEngineMMAPv1     StorageEngine = "mmapv1"
)

type MongodSpecStorage struct {
	Engine         StorageEngine         `json:"engine,omitempty"`
	DirectoryPerDB bool                  `json:"directoryPerDB,omitempty"`
	SyncPeriodSecs int                   `json:"syncPeriodSecs,omitempty"`
	InMemory       *MongodSpecInMemory   `json:"inMemory,omitempty"`
	MMAPv1         *MongodSpecMMAPv1     `json:"mmapv1,omitempty"`
	WiredTiger     *MongodSpecWiredTiger `json:"wiredTiger,omitempty"`
}

type MongodSpecMMAPv1 struct {
	NsSize     int  `json:"nsSize,omitempty"`
	Smallfiles bool `json:"smallfiles,omitempty"`
}

type WiredTigerCompressor string

var (
	WiredTigerCompressorNone   WiredTigerCompressor = "none"
	WiredTigerCompressorSnappy WiredTigerCompressor = "snappy"
	WiredTigerCompressorZlib   WiredTigerCompressor = "zlib"
)

type MongodSpecWiredTigerEngineConfig struct {
	CacheSizeRatio      numstr.NumberString   `json:"cacheSizeRatio,omitempty"`
	DirectoryForIndexes bool                  `json:"directoryForIndexes,omitempty"`
	JournalCompressor   *WiredTigerCompressor `json:"journalCompressor,omitempty"`
}

type MongodSpecWiredTigerCollectionConfig struct {
	BlockCompressor *WiredTigerCompressor `json:"blockCompressor,omitempty"`
}

type MongodSpecWiredTigerIndexConfig struct {
	PrefixCompression bool `json:"prefixCompression,omitempty"`
}

type MongodSpecWiredTiger struct {
	CollectionConfig *MongodSpecWiredTigerCollectionConfig `json:"collectionConfig,omitempty"`
	EngineConfig     *MongodSpecWiredTigerEngineConfig     `json:"engineConfig,omitempty"`
	IndexConfig      *MongodSpecWiredTigerIndexConfig      `json:"indexConfig,omitempty"`
}

type MongodSpecInMemoryEngineConfig struct {
	InMemorySizeRatio numstr.NumberString `json:"inMemorySizeRatio,omitempty"`
}

type MongodSpecInMemory struct {
	EngineConfig *MongodSpecInMemoryEngineConfig `json:"engineConfig,omitempty"`
}

type AuditLogDestination string

var AuditLogDestinationFile AuditLogDestination = "file"

type AuditLogFormat string

var (
	AuditLogFormatBSON AuditLogFormat = "BSON"
	AuditLogFormatJSON AuditLogFormat = "JSON"
)

type OperationProfilingMode string

const (
	OperationProfilingModeAll    OperationProfilingMode = "all"
	OperationProfilingModeSlowOp OperationProfilingMode = "slowOp"
)

type BackupTaskSpec struct {
	Name             string                   `json:"name"`
	Enabled          bool                     `json:"enabled"`
	Keep             int                      `json:"keep,omitempty"`
	Schedule         string                   `json:"schedule,omitempty"`
	StorageName      string                   `json:"storageName,omitempty"`
	CompressionType  compress.CompressionType `json:"compressionType,omitempty"`
	CompressionLevel *int                     `json:"compressionLevel,omitempty"`

	// +kubebuilder:validation:Enum={logical,physical}
	Type defs.BackupType `json:"type,omitempty"`
}

func (task *BackupTaskSpec) JobName(cr *PerconaServerMongoDB) string {
	return fmt.Sprintf("%s-backup-%s-%s", cr.Name, task.Name, cr.Namespace)
}

type S3ServiceSideEncryption struct {
	// Used to specify the SSE algorithm used when keys are managed by the server
	SSEAlgorithm string `json:"sseAlgorithm,omitempty"`
	KMSKeyID     string `json:"kmsKeyID,omitempty"`

	// Used to specify SSE-C style encryption. For Amazon S3 SSECustomerAlgorithm must be 'AES256'
	// see https://docs.aws.amazon.com/AmazonS3/latest/userguide/ServerSideEncryptionCustomerKeys.html
	SSECustomerAlgorithm string `json:"sseCustomerAlgorithm,omitempty"`

	// If SSECustomerAlgorithm is set, this must be a base64 encoded key compatible with the algorithm
	// specified in the SseCustomerAlgorithm field.
	SSECustomerKey string `json:"sseCustomerKey,omitempty"`
}

type Retryer struct {
	NumMaxRetries int             `json:"numMaxRetries,omitempty"`
	MinRetryDelay metav1.Duration `json:"minRetryDelay,omitempty"`
	MaxRetryDelay metav1.Duration `json:"maxRetryDelay,omitempty"`
}

type BackupStorageS3Spec struct {
	Bucket                string                  `json:"bucket"`
	Prefix                string                  `json:"prefix,omitempty"`
	Region                string                  `json:"region,omitempty"`
	EndpointURL           string                  `json:"endpointUrl,omitempty"`
	CredentialsSecret     string                  `json:"credentialsSecret,omitempty"`
	UploadPartSize        int                     `json:"uploadPartSize,omitempty"`
	MaxUploadParts        int                     `json:"maxUploadParts,omitempty"`
	StorageClass          string                  `json:"storageClass,omitempty"`
	InsecureSkipTLSVerify bool                    `json:"insecureSkipTLSVerify,omitempty"`
	ForcePathStyle        *bool                   `json:"forcePathStyle,omitempty"`
	DebugLogLevels        string                  `json:"debugLogLevels,omitempty"`
	Retryer               *Retryer                `json:"retryer,omitempty"`
	ServerSideEncryption  S3ServiceSideEncryption `json:"serverSideEncryption,omitempty"`
}

type BackupStorageAzureSpec struct {
	Container         string `json:"container,omitempty"`
	Prefix            string `json:"prefix,omitempty"`
	CredentialsSecret string `json:"credentialsSecret"`
	EndpointURL       string `json:"endpointUrl,omitempty"`
}

type BackupStorageFilesystemSpec struct {
	Path string `json:"path"`
}

type BackupStorageType string

const (
	BackupStorageFilesystem BackupStorageType = "filesystem"
	BackupStorageS3         BackupStorageType = "s3"
	BackupStorageAzure      BackupStorageType = "azure"
)

type BackupStorageSpec struct {
	Type       BackupStorageType           `json:"type"`
	S3         BackupStorageS3Spec         `json:"s3,omitempty"`
	Azure      BackupStorageAzureSpec      `json:"azure,omitempty"`
	Filesystem BackupStorageFilesystemSpec `json:"filesystem,omitempty"`
}

type PITRSpec struct {
	Enabled          bool                     `json:"enabled,omitempty"`
	OplogSpanMin     numstr.NumberString      `json:"oplogSpanMin,omitempty"`
	OplogOnly        bool                     `json:"oplogOnly,omitempty"`
	CompressionType  compress.CompressionType `json:"compressionType,omitempty"`
	CompressionLevel *int                     `json:"compressionLevel,omitempty"`
}

func (p PITRSpec) Disabled() PITRSpec {
	p.Enabled = false
	return p
}

type BackupTimeouts struct {
	Starting *uint32 `json:"startingStatus,omitempty"`
}

type BackupOptions struct {
	OplogSpanMin float64            `json:"oplogSpanMin"`
	Priority     map[string]float64 `json:"priority,omitempty"`
	Timeouts     *BackupTimeouts    `json:"timeouts,omitempty"`
}

type RestoreOptions struct {
	BatchSize           int               `json:"batchSize,omitempty"`
	NumInsertionWorkers int               `json:"numInsertionWorkers,omitempty"`
	NumDownloadWorkers  int               `json:"numDownloadWorkers,omitempty"`
	MaxDownloadBufferMb int               `json:"maxDownloadBufferMb,omitempty"`
	DownloadChunkMb     int               `json:"downloadChunkMb,omitempty"`
	MongodLocation      string            `json:"mongodLocation,omitempty"`
	MongodLocationMap   map[string]string `json:"mongodLocationMap,omitempty"`
}

type BackupConfig struct {
	BackupOptions  *BackupOptions  `json:"backupOptions,omitempty"`
	RestoreOptions *RestoreOptions `json:"restoreOptions,omitempty"`
}

type BackupSpec struct {
	Enabled                  bool                         `json:"enabled"`
	Annotations              map[string]string            `json:"annotations,omitempty"`
	Labels                   map[string]string            `json:"labels,omitempty"`
	Storages                 map[string]BackupStorageSpec `json:"storages,omitempty"`
	Image                    string                       `json:"image"`
	Tasks                    []BackupTaskSpec             `json:"tasks,omitempty"`
	ServiceAccountName       string                       `json:"serviceAccountName,omitempty"`
	PodSecurityContext       *corev1.PodSecurityContext   `json:"podSecurityContext,omitempty"`
	ContainerSecurityContext *corev1.SecurityContext      `json:"containerSecurityContext,omitempty"`
	Resources                corev1.ResourceRequirements  `json:"resources,omitempty"`
	RuntimeClassName         *string                      `json:"runtimeClassName,omitempty"`
	PITR                     PITRSpec                     `json:"pitr,omitempty"`
	Configuration            BackupConfig                 `json:"configuration,omitempty"`
	VolumeMounts             []corev1.VolumeMount         `json:"volumeMounts,omitempty"`
}

func (b BackupSpec) IsEnabledPITR() bool {
	if !b.Enabled {
		return false
	}
	if len(b.Storages) != 1 {
		return false
	}
	return b.PITR.Enabled
}

type Arbiter struct {
	MultiAZ `json:",inline"`

	Enabled bool  `json:"enabled"`
	Size    int32 `json:"size"`
}

func (a *Arbiter) GetSize() int32 {
	if !a.Enabled {
		return 0
	}
	return a.Size
}

type MongosExpose struct {
	ServicePerPod bool  `json:"servicePerPod,omitempty"`
	NodePort      int32 `json:"nodePort,omitempty"`

	Expose `json:",inline"`
}

type ExposeTogglable struct {
	Enabled bool `json:"enabled"`

	Expose `json:",inline"`
}

type Expose struct {
	ExposeType           corev1.ServiceType `json:"type,omitempty"`
	DeprecatedExposeType corev1.ServiceType `json:"exposeType,omitempty"`

	LoadBalancerSourceRanges []string `json:"loadBalancerSourceRanges,omitempty"`

	ServiceAnnotations           map[string]string `json:"annotations,omitempty"`
	DeprecatedServiceAnnotations map[string]string `json:"serviceAnnotations,omitempty"`

	ServiceLabels           map[string]string `json:"labels,omitempty"`
	DeprecatedServiceLabels map[string]string `json:"serviceLabels,omitempty"`

	InternalTrafficPolicy *corev1.ServiceInternalTrafficPolicy `json:"internalTrafficPolicy,omitempty"`
	ExternalTrafficPolicy corev1.ServiceExternalTrafficPolicy  `json:"externalTrafficPolicy,omitempty"`
}

func (e *Expose) SaveOldMeta() bool {
	return len(e.ServiceAnnotations) == 0 && len(e.ServiceLabels) == 0
}

// ServerVersion represents info about k8s / openshift server version
type ServerVersion struct {
	Platform version.Platform
	Info     k8sversion.Info
}

// OwnerRef returns OwnerReference to object
func (cr *PerconaServerMongoDB) OwnerRef(scheme *runtime.Scheme) (metav1.OwnerReference, error) {
	gvk, err := apiutil.GVKForObject(cr, scheme)
	if err != nil {
		return metav1.OwnerReference{}, err
	}

	trueVar := true

	return metav1.OwnerReference{
		APIVersion: gvk.GroupVersion().String(),
		Kind:       gvk.Kind,
		Name:       cr.GetName(),
		UID:        cr.GetUID(),
		Controller: &trueVar,
	}, nil
}

func (cr *PerconaServerMongoDB) Version() *v.Version {
	return v.Must(v.NewVersion(cr.Spec.CRVersion))
}

func (cr *PerconaServerMongoDB) CompareVersion(version string) int {
	// using Must because "version" must be right format
	return cr.Version().Compare(v.Must(v.NewVersion(version)))
}

func (cr *PerconaServerMongoDB) CompareMongoDBVersion(version string) (int, error) {
	mongoVer, err := v.NewVersion(cr.Status.MongoVersion)
	if err != nil {
		return 0, errors.Wrap(err, "parse status.mongoVersion")
	}

	compare, err := v.NewVersion(version)
	if err != nil {
		return 0, errors.Wrap(err, "parse version")
	}

	return mongoVer.Compare(compare), nil
}

const (
	internalPrefix = "internal-"
	userPostfix    = "-users"
)

const (
	PMMUserKey     = "PMM_SERVER_USER"
	PMMPasswordKey = "PMM_SERVER_PASSWORD"
	PMMAPIKey      = "PMM_SERVER_API_KEY"
)

const (
	EnvMongoDBDatabaseAdminUser      = "MONGODB_DATABASE_ADMIN_USER"
	EnvMongoDBDatabaseAdminPassword  = "MONGODB_DATABASE_ADMIN_PASSWORD"
	EnvMongoDBClusterAdminUser       = "MONGODB_CLUSTER_ADMIN_USER"
	EnvMongoDBClusterAdminPassword   = "MONGODB_CLUSTER_ADMIN_PASSWORD"
	EnvMongoDBUserAdminUser          = "MONGODB_USER_ADMIN_USER"
	EnvMongoDBUserAdminPassword      = "MONGODB_USER_ADMIN_PASSWORD"
	EnvMongoDBBackupUser             = "MONGODB_BACKUP_USER"
	EnvMongoDBBackupPassword         = "MONGODB_BACKUP_PASSWORD"
	EnvMongoDBClusterMonitorUser     = "MONGODB_CLUSTER_MONITOR_USER"
	EnvMongoDBClusterMonitorPassword = "MONGODB_CLUSTER_MONITOR_PASSWORD"
	EnvPMMServerUser                 = PMMUserKey
	EnvPMMServerPassword             = PMMPasswordKey
	EnvPMMServerAPIKey               = PMMAPIKey
)

type SystemUserRole string

const (
	RoleDatabaseAdmin  SystemUserRole = "databaseAdmin"
	RoleClusterAdmin   SystemUserRole = "clusterAdmin"
	RoleUserAdmin      SystemUserRole = "userAdmin"
	RoleClusterMonitor SystemUserRole = "clusterMonitor"
	RoleBackup         SystemUserRole = "backup"
)

func InternalUserSecretName(cr *PerconaServerMongoDB) string {
	return internalPrefix + cr.Name + userPostfix
}

func UserSecretName(cr *PerconaServerMongoDB) string {
	name := cr.Spec.Secrets.Users
	if cr.CompareVersion("1.5.0") >= 0 {
		name = InternalUserSecretName(cr)
	}

	return name
}

func (cr *PerconaServerMongoDB) StatefulsetNamespacedName(rsName string) types.NamespacedName {
	return types.NamespacedName{Name: cr.Name + "-" + rsName, Namespace: cr.Namespace}
}

func (cr *PerconaServerMongoDB) MongosNamespacedName() types.NamespacedName {
	return types.NamespacedName{Name: cr.Name + "-" + "mongos", Namespace: cr.Namespace}
}

func (cr *PerconaServerMongoDB) CanBackup(ctx context.Context) error {
	log := logf.FromContext(ctx).V(1).WithValues("cluster", cr.Name, "namespace", cr.Namespace)
	log.Info("checking if backup is allowed")

	if cr.Status.State == AppStateReady {
		return nil
	}

	if cr.CompareVersion("1.15.0") <= 0 && !cr.Spec.UnsafeConf {
		return errors.Errorf("allowUnsafeConfigurations must be true to run backup on cluster with status %s", cr.Status.State)
	}

	if cr.CompareVersion("1.16.0") >= 0 && !cr.Spec.Unsafe.BackupIfUnhealthy {
		return errors.Errorf("spec.unsafeFlags.backupIfUnhealthy must be true to run backup on cluster with status %s", cr.Status.State)
	}

	for rsName, rs := range cr.Status.Replsets {
		if rs.Ready < int32(1) {
			return errors.New(rsName + " has no ready nodes")
		}
	}

	return nil
}

func (cr *PerconaServerMongoDB) CanRestore(ctx context.Context) error {
	log := logf.FromContext(ctx).V(1).WithValues("cluster", cr.Name, "namespace", cr.Namespace)
	log.Info("checking if restore is allowed")

	if cr.Spec.Unmanaged {
		return errors.New("can't run restore in an unmanaged cluster")
	}

	return nil
}

func (s *PerconaServerMongoDBStatus) AddCondition(c ClusterCondition) {
	existingCondition := s.FindCondition(c.Type)
	if existingCondition == nil {
		if c.LastTransitionTime.IsZero() {
			c.LastTransitionTime = metav1.NewTime(time.Now())
		}
		s.Conditions = append(s.Conditions, c)
		return
	}

	if existingCondition.Status != c.Status {
		existingCondition.Status = c.Status
		if !c.LastTransitionTime.IsZero() {
			existingCondition.LastTransitionTime = c.LastTransitionTime
		} else {
			existingCondition.LastTransitionTime = metav1.NewTime(time.Now())
		}
<<<<<<< HEAD
		s.Conditions[i] = c
		return
=======
>>>>>>> f9b7b42d
	}

	if existingCondition.Reason != c.Reason {
		existingCondition.Reason = c.Reason
	}
	if existingCondition.Message != c.Message {
		existingCondition.Message = c.Message
	}
}

// GetExternalNodes returns all external nodes for all replsets
func (cr *PerconaServerMongoDB) GetExternalNodes() []*ExternalNode {
	extNodes := make([]*ExternalNode, 0)

	for _, replset := range cr.Spec.Replsets {
		extNodes = append(extNodes, replset.ExternalNodes...)
	}

	return extNodes
}

func (cr *PerconaServerMongoDB) MCSEnabled() bool {
	return mcs.IsAvailable() && cr.Spec.MultiCluster.Enabled
}

func (cr *PerconaServerMongoDB) TLSEnabled() bool {
	if cr.CompareVersion("1.16.0") < 0 {
		return !cr.Spec.UnsafeConf
	}

	if cr.Spec.TLS != nil {
		switch cr.Spec.TLS.Mode {
		case TLSModeDisabled:
			return false
		case TLSModeAllow, TLSModePrefer, TLSModeRequire:
			return true
		}
	}

	return true
}

func (cr *PerconaServerMongoDB) UnsafeTLSDisabled() bool {
	return (cr.CompareVersion("1.16.0") >= 0 && cr.Spec.Unsafe.TLS) || (cr.CompareVersion("1.16.0") < 0 && cr.Spec.UnsafeConf)
}

const (
	AnnotationResyncPBM           = "percona.com/resync-pbm"
	AnnotationPVCResizeInProgress = "percona.com/pvc-resize-in-progress"
)<|MERGE_RESOLUTION|>--- conflicted
+++ resolved
@@ -1227,11 +1227,6 @@
 		} else {
 			existingCondition.LastTransitionTime = metav1.NewTime(time.Now())
 		}
-<<<<<<< HEAD
-		s.Conditions[i] = c
-		return
-=======
->>>>>>> f9b7b42d
 	}
 
 	if existingCondition.Reason != c.Reason {
