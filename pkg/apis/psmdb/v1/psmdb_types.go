package v1

import (
	"encoding/json"
	"strings"

	v "github.com/hashicorp/go-version"
	"github.com/percona/percona-backup-mongodb/pbm"
	"github.com/percona/percona-server-mongodb-operator/version"
	"github.com/pkg/errors"
	appsv1 "k8s.io/api/apps/v1"
	corev1 "k8s.io/api/core/v1"
	metav1 "k8s.io/apimachinery/pkg/apis/meta/v1"
	"k8s.io/apimachinery/pkg/runtime"
	"k8s.io/apimachinery/pkg/types"
	"k8s.io/apimachinery/pkg/util/intstr"
	k8sversion "k8s.io/apimachinery/pkg/version"
	"sigs.k8s.io/controller-runtime/pkg/client/apiutil"
)

// +k8s:deepcopy-gen:interfaces=k8s.io/apimachinery/pkg/runtime.Object

// PerconaServerMongoDB is the Schema for the perconaservermongodbs API
// +k8s:openapi-gen=true
type PerconaServerMongoDB struct {
	metav1.TypeMeta   `json:",inline"`
	metav1.ObjectMeta `json:"metadata,omitempty"`

	Spec   PerconaServerMongoDBSpec   `json:"spec,omitempty"`
	Status PerconaServerMongoDBStatus `json:"status,omitempty"`
}

// +k8s:deepcopy-gen:interfaces=k8s.io/apimachinery/pkg/runtime.Object

// PerconaServerMongoDBList contains a list of PerconaServerMongoDB
type PerconaServerMongoDBList struct {
	metav1.TypeMeta `json:",inline"`
	metav1.ListMeta `json:"metadata,omitempty"`
	Items           []PerconaServerMongoDB `json:"items"`
}

type ClusterRole string

const (
	ClusterRoleShardSvr  ClusterRole = "shardsvr"
	ClusterRoleConfigSvr ClusterRole = "configsvr"
)

// PerconaServerMongoDBSpec defines the desired state of PerconaServerMongoDB
type PerconaServerMongoDBSpec struct {
	Pause                   bool                                 `json:"pause,omitempty"`
	Unmanaged               bool                                 `json:"unmanaged,omitempty"`
	CRVersion               string                               `json:"crVersion,omitempty"`
	Platform                *version.Platform                    `json:"platform,omitempty"`
	Image                   string                               `json:"image,omitempty"`
	ImagePullSecrets        []corev1.LocalObjectReference        `json:"imagePullSecrets,omitempty"`
	RunUID                  int64                                `json:"runUid,omitempty"`
	UnsafeConf              bool                                 `json:"allowUnsafeConfigurations,omitempty"`
	Mongod                  *MongodSpec                          `json:"mongod,omitempty"`
	Replsets                []*ReplsetSpec                       `json:"replsets,omitempty"`
	Secrets                 *SecretsSpec                         `json:"secrets,omitempty"`
	Backup                  BackupSpec                           `json:"backup,omitempty"`
	ImagePullPolicy         corev1.PullPolicy                    `json:"imagePullPolicy,omitempty"`
	PMM                     PMMSpec                              `json:"pmm,omitempty"`
	UpdateStrategy          appsv1.StatefulSetUpdateStrategyType `json:"updateStrategy,omitempty"`
	UpgradeOptions          UpgradeOptions                       `json:"upgradeOptions,omitempty"`
	SchedulerName           string                               `json:"schedulerName,omitempty"`
	ClusterServiceDNSSuffix string                               `json:"clusterServiceDNSSuffix,omitempty"`
	Sharding                Sharding                             `json:"sharding,omitempty"`
	InitImage               string                               `json:"initImage,omitempty"`
}

const (
	SmartUpdateStatefulSetStrategyType appsv1.StatefulSetUpdateStrategyType = "SmartUpdate"
)

type Sharding struct {
	Enabled          bool         `json:"enabled"`
	ConfigsvrReplSet *ReplsetSpec `json:"configsvrReplSet,omitempty"`
	Mongos           *MongosSpec  `json:"mongos,omitempty"`
}

type UpgradeOptions struct {
	VersionServiceEndpoint string          `json:"versionServiceEndpoint,omitempty"`
	Apply                  UpgradeStrategy `json:"apply,omitempty"`
	Schedule               string          `json:"schedule,omitempty"`
	SetFCV                 bool            `json:"setFCV,omitempty"`
}

type ReplsetMemberStatus struct {
	Name    string `json:"name,omitempty"`
	Version string `json:"version,omitempty"`
}

type MongosStatus struct {
	Size    int      `json:"size"`
	Ready   int      `json:"ready"`
	Status  AppState `json:"status,omitempty"`
	Message string   `json:"message,omitempty"`
}

type ReplsetStatus struct {
	Members     []*ReplsetMemberStatus `json:"members,omitempty"`
	ClusterRole ClusterRole            `json:"clusterRole,omitempty"`

	Initialized  bool     `json:"initialized,omitempty"`
	AddedAsShard *bool    `json:"added_as_shard,omitempty"`
	Size         int32    `json:"size"`
	Ready        int32    `json:"ready"`
	Status       AppState `json:"status,omitempty"`
	Message      string   `json:"message,omitempty"`
}

type AppState string

const (
	AppStateInit     AppState = "initializing"
	AppStateStopping AppState = "stopping"
	AppStatePaused   AppState = "paused"
	AppStateReady    AppState = "ready"
	AppStateError    AppState = "error"
)

type UpgradeStrategy string

func (us UpgradeStrategy) Lower() UpgradeStrategy {
	return UpgradeStrategy(strings.ToLower(string(us)))
}

func OneOfUpgradeStrategy(a string) bool {
	us := UpgradeStrategy(strings.ToLower(a))

	return us == UpgradeStrategyLatest ||
		us == UpgradeStrategyRecommended ||
		us == UpgradeStrategyDiasbled ||
		us == UpgradeStrategyNever
}

const (
	UpgradeStrategyDiasbled    UpgradeStrategy = "disabled"
	UpgradeStrategyNever       UpgradeStrategy = "never"
	UpgradeStrategyRecommended UpgradeStrategy = "recommended"
	UpgradeStrategyLatest      UpgradeStrategy = "latest"
)

// PerconaServerMongoDBStatus defines the observed state of PerconaServerMongoDB
type PerconaServerMongoDBStatus struct {
	State              AppState                  `json:"state,omitempty"`
	MongoVersion       string                    `json:"mongoVersion,omitempty"`
	MongoImage         string                    `json:"mongoImage,omitempty"`
	Message            string                    `json:"message,omitempty"`
	Conditions         []ClusterCondition        `json:"conditions,omitempty"`
	Replsets           map[string]*ReplsetStatus `json:"replsets,omitempty"`
	Mongos             *MongosStatus             `json:"mongos,omitempty"`
	ObservedGeneration int64                     `json:"observedGeneration,omitempty"`
	BackupStatus       AppState                  `json:"backup,omitempty"`
	BackupVersion      string                    `json:"backupVersion,omitempty"`
	PMMStatus          AppState                  `json:"pmmStatus,omitempty"`
	PMMVersion         string                    `json:"pmmVersion,omitempty"`
	Host               string                    `json:"host,omitempty"`
	Size               int32                     `json:"size"`
	Ready              int32                     `json:"ready"`
}

type ConditionStatus string

const (
	ConditionTrue    ConditionStatus = "True"
	ConditionFalse   ConditionStatus = "False"
	ConditionUnknown ConditionStatus = "Unknown"
)

type ClusterCondition struct {
	Status             ConditionStatus `json:"status"`
	Type               AppState        `json:"type"`
	LastTransitionTime metav1.Time     `json:"lastTransitionTime,omitempty"`
	Reason             string          `json:"reason,omitempty"`
	Message            string          `json:"message,omitempty"`
}

type PMMSpec struct {
	Enabled      bool           `json:"enabled,omitempty"`
	ServerHost   string         `json:"serverHost,omitempty"`
	Image        string         `json:"image,omitempty"`
	MongodParams string         `json:"mongodParams,omitempty"`
	MongosParams string         `json:"mongosParams,omitempty"`
	Resources    *ResourcesSpec `json:"resources,omitempty"`
}

type MultiAZ struct {
	Affinity            *PodAffinity             `json:"affinity,omitempty"`
	NodeSelector        map[string]string        `json:"nodeSelector,omitempty"`
	Tolerations         []corev1.Toleration      `json:"tolerations,omitempty"`
	PriorityClassName   string                   `json:"priorityClassName,omitempty"`
	ServiceAccountName  string                   `json:"serviceAccountName,omitempty"`
	Annotations         map[string]string        `json:"annotations,omitempty"`
	Labels              map[string]string        `json:"labels,omitempty"`
	PodDisruptionBudget *PodDisruptionBudgetSpec `json:"podDisruptionBudget,omitempty"`
	RuntimeClassName    *string                  `json:"runtimeClassName,omitempty"`
	Sidecars            []corev1.Container       `json:"sidecars,omitempty"`
}

func (m *MultiAZ) WithSidecars(c corev1.Container) (withSidecars []corev1.Container, noSkips bool) {
	withSidecars, noSkips = []corev1.Container{c}, true

	for _, s := range m.Sidecars {
		if s.Name == c.Name {
			noSkips = false
			continue
		}

		withSidecars = append(withSidecars, s)
	}

	return
}

type PodDisruptionBudgetSpec struct {
	MinAvailable   *intstr.IntOrString `json:"minAvailable,omitempty"`
	MaxUnavailable *intstr.IntOrString `json:"maxUnavailable,omitempty"`
}

type PodAffinity struct {
	TopologyKey *string          `json:"antiAffinityTopologyKey,omitempty"`
	Advanced    *corev1.Affinity `json:"advanced,omitempty"`
}

<<<<<<< HEAD
type ExternalNode struct {
	Host     string `json:"host"`
	Port     int    `json:"port,omitempty"`
	Priority int    `json:"priority"`
	Votes    int    `json:"votes"`
=======
type NonVotingSpec struct {
	Enabled                  bool                       `json:"enabled"`
	Size                     int32                      `json:"size"`
	Resources                *ResourcesSpec             `json:"resources,omitempty"`
	VolumeSpec               *VolumeSpec                `json:"volumeSpec,omitempty"`
	ReadinessProbe           *corev1.Probe              `json:"readinessProbe,omitempty"`
	LivenessProbe            *LivenessProbeExtended     `json:"livenessProbe,omitempty"`
	PodSecurityContext       *corev1.PodSecurityContext `json:"podSecurityContext,omitempty"`
	ContainerSecurityContext *corev1.SecurityContext    `json:"containerSecurityContext,omitempty"`
	Storage                  *MongodSpecStorage         `json:"storage,omitempty"`
	Configuration            string                     `json:"configuration,omitempty"`

	MultiAZ
>>>>>>> 862ad0e0
}

type ReplsetSpec struct {
	Resources                *ResourcesSpec             `json:"resources,omitempty"`
	Name                     string                     `json:"name"`
	Size                     int32                      `json:"size"`
	ClusterRole              ClusterRole                `json:"clusterRole,omitempty"`
	Arbiter                  Arbiter                    `json:"arbiter,omitempty"`
	Expose                   Expose                     `json:"expose,omitempty"`
	VolumeSpec               *VolumeSpec                `json:"volumeSpec,omitempty"`
	ReadinessProbe           *corev1.Probe              `json:"readinessProbe,omitempty"`
	LivenessProbe            *LivenessProbeExtended     `json:"livenessProbe,omitempty"`
	PodSecurityContext       *corev1.PodSecurityContext `json:"podSecurityContext,omitempty"`
	ContainerSecurityContext *corev1.SecurityContext    `json:"containerSecurityContext,omitempty"`
	Storage                  *MongodSpecStorage         `json:"storage,omitempty"`
	Configuration            string                     `json:"configuration,omitempty"`
<<<<<<< HEAD
	ExternalNodes            []*ExternalNode            `json:"externalNodes,omitempty"`
=======
	NonVoting                NonVotingSpec              `json:"nonvoting,omitempty"`
>>>>>>> 862ad0e0

	MultiAZ
}

type LivenessProbeExtended struct {
	corev1.Probe        `json:",inline"`
	StartupDelaySeconds int `json:"startupDelaySeconds,omitempty"`
}

func (l LivenessProbeExtended) CommandHas(flag string) bool {
	if l.Handler.Exec == nil {
		return false
	}

	for _, v := range l.Handler.Exec.Command {
		if v == flag {
			return true
		}
	}

	return false
}

type VolumeSpec struct {
	// EmptyDir represents a temporary directory that shares a pod's lifetime.
	EmptyDir *corev1.EmptyDirVolumeSource `json:"emptyDir,omitempty"`

	// HostPath represents a pre-existing file or directory on the host machine
	// that is directly exposed to the container.
	HostPath *corev1.HostPathVolumeSource `json:"hostPath,omitempty"`

	// PersistentVolumeClaim represents a reference to a PersistentVolumeClaim.
	// It has the highest level of precedence, followed by HostPath and
	// EmptyDir. And represents the PVC specification.
	PersistentVolumeClaim *corev1.PersistentVolumeClaimSpec `json:"persistentVolumeClaim,omitempty"`
}

type ResourceSpecRequirements struct {
	CPU    string `json:"cpu,omitempty"`
	Memory string `json:"memory,omitempty"`
}

type ResourcesSpec struct {
	Limits   *ResourceSpecRequirements `json:"limits,omitempty"`
	Requests *ResourceSpecRequirements `json:"requests,omitempty"`
}

type SecretsSpec struct {
	Users       string `json:"users,omitempty"`
	SSL         string `json:"ssl,omitempty"`
	SSLInternal string `json:"sslInternal,omitempty"`
}

type MongosSpec struct {
	MultiAZ
	Port                     int32                      `json:"port,omitempty"`
	HostPort                 int32                      `json:"hostPort,omitempty"`
	SetParameter             *MongosSpecSetParameter    `json:"setParameter,omitempty"`
	AuditLog                 *MongoSpecAuditLog         `json:"auditLog,omitempty"`
	Expose                   MongosExpose               `json:"expose,omitempty"`
	Size                     int32                      `json:"size,omitempty"`
	ReadinessProbe           *corev1.Probe              `json:"readinessProbe,omitempty"`
	LivenessProbe            *LivenessProbeExtended     `json:"livenessProbe,omitempty"`
	PodSecurityContext       *corev1.PodSecurityContext `json:"podSecurityContext,omitempty"`
	ContainerSecurityContext *corev1.SecurityContext    `json:"containerSecurityContext,omitempty"`
	Configuration            string                     `json:"configuration,omitempty"`
	*ResourcesSpec           `json:"resources,omitempty"`
}

type MongodSpec struct {
	Net                *MongodSpecNet                `json:"net,omitempty"`
	AuditLog           *MongoSpecAuditLog            `json:"auditLog,omitempty"`
	OperationProfiling *MongodSpecOperationProfiling `json:"operationProfiling,omitempty"`
	Replication        *MongodSpecReplication        `json:"replication,omitempty"`
	Security           *MongodSpecSecurity           `json:"security,omitempty"`
	SetParameter       *MongodSpecSetParameter       `json:"setParameter,omitempty"`
	Storage            *MongodSpecStorage            `json:"storage,omitempty"`
}

type MongodSpecNet struct {
	Port     int32 `json:"port,omitempty"`
	HostPort int32 `json:"hostPort,omitempty"`
}

type MongodSpecReplication struct {
	OplogSizeMB int `json:"oplogSizeMB,omitempty"`
}

// MongodChiperMode is a cipher mode used by Data-at-Rest Encryption
type MongodChiperMode string

const (
	MongodChiperModeUnset MongodChiperMode = ""
	MongodChiperModeCBC   MongodChiperMode = "AES256-CBC"
	MongodChiperModeGCM   MongodChiperMode = "AES256-GCM"
)

type MongodSpecSecurity struct {
	RedactClientLogData  bool             `json:"redactClientLogData,omitempty"`
	EnableEncryption     *bool            `json:"enableEncryption,omitempty"`
	EncryptionKeySecret  string           `json:"encryptionKeySecret,omitempty"`
	EncryptionCipherMode MongodChiperMode `json:"encryptionCipherMode,omitempty"`
}

type MongodSpecSetParameter struct {
	TTLMonitorSleepSecs                   int `json:"ttlMonitorSleepSecs,omitempty"`
	WiredTigerConcurrentReadTransactions  int `json:"wiredTigerConcurrentReadTransactions,omitempty"`
	WiredTigerConcurrentWriteTransactions int `json:"wiredTigerConcurrentWriteTransactions,omitempty"`
	CursorTimeoutMillis                   int `json:"cursorTimeoutMillis,omitempty"`
}

type MongosSpecSetParameter struct {
	CursorTimeoutMillis int `json:"cursorTimeoutMillis,omitempty"`
}

type StorageEngine string

var (
	StorageEngineWiredTiger StorageEngine = "wiredTiger"
	StorageEngineInMemory   StorageEngine = "inMemory"
	StorageEngineMMAPv1     StorageEngine = "mmapv1"
)

type MongodSpecStorage struct {
	Engine         StorageEngine         `json:"engine,omitempty"`
	DirectoryPerDB bool                  `json:"directoryPerDB,omitempty"`
	SyncPeriodSecs int                   `json:"syncPeriodSecs,omitempty"`
	InMemory       *MongodSpecInMemory   `json:"inMemory,omitempty"`
	MMAPv1         *MongodSpecMMAPv1     `json:"mmapv1,omitempty"`
	WiredTiger     *MongodSpecWiredTiger `json:"wiredTiger,omitempty"`
}

type MongodSpecMMAPv1 struct {
	NsSize     int  `json:"nsSize,omitempty"`
	Smallfiles bool `json:"smallfiles,omitempty"`
}

type WiredTigerCompressor string

var (
	WiredTigerCompressorNone   WiredTigerCompressor = "none"
	WiredTigerCompressorSnappy WiredTigerCompressor = "snappy"
	WiredTigerCompressorZlib   WiredTigerCompressor = "zlib"
)

type MongodSpecWiredTigerEngineConfig struct {
	CacheSizeRatio      float64               `json:"cacheSizeRatio,omitempty"`
	DirectoryForIndexes bool                  `json:"directoryForIndexes,omitempty"`
	JournalCompressor   *WiredTigerCompressor `json:"journalCompressor,omitempty"`
}

type MongodSpecWiredTigerCollectionConfig struct {
	BlockCompressor *WiredTigerCompressor `json:"blockCompressor,omitempty"`
}

type MongodSpecWiredTigerIndexConfig struct {
	PrefixCompression bool `json:"prefixCompression,omitempty"`
}

type MongodSpecWiredTiger struct {
	CollectionConfig *MongodSpecWiredTigerCollectionConfig `json:"collectionConfig,omitempty"`
	EngineConfig     *MongodSpecWiredTigerEngineConfig     `json:"engineConfig,omitempty"`
	IndexConfig      *MongodSpecWiredTigerIndexConfig      `json:"indexConfig,omitempty"`
}

type MongodSpecInMemoryEngineConfig struct {
	InMemorySizeRatio float64 `json:"inMemorySizeRatio,omitempty"`
}

type MongodSpecInMemory struct {
	EngineConfig *MongodSpecInMemoryEngineConfig `json:"engineConfig,omitempty"`
}

type AuditLogDestination string

var AuditLogDestinationFile AuditLogDestination = "file"

type AuditLogFormat string

var (
	AuditLogFormatBSON AuditLogFormat = "BSON"
	AuditLogFormatJSON AuditLogFormat = "JSON"
)

type MongoSpecAuditLog struct {
	Destination AuditLogDestination `json:"destination,omitempty"`
	Format      AuditLogFormat      `json:"format,omitempty"`
	Filter      string              `json:"filter,omitempty"`
}

type OperationProfilingMode string

const (
	OperationProfilingModeAll    OperationProfilingMode = "all"
	OperationProfilingModeSlowOp OperationProfilingMode = "slowOp"
)

type MongodSpecOperationProfiling struct {
	Mode              OperationProfilingMode `json:"mode,omitempty"`
	SlowOpThresholdMs int                    `json:"slowOpThresholdMs,omitempty"`
	RateLimit         int                    `json:"rateLimit,omitempty"`
}

type BackupTaskSpec struct {
	Name            string              `json:"name"`
	Enabled         bool                `json:"enabled"`
	Keep            int                 `json:"keep,omitempty"`
	Schedule        string              `json:"schedule,omitempty"`
	StorageName     string              `json:"storageName,omitempty"`
	CompressionType pbm.CompressionType `json:"compressionType,omitempty"`
}

type BackupStorageS3Spec struct {
	Bucket            string `json:"bucket"`
	Prefix            string `json:"prefix,omitempty"`
	Region            string `json:"region,omitempty"`
	EndpointURL       string `json:"endpointUrl,omitempty"`
	CredentialsSecret string `json:"credentialsSecret"`
}

type BackupStorageType string

const (
	BackupStorageFilesystem BackupStorageType = "filesystem"
	BackupStorageS3         BackupStorageType = "s3"
)

type BackupStorageSpec struct {
	Type BackupStorageType   `json:"type"`
	S3   BackupStorageS3Spec `json:"s3,omitempty"`
}

type PITRSpec struct {
	Enabled bool `json:"enabled,omitempty"`
}

func (p PITRSpec) Disabled() PITRSpec {
	p.Enabled = false
	return p
}

type BackupSpec struct {
	Enabled                  bool                         `json:"enabled"`
	Storages                 map[string]BackupStorageSpec `json:"storages,omitempty"`
	Image                    string                       `json:"image,omitempty"`
	Tasks                    []BackupTaskSpec             `json:"tasks,omitempty"`
	ServiceAccountName       string                       `json:"serviceAccountName,omitempty"`
	PodSecurityContext       *corev1.PodSecurityContext   `json:"podSecurityContext,omitempty"`
	ContainerSecurityContext *corev1.SecurityContext      `json:"containerSecurityContext,omitempty"`
	Resources                *ResourcesSpec               `json:"resources,omitempty"`
	RuntimeClassName         *string                      `json:"runtimeClassName,omitempty"`
	PITR                     PITRSpec                     `json:"pitr,omitempty"`
}

func (b BackupSpec) IsEnabledPITR() bool {
	if !b.Enabled {
		return false
	}
	if len(b.Storages) != 1 {
		return false
	}
	return b.PITR.Enabled
}

type Arbiter struct {
	Enabled   bool           `json:"enabled"`
	Size      int32          `json:"size"`
	Resources *ResourcesSpec `json:"resources,omitempty"`
	MultiAZ
}

type MongosExpose struct {
	ExposeType               corev1.ServiceType `json:"exposeType,omitempty"`
	LoadBalancerSourceRanges []string           `json:"loadBalancerSourceRanges,omitempty"`
	ServiceAnnotations       map[string]string  `json:"serviceAnnotations,omitempty"`
}

type Expose struct {
	Enabled                  bool               `json:"enabled"`
	ExposeType               corev1.ServiceType `json:"exposeType,omitempty"`
	LoadBalancerSourceRanges []string           `json:"loadBalancerSourceRanges,omitempty"`
	ServiceAnnotations       map[string]string  `json:"serviceAnnotations,omitempty"`
}

// ServerVersion represents info about k8s / openshift server version
type ServerVersion struct {
	Platform version.Platform
	Info     k8sversion.Info
}

// OwnerRef returns OwnerReference to object
func (cr *PerconaServerMongoDB) OwnerRef(scheme *runtime.Scheme) (metav1.OwnerReference, error) {
	gvk, err := apiutil.GVKForObject(cr, scheme)
	if err != nil {
		return metav1.OwnerReference{}, err
	}

	trueVar := true

	return metav1.OwnerReference{
		APIVersion: gvk.GroupVersion().String(),
		Kind:       gvk.Kind,
		Name:       cr.GetName(),
		UID:        cr.GetUID(),
		Controller: &trueVar,
	}, nil
}

// setVersion sets the API version of a PSMDB resource.
// The new (semver-matching) version is determined either by the CR's API version or an API version specified via the CR's annotations.
// If the CR's API version is an empty string, it returns "v1"
func (cr *PerconaServerMongoDB) setVersion() error {
	if len(cr.Spec.CRVersion) > 0 {
		return nil
	}

	apiVersion := version.Version

	if lastCR, ok := cr.Annotations["kubectl.kubernetes.io/last-applied-configuration"]; ok {
		var newCR PerconaServerMongoDB
		err := json.Unmarshal([]byte(lastCR), &newCR)
		if err != nil {
			return err
		}
		if len(newCR.APIVersion) > 0 {
			apiVersion = strings.Replace(strings.TrimPrefix(newCR.APIVersion, "psmdb.percona.com/v"), "-", ".", -1)
		}
	}

	cr.Spec.CRVersion = apiVersion

	return nil
}

func (cr *PerconaServerMongoDB) Version() *v.Version {
	return v.Must(v.NewVersion(cr.Spec.CRVersion))
}

func (cr *PerconaServerMongoDB) CompareVersion(version string) int {
	if len(cr.Spec.CRVersion) == 0 {
		cr.setVersion()
	}

	//using Must because "version" must be right format
	return cr.Version().Compare(v.Must(v.NewVersion(version)))
}

const internalPrefix = "internal-"
const userPostfix = "-users"

func InternalUserSecretName(cr *PerconaServerMongoDB) string {
	return internalPrefix + cr.Name + userPostfix
}

func UserSecretName(cr *PerconaServerMongoDB) string {
	name := cr.Spec.Secrets.Users
	if cr.CompareVersion("1.5.0") >= 0 {
		name = InternalUserSecretName(cr)
	}

	return name
}

func (cr *PerconaServerMongoDB) StatefulsetNamespacedName(rsName string) types.NamespacedName {
	return types.NamespacedName{Name: cr.Name + "-" + rsName, Namespace: cr.Namespace}
}

func (cr *PerconaServerMongoDB) MongosNamespacedName() types.NamespacedName {
	return types.NamespacedName{Name: cr.Name + "-" + "mongos", Namespace: cr.Namespace}
}

func (cr *PerconaServerMongoDB) CanBackup() error {
	if cr.Status.State == AppStateReady {
		return nil
	}

	if !cr.Spec.UnsafeConf {
		return errors.Errorf("allowUnsafeConfigurations must be true to run backup on cluster with status %s", cr.Status.State)
	}

	for rsName, rs := range cr.Status.Replsets {
		if rs.Ready < int32(1) {
			return errors.New(rsName + " has no ready nodes")
		}
	}

	return nil
}

const maxStatusesQuantity = 20

func (s *PerconaServerMongoDBStatus) AddCondition(c ClusterCondition) {
	if len(s.Conditions) == 0 {
		s.Conditions = append(s.Conditions, c)
		return
	}

	if s.Conditions[len(s.Conditions)-1].Type != c.Type {
		s.Conditions = append(s.Conditions, c)
	}

	if len(s.Conditions) > maxStatusesQuantity {
		s.Conditions = s.Conditions[len(s.Conditions)-maxStatusesQuantity:]
	}
}<|MERGE_RESOLUTION|>--- conflicted
+++ resolved
@@ -225,13 +225,13 @@
 	Advanced    *corev1.Affinity `json:"advanced,omitempty"`
 }
 
-<<<<<<< HEAD
 type ExternalNode struct {
 	Host     string `json:"host"`
 	Port     int    `json:"port,omitempty"`
 	Priority int    `json:"priority"`
 	Votes    int    `json:"votes"`
-=======
+}
+
 type NonVotingSpec struct {
 	Enabled                  bool                       `json:"enabled"`
 	Size                     int32                      `json:"size"`
@@ -245,7 +245,6 @@
 	Configuration            string                     `json:"configuration,omitempty"`
 
 	MultiAZ
->>>>>>> 862ad0e0
 }
 
 type ReplsetSpec struct {
@@ -262,11 +261,8 @@
 	ContainerSecurityContext *corev1.SecurityContext    `json:"containerSecurityContext,omitempty"`
 	Storage                  *MongodSpecStorage         `json:"storage,omitempty"`
 	Configuration            string                     `json:"configuration,omitempty"`
-<<<<<<< HEAD
 	ExternalNodes            []*ExternalNode            `json:"externalNodes,omitempty"`
-=======
 	NonVoting                NonVotingSpec              `json:"nonvoting,omitempty"`
->>>>>>> 862ad0e0
 
 	MultiAZ
 }
