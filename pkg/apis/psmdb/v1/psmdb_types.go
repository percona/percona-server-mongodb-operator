--- conflicted
+++ resolved
@@ -937,7 +937,6 @@
 	return mcs.IsAvailable() && cr.Spec.MultiCluster.Enabled
 }
 
-<<<<<<< HEAD
 func ClusterLabels(cr *PerconaServerMongoDB) map[string]string {
 	return map[string]string{
 		"app.kubernetes.io/name":       "percona-server-mongodb",
@@ -963,7 +962,8 @@
 	lbls := ClusterLabels(cr)
 	lbls["app.kubernetes.io/component"] = "mongos"
 	return lbls
-=======
+}
+
 const (
 	FinalizerDeletePVC              = "delete-psmdb-pvc"
 	FinalizerDeletePSMDBPodsInOrder = "delete-psmdb-pods-in-order"
@@ -989,5 +989,4 @@
 
 	orderedFinalizers = append(orderedFinalizers, finalizers...)
 	return orderedFinalizers
->>>>>>> 3f9be1d0
 }