package v1

import (
	"context"
	"fmt"
	"os"
	"strconv"
	"strings"

	cmmeta "github.com/cert-manager/cert-manager/pkg/apis/meta/v1"
	"github.com/go-logr/logr"
	v "github.com/hashicorp/go-version"
	"github.com/pkg/errors"
	"gopkg.in/yaml.v2"
	appsv1 "k8s.io/api/apps/v1"
	corev1 "k8s.io/api/core/v1"
	metav1 "k8s.io/apimachinery/pkg/apis/meta/v1"
	"k8s.io/apimachinery/pkg/runtime"
	"k8s.io/apimachinery/pkg/types"
	"k8s.io/apimachinery/pkg/util/intstr"
	"k8s.io/apimachinery/pkg/util/sets"
	k8sversion "k8s.io/apimachinery/pkg/version"
	"sigs.k8s.io/controller-runtime/pkg/client/apiutil"
	logf "sigs.k8s.io/controller-runtime/pkg/log"

	"github.com/percona/percona-backup-mongodb/pbm/compress"
	"github.com/percona/percona-backup-mongodb/pbm/defs"

	"github.com/percona/percona-server-mongodb-operator/pkg/mcs"
	"github.com/percona/percona-server-mongodb-operator/pkg/util/numstr"
	"github.com/percona/percona-server-mongodb-operator/version"
)

// +k8s:deepcopy-gen:interfaces=k8s.io/apimachinery/pkg/runtime.Object

// PerconaServerMongoDB is the Schema for the perconaservermongodbs API
// +k8s:openapi-gen=true
// +kubebuilder:object:root=true
// +kubebuilder:subresource:status
// +kubebuilder:resource:shortName="psmdb"
// +kubebuilder:printcolumn:name="ENDPOINT",type="string",JSONPath=".status.host"
// +kubebuilder:printcolumn:name="Status",type="string",JSONPath=".status.state"
// +kubebuilder:printcolumn:name="Age",type="date",JSONPath=".metadata.creationTimestamp"
type PerconaServerMongoDB struct {
	metav1.TypeMeta   `json:",inline"`
	metav1.ObjectMeta `json:"metadata,omitempty"`

	Spec   PerconaServerMongoDBSpec   `json:"spec,omitempty"`
	Status PerconaServerMongoDBStatus `json:"status,omitempty"`
}

// +k8s:deepcopy-gen:interfaces=k8s.io/apimachinery/pkg/runtime.Object

// PerconaServerMongoDBList contains a list of PerconaServerMongoDB
type PerconaServerMongoDBList struct {
	metav1.TypeMeta `json:",inline"`
	metav1.ListMeta `json:"metadata,omitempty"`
	Items           []PerconaServerMongoDB `json:"items"`
}

type ClusterRole string

const (
	ClusterRoleShardSvr  ClusterRole = "shardsvr"
	ClusterRoleConfigSvr ClusterRole = "configsvr"
)

// PerconaServerMongoDBSpec defines the desired state of PerconaServerMongoDB
type PerconaServerMongoDBSpec struct {
	Pause                        bool                                 `json:"pause,omitempty"`
	Unmanaged                    bool                                 `json:"unmanaged,omitempty"`
	CRVersion                    string                               `json:"crVersion,omitempty"`
	Platform                     *version.Platform                    `json:"platform,omitempty"`
	Image                        string                               `json:"image"`
	ImagePullSecrets             []corev1.LocalObjectReference        `json:"imagePullSecrets,omitempty"`
	UnsafeConf                   bool                                 `json:"allowUnsafeConfigurations,omitempty"`
	Unsafe                       UnsafeFlags                          `json:"unsafeFlags,omitempty"`
	IgnoreLabels                 []string                             `json:"ignoreLabels,omitempty"`
	IgnoreAnnotations            []string                             `json:"ignoreAnnotations,omitempty"`
	Replsets                     []*ReplsetSpec                       `json:"replsets,omitempty"`
	Secrets                      *SecretsSpec                         `json:"secrets,omitempty"`
	Backup                       BackupSpec                           `json:"backup,omitempty"`
	ImagePullPolicy              corev1.PullPolicy                    `json:"imagePullPolicy,omitempty"`
	PMM                          PMMSpec                              `json:"pmm,omitempty"`
	UpdateStrategy               appsv1.StatefulSetUpdateStrategyType `json:"updateStrategy,omitempty"`
	UpgradeOptions               UpgradeOptions                       `json:"upgradeOptions,omitempty"`
	SchedulerName                string                               `json:"schedulerName,omitempty"`
	ClusterServiceDNSSuffix      string                               `json:"clusterServiceDNSSuffix,omitempty"`
	ClusterServiceDNSMode        DNSMode                              `json:"clusterServiceDNSMode,omitempty"`
	Sharding                     Sharding                             `json:"sharding,omitempty"`
	InitImage                    string                               `json:"initImage,omitempty"`
	InitContainerSecurityContext *corev1.SecurityContext              `json:"initContainerSecurityContext,omitempty"`
	MultiCluster                 MultiCluster                         `json:"multiCluster,omitempty"`
	TLS                          *TLSSpec                             `json:"tls,omitempty"`
	Users                        []User                               `json:"users,omitempty"`
	Roles                        []Role                               `json:"roles,omitempty"`
	VolumeExpansionEnabled       bool                                 `json:"enableVolumeExpansion,omitempty"`
}

type UserRole struct {
	Name string `json:"name"`
	DB   string `json:"db"`
}

type SecretKeySelector struct {
	Name string `json:"name"`
	Key  string `json:"key,omitempty"`
}

type User struct {
	Name              string            `json:"name"`
	DB                string            `json:"db,omitempty"`
	PasswordSecretRef SecretKeySelector `json:"passwordSecretRef"`
	Roles             []UserRole        `json:"roles"`
}

func (u *User) UserID() string {
	return u.DB + "." + u.Name
}

type RoleAuthenticationRestriction struct {
	ClientSource  []string `json:"clientSource,omitempty"`
	ServerAddress []string `json:"serverAddress,omitempty"`
}

type RoleResource struct {
	Collection string `json:"collection,omitempty"`
	DB         string `json:"db,omitempty"`
	Cluster    *bool  `json:"cluster,omitempty"`
}

type RolePrivilege struct {
	Actions  []string     `json:"actions"`
	Resource RoleResource `json:"resource,omitempty"`
}

type InheritenceRole struct {
	Role string `json:"role"`
	DB   string `json:"db"`
}

type Role struct {
	Role                       string                          `json:"role"`
	DB                         string                          `json:"db"`
	Privileges                 []RolePrivilege                 `json:"privileges"`
	AuthenticationRestrictions []RoleAuthenticationRestriction `json:"authenticationRestrictions,omitempty"`
	Roles                      []InheritenceRole               `json:"roles,omitempty"`
}

type UnsafeFlags struct {
	TLS                    bool `json:"tls,omitempty"`
	ReplsetSize            bool `json:"replsetSize,omitempty"`
	MongosSize             bool `json:"mongosSize,omitempty"`
	TerminationGracePeriod bool `json:"terminationGracePeriod,omitempty"`
	BackupIfUnhealthy      bool `json:"backupIfUnhealthy,omitempty"`
}

type TLSMode string

const (
	TLSModeDisabled TLSMode = "disabled"
	TLSModeAllow    TLSMode = "allowTLS"
	TLSModePrefer   TLSMode = "preferTLS"
	TLSModeRequire  TLSMode = "requireTLS"
)

type TLSSpec struct {
	Mode                     TLSMode                 `json:"mode,omitempty"`
	AllowInvalidCertificates *bool                   `json:"allowInvalidCertificates,omitempty"`
	CertValidityDuration     metav1.Duration         `json:"certValidityDuration,omitempty"`
	IssuerConf               *cmmeta.ObjectReference `json:"issuerConf,omitempty"`
}

func (spec *PerconaServerMongoDBSpec) Replset(name string) *ReplsetSpec {
	switch name {
	case "":
		return nil
	case ConfigReplSetName:
		return spec.Sharding.ConfigsvrReplSet
	}
	for _, rs := range spec.Replsets {
		if rs != nil && rs.Name == name {
			return rs
		}
	}
	return nil
}

const (
	SmartUpdateStatefulSetStrategyType appsv1.StatefulSetUpdateStrategyType = "SmartUpdate"
)

// DNS Mode string describes the mode used to generate fqdn/ip for communication between nodes
// +enum
type DNSMode string

const (
	// DNSModeServiceMesh means a FQDN (<pod>.<ns>.svc.cluster.local) will be generated,
	// assumming the FQDN is resolvable and available in all clusters
	DNSModeServiceMesh DNSMode = "ServiceMesh"

	// DNSModeInternal means the local FQDN (<pod>.<svc>.<ns>.svc.cluster.local) will be used
	DNSModeInternal DNSMode = "Internal"

	// DNSModeExternal means external IPs will be used in case of the services are exposed
	DNSModeExternal DNSMode = "External"
)

type Sharding struct {
	Enabled          bool         `json:"enabled"`
	ConfigsvrReplSet *ReplsetSpec `json:"configsvrReplSet,omitempty"`
	Mongos           *MongosSpec  `json:"mongos,omitempty"`
	Balancer         BalancerSpec `json:"balancer,omitempty"`
}

type BalancerSpec struct {
	Enabled *bool `json:"enabled,omitempty"`
}

type UpgradeOptions struct {
	VersionServiceEndpoint string          `json:"versionServiceEndpoint,omitempty"`
	Apply                  UpgradeStrategy `json:"apply,omitempty"`
	Schedule               string          `json:"schedule,omitempty"`
	SetFCV                 bool            `json:"setFCV,omitempty"`
}

type ReplsetMemberStatus struct {
	Name    string `json:"name,omitempty"`
	Version string `json:"version,omitempty"`
}

type MongosStatus struct {
	Size    int      `json:"size"`
	Ready   int      `json:"ready"`
	Status  AppState `json:"status,omitempty"`
	Message string   `json:"message,omitempty"`
}

type ReplsetStatus struct {
	Members     []*ReplsetMemberStatus `json:"members,omitempty"`
	ClusterRole ClusterRole            `json:"clusterRole,omitempty"`

	Initialized  bool     `json:"initialized,omitempty"`
	AddedAsShard *bool    `json:"added_as_shard,omitempty"`
	Size         int32    `json:"size"`
	Ready        int32    `json:"ready"`
	Status       AppState `json:"status,omitempty"`
	Message      string   `json:"message,omitempty"`
}

type MultiCluster struct {
	Enabled   bool   `json:"enabled"`
	DNSSuffix string `json:"DNSSuffix,omitempty"`
}

type AppState string

const (
	AppStateNone     AppState = ""
	AppStateInit     AppState = "initializing"
	AppStateStopping AppState = "stopping"
	AppStatePaused   AppState = "paused"
	AppStateReady    AppState = "ready"
	AppStateError    AppState = "error"

	AppStateSharding AppState = "sharding"
)

type UpgradeStrategy string

func (us UpgradeStrategy) Lower() UpgradeStrategy {
	return UpgradeStrategy(strings.ToLower(string(us)))
}

func OneOfUpgradeStrategy(a string) bool {
	us := UpgradeStrategy(strings.ToLower(a))

	return us == UpgradeStrategyLatest ||
		us == UpgradeStrategyRecommended ||
		us == UpgradeStrategyDisabled ||
		us == UpgradeStrategyNever
}

const (
	UpgradeStrategyDisabled    UpgradeStrategy = "disabled"
	UpgradeStrategyNever       UpgradeStrategy = "never"
	UpgradeStrategyRecommended UpgradeStrategy = "recommended"
	UpgradeStrategyLatest      UpgradeStrategy = "latest"
)

const DefaultVersionServiceEndpoint = "https://check.percona.com"

func GetDefaultVersionServiceEndpoint() string {
	if endpoint := os.Getenv("PERCONA_VS_FALLBACK_URI"); len(endpoint) > 0 {
		return endpoint
	}

	return DefaultVersionServiceEndpoint
}

// PerconaServerMongoDBStatus defines the observed state of PerconaServerMongoDB
type PerconaServerMongoDBStatus struct {
	State              AppState                 `json:"state,omitempty"`
	MongoVersion       string                   `json:"mongoVersion,omitempty"`
	MongoImage         string                   `json:"mongoImage,omitempty"`
	Message            string                   `json:"message,omitempty"`
	Conditions         []ClusterCondition       `json:"conditions,omitempty"`
	Replsets           map[string]ReplsetStatus `json:"replsets,omitempty"`
	Mongos             *MongosStatus            `json:"mongos,omitempty"`
	ObservedGeneration int64                    `json:"observedGeneration,omitempty"`
	BackupStatus       AppState                 `json:"backup,omitempty"`
	BackupVersion      string                   `json:"backupVersion,omitempty"`
	PMMStatus          AppState                 `json:"pmmStatus,omitempty"`
	PMMVersion         string                   `json:"pmmVersion,omitempty"`
	Host               string                   `json:"host,omitempty"`
	Size               int32                    `json:"size"`
	Ready              int32                    `json:"ready"`
}

type ConditionStatus string

const (
	ConditionTrue    ConditionStatus = "True"
	ConditionFalse   ConditionStatus = "False"
	ConditionUnknown ConditionStatus = "Unknown"
)

type ClusterCondition struct {
	Status             ConditionStatus `json:"status"`
	Type               AppState        `json:"type"`
	LastTransitionTime metav1.Time     `json:"lastTransitionTime,omitempty"`
	Reason             string          `json:"reason,omitempty"`
	Message            string          `json:"message,omitempty"`
}

// FindCondition finds the conditionType in conditions.
func (s *PerconaServerMongoDBStatus) FindCondition(conditionType AppState) *ClusterCondition {
	for i, c := range s.Conditions {
		if c.Type == conditionType {
			return &s.Conditions[i]
		}
	}
	return nil
}

type PMMSpec struct {
	Enabled                  bool                    `json:"enabled,omitempty"`
	ServerHost               string                  `json:"serverHost,omitempty"`
	Image                    string                  `json:"image"`
	MongodParams             string                  `json:"mongodParams,omitempty"`
	MongosParams             string                  `json:"mongosParams,omitempty"`
	ContainerSecurityContext *corev1.SecurityContext `json:"containerSecurityContext,omitempty"`

	Resources corev1.ResourceRequirements `json:"resources,omitempty"`
}

func (pmm *PMMSpec) HasSecret(secret *corev1.Secret) bool {
	if len(secret.Data) == 0 {
		return false
	}
	s := sets.StringKeySet(secret.Data)
	if s.HasAll(PMMUserKey, PMMPasswordKey) || s.Has(PMMAPIKey) {
		return true
	}
	return false
}

func (spec *PMMSpec) ShouldUseAPIKeyAuth(secret *corev1.Secret) bool {
	if _, ok := secret.Data[PMMAPIKey]; !ok {
		_, okl := secret.Data[PMMUserKey]
		_, okp := secret.Data[PMMPasswordKey]
		if okl && okp {
			return false
		}
	}
	return true
}

type MultiAZ struct {
	Affinity                      *PodAffinity                      `json:"affinity,omitempty"`
	TopologySpreadConstraints     []corev1.TopologySpreadConstraint `json:"topologySpreadConstraints,omitempty"`
	NodeSelector                  map[string]string                 `json:"nodeSelector,omitempty"`
	Tolerations                   []corev1.Toleration               `json:"tolerations,omitempty"`
	PriorityClassName             string                            `json:"priorityClassName,omitempty"`
	ServiceAccountName            string                            `json:"serviceAccountName,omitempty"`
	Annotations                   map[string]string                 `json:"annotations,omitempty"`
	Labels                        map[string]string                 `json:"labels,omitempty"`
	PodDisruptionBudget           *PodDisruptionBudgetSpec          `json:"podDisruptionBudget,omitempty"`
	TerminationGracePeriodSeconds *int64                            `json:"terminationGracePeriodSeconds,omitempty"`
	RuntimeClassName              *string                           `json:"runtimeClassName,omitempty"`

	Resources corev1.ResourceRequirements `json:"resources,omitempty"`

	Sidecars       []corev1.Container             `json:"sidecars,omitempty"`
	SidecarVolumes []corev1.Volume                `json:"sidecarVolumes,omitempty"`
	SidecarPVCs    []corev1.PersistentVolumeClaim `json:"sidecarPVCs,omitempty"`
}

func (m *MultiAZ) WithSidecars(c corev1.Container) (withSidecars []corev1.Container, noSkips bool) {
	withSidecars, noSkips = []corev1.Container{c}, true

	for _, s := range m.Sidecars {
		if s.Name == c.Name {
			noSkips = false
			continue
		}

		withSidecars = append(withSidecars, s)
	}

	return
}

func (m *MultiAZ) WithSidecarVolumes(log logr.Logger, volumes []corev1.Volume) []corev1.Volume {
	names := make(map[string]struct{}, len(volumes))
	for i := range volumes {
		names[volumes[i].Name] = struct{}{}
	}

	rv := make([]corev1.Volume, 0, len(volumes)+len(m.SidecarVolumes))
	rv = append(rv, volumes...)

	for _, v := range m.SidecarVolumes {
		if _, ok := names[v.Name]; ok {
			log.Error(errors.New("Wrong sidecar volume name, it is skipped"), "volumeName", v.Name)
			continue
		}

		rv = append(rv, v)
	}

	return rv
}

func (m *MultiAZ) WithSidecarPVCs(log logr.Logger, pvcs []corev1.PersistentVolumeClaim) []corev1.PersistentVolumeClaim {
	names := make(map[string]struct{}, len(pvcs))
	for i := range pvcs {
		names[pvcs[i].Name] = struct{}{}
	}

	rv := make([]corev1.PersistentVolumeClaim, 0, len(pvcs)+len(m.SidecarPVCs))
	rv = append(rv, pvcs...)

	for _, p := range m.SidecarPVCs {
		if _, ok := names[p.Name]; ok {
			log.Error(errors.New("Wrong sidecar PVC name, it is skipped"), "PVCName", p.Name)
			continue
		}

		rv = append(rv, p)
	}

	return rv
}

type PodDisruptionBudgetSpec struct {
	MinAvailable   *intstr.IntOrString `json:"minAvailable,omitempty"`
	MaxUnavailable *intstr.IntOrString `json:"maxUnavailable,omitempty"`
}

type PodAffinity struct {
	TopologyKey *string          `json:"antiAffinityTopologyKey,omitempty"`
	Advanced    *corev1.Affinity `json:"advanced,omitempty"`
}

type ExternalNode struct {
	Host     string `json:"host"`
	Port     int    `json:"port,omitempty"`
	Priority int    `json:"priority"`
	Votes    int    `json:"votes"`

	ReplsetOverride `json:",inline"`
}

func (e *ExternalNode) HostPort() string {
	return e.Host + ":" + strconv.Itoa(e.Port)
}

type NonVotingSpec struct {
	Enabled                  bool                       `json:"enabled"`
	Size                     int32                      `json:"size"`
	VolumeSpec               *VolumeSpec                `json:"volumeSpec,omitempty"`
	ReadinessProbe           *corev1.Probe              `json:"readinessProbe,omitempty"`
	LivenessProbe            *LivenessProbeExtended     `json:"livenessProbe,omitempty"`
	PodSecurityContext       *corev1.PodSecurityContext `json:"podSecurityContext,omitempty"`
	ContainerSecurityContext *corev1.SecurityContext    `json:"containerSecurityContext,omitempty"`
	Configuration            MongoConfiguration         `json:"configuration,omitempty"`

	MultiAZ `json:",inline"`
}

func (nv *NonVotingSpec) GetSize() int32 {
	if !nv.Enabled {
		return 0
	}
	return nv.Size
}

type MongoConfiguration string

func (conf MongoConfiguration) GetOptions(name string) (map[interface{}]interface{}, error) {
	m := make(map[string]interface{})
	err := yaml.Unmarshal([]byte(conf), m)
	if err != nil {
		return nil, err
	}
	val, ok := m[name]
	if !ok {
		return nil, nil
	}
	options, _ := val.(map[interface{}]interface{})
	return options, nil
}

func (conf MongoConfiguration) GetTLSMode() (string, error) {
	m, err := conf.GetOptions("net")
	if err != nil || m == nil {
		return "", err
	}

	tls, ok := m["tls"]
	if !ok {
		return "", nil
	}

	tlsMap, ok := tls.(map[any]any)
	if !ok {
		return "", errors.New("tls configuration is invalid")
	}

	tlsMode, ok := tlsMap["mode"]
	if !ok {
		return "", nil
	}

	mode, ok := tlsMode.(string)
	if !ok {
		return "", errors.Errorf("can't cast %s to string", mode)
	}

	return mode, nil
}

// IsEncryptionEnabled returns nil if "enableEncryption" field is not specified or the pointer to the value of this field
func (conf MongoConfiguration) IsEncryptionEnabled() (*bool, error) {
	m, err := conf.GetOptions("security")
	if err != nil || m == nil {
		return nil, err
	}
	enabled, ok := m["enableEncryption"]
	if !ok {
		return nil, nil
	}
	b, ok := enabled.(bool)
	if !ok {
		return nil, errors.New("enableEncryption value is not bool")
	}
	return &b, nil
}

// VaultEnabled returns whether mongo config has vault section under security
func (conf MongoConfiguration) VaultEnabled() bool {
	m, err := conf.GetOptions("security")
	if err != nil || m == nil {
		return false
	}
	_, ok := m["vault"]
	return ok
}

// QuietEnabled returns whether mongo config has `quiet` set to true under `systemLog` section.
// If `quiet` or `systemLog` sections are not present, returns true.
func (conf MongoConfiguration) QuietEnabled() bool {
	defaultValue := true

	m, err := conf.GetOptions("systemLog")
	if err != nil || m == nil {
		return defaultValue
	}
	v, ok := m["quiet"]
	if !ok {
		return defaultValue
	}
	b, ok := v.(bool)
	if !ok {
		return defaultValue
	}

	return b
}

// setEncryptionDefaults sets encryptionKeyFile to a default value if enableEncryption is specified.
func (conf *MongoConfiguration) setEncryptionDefaults() error {
	m := make(map[string]interface{})

	err := yaml.Unmarshal([]byte(*conf), m)
	if err != nil {
		return err
	}

	val, ok := m["security"]
	if !ok {
		return nil
	}

	security, ok := val.(map[interface{}]interface{})
	if !ok {
		return errors.New("security configuration section is invalid")
	}

	if _, ok := security["vault"]; ok {
		return nil
	}

	if _, ok = security["enableEncryption"]; ok {
		security["encryptionKeyFile"] = MongodRESTencryptDir + "/" + EncryptionKeyName
	}

	res, err := yaml.Marshal(m)
	if err != nil {
		return err
	}

	*conf = MongoConfiguration(res)

	return nil
}

func (conf *MongoConfiguration) SetDefaults() error {
	if err := conf.setEncryptionDefaults(); err != nil {
		return errors.Wrap(err, "failed to set encryption defaults")
	}
	return nil
}

type ReplsetOverrides map[string]ReplsetOverride

type ReplsetOverride struct {
	Host     string            `json:"host,omitempty"`
	Horizons map[string]string `json:"horizons,omitempty"`
	Tags     map[string]string `json:"tags,omitempty"`
	Priority *int              `json:"priority,omitempty"`
}

type HorizonsSpec map[string]map[string]string

type PrimaryPreferTagSelectorSpec map[string]string

type ReplsetSpec struct {
	MultiAZ `json:",inline"`

	Name                     string                       `json:"name,omitempty"`
	Size                     int32                        `json:"size"`
	ClusterRole              ClusterRole                  `json:"clusterRole,omitempty"`
	Arbiter                  Arbiter                      `json:"arbiter,omitempty"`
	Expose                   ExposeTogglable              `json:"expose,omitempty"`
	VolumeSpec               *VolumeSpec                  `json:"volumeSpec,omitempty"`
	ReadinessProbe           *corev1.Probe                `json:"readinessProbe,omitempty"`
	LivenessProbe            *LivenessProbeExtended       `json:"livenessProbe,omitempty"`
	PodSecurityContext       *corev1.PodSecurityContext   `json:"podSecurityContext,omitempty"`
	ContainerSecurityContext *corev1.SecurityContext      `json:"containerSecurityContext,omitempty"`
	Storage                  *MongodSpecStorage           `json:"storage,omitempty"`
	Configuration            MongoConfiguration           `json:"configuration,omitempty"`
	ExternalNodes            []*ExternalNode              `json:"externalNodes,omitempty"`
	NonVoting                NonVotingSpec                `json:"nonvoting,omitempty"`
	HostAliases              []corev1.HostAlias           `json:"hostAliases,omitempty"`
	Horizons                 HorizonsSpec                 `json:"splitHorizons,omitempty"`
	ReplsetOverrides         ReplsetOverrides             `json:"replsetOverrides,omitempty"`
	PrimaryPreferTagSelector PrimaryPreferTagSelectorSpec `json:"primaryPreferTagSelector,omitempty"`
}

func (r *ReplsetSpec) PodName(cr *PerconaServerMongoDB, idx int) string {
	return fmt.Sprintf("%s-%s-%d", cr.Name, r.Name, idx)
}

func (r *ReplsetSpec) ServiceName(cr *PerconaServerMongoDB) string {
	return cr.Name + "-" + r.Name
}

func (r *ReplsetSpec) PodFQDN(cr *PerconaServerMongoDB, podName string) string {
	if r.Expose.Enabled {
		return fmt.Sprintf("%s.%s.%s", podName, cr.Namespace, cr.Spec.ClusterServiceDNSSuffix)
	}

	return fmt.Sprintf("%s.%s.%s.%s", podName, r.ServiceName(cr), cr.Namespace, cr.Spec.ClusterServiceDNSSuffix)
}

func (r *ReplsetSpec) PodFQDNWithPort(cr *PerconaServerMongoDB, podName string) string {
	return fmt.Sprintf("%s:%d", r.PodFQDN(cr, podName), DefaultMongodPort)
}

func (r ReplsetSpec) CustomReplsetName() (string, error) {
	var cfg struct {
		Replication struct {
			ReplSetName string `yaml:"replSetName,omitempty"`
		} `yaml:"replication,omitempty"`
	}

	err := yaml.Unmarshal([]byte(r.Configuration), &cfg)
	if err != nil {
		return cfg.Replication.ReplSetName, errors.Wrap(err, "unmarshal configuration")
	}

	if len(cfg.Replication.ReplSetName) == 0 {
		return cfg.Replication.ReplSetName, errors.New("replSetName is not configured")
	}

	return cfg.Replication.ReplSetName, nil
}

type LivenessProbeExtended struct {
	corev1.Probe        `json:",inline"`
	StartupDelaySeconds int `json:"startupDelaySeconds,omitempty"`
}

func (l LivenessProbeExtended) CommandHas(flag string) bool {
	if l.ProbeHandler.Exec == nil {
		return false
	}

	for _, v := range l.ProbeHandler.Exec.Command {
		if v == flag {
			return true
		}
	}

	return false
}

type VolumeSpec struct {
	// EmptyDir represents a temporary directory that shares a pod's lifetime.
	EmptyDir *corev1.EmptyDirVolumeSource `json:"emptyDir,omitempty"`

	// HostPath represents a pre-existing file or directory on the host machine
	// that is directly exposed to the container.
	HostPath *corev1.HostPathVolumeSource `json:"hostPath,omitempty"`

	// PersistentVolumeClaim represents a reference to a PersistentVolumeClaim.
	// It has the highest level of precedence, followed by HostPath and
	// EmptyDir. And represents the PVC specification.
	PersistentVolumeClaim PVCSpec `json:"persistentVolumeClaim,omitempty"`
}

type PVCSpec struct {
	Annotations map[string]string `json:"annotations,omitempty"`
	Labels      map[string]string `json:"labels,omitempty"`

	*corev1.PersistentVolumeClaimSpec `json:",inline"`
}

type SecretsSpec struct {
	Users       string `json:"users,omitempty"`
	SSL         string `json:"ssl,omitempty"`
	SSLInternal string `json:"sslInternal,omitempty"`

	// Use (*SecretsSpec) GetInternalKey() to get InternalKey
	InternalKey string `json:"keyFile,omitempty"`

	EncryptionKey string `json:"encryptionKey,omitempty"`
	Vault         string `json:"vault,omitempty"`
	SSE           string `json:"sse,omitempty"`
	LDAPSecret    string `json:"ldapSecret,omitempty"`
}

func (s *SecretsSpec) GetInternalKey(cr *PerconaServerMongoDB) string {
	if s == nil || s.InternalKey == "" {
		return cr.Name + "-mongodb-keyfile"
	}
	return s.InternalKey
}

func SSLSecretName(cr *PerconaServerMongoDB) string {
	return cr.Spec.Secrets.SSL
}

func SSLInternalSecretName(cr *PerconaServerMongoDB) string {
	return cr.Spec.Secrets.SSLInternal
}

type MongosSpec struct {
	MultiAZ `json:",inline"`

	Port                     int32                      `json:"port,omitempty"`
	HostPort                 int32                      `json:"hostPort,omitempty"`
	SetParameter             *MongosSpecSetParameter    `json:"setParameter,omitempty"`
	Expose                   MongosExpose               `json:"expose,omitempty"`
	Size                     int32                      `json:"size,omitempty"`
	ReadinessProbe           *corev1.Probe              `json:"readinessProbe,omitempty"`
	LivenessProbe            *LivenessProbeExtended     `json:"livenessProbe,omitempty"`
	PodSecurityContext       *corev1.PodSecurityContext `json:"podSecurityContext,omitempty"`
	ContainerSecurityContext *corev1.SecurityContext    `json:"containerSecurityContext,omitempty"`
	Configuration            MongoConfiguration         `json:"configuration,omitempty"`
	HostAliases              []corev1.HostAlias         `json:"hostAliases,omitempty"`
}

type MongosSpecSetParameter struct {
	CursorTimeoutMillis int `json:"cursorTimeoutMillis,omitempty"`
}

type StorageEngine string

var (
	StorageEngineWiredTiger StorageEngine = "wiredTiger"
	StorageEngineInMemory   StorageEngine = "inMemory"
	StorageEngineMMAPv1     StorageEngine = "mmapv1"
)

type MongodSpecStorage struct {
	Engine         StorageEngine         `json:"engine,omitempty"`
	DirectoryPerDB bool                  `json:"directoryPerDB,omitempty"`
	SyncPeriodSecs int                   `json:"syncPeriodSecs,omitempty"`
	InMemory       *MongodSpecInMemory   `json:"inMemory,omitempty"`
	MMAPv1         *MongodSpecMMAPv1     `json:"mmapv1,omitempty"`
	WiredTiger     *MongodSpecWiredTiger `json:"wiredTiger,omitempty"`
}

type MongodSpecMMAPv1 struct {
	NsSize     int  `json:"nsSize,omitempty"`
	Smallfiles bool `json:"smallfiles,omitempty"`
}

type WiredTigerCompressor string

var (
	WiredTigerCompressorNone   WiredTigerCompressor = "none"
	WiredTigerCompressorSnappy WiredTigerCompressor = "snappy"
	WiredTigerCompressorZlib   WiredTigerCompressor = "zlib"
)

type MongodSpecWiredTigerEngineConfig struct {
	CacheSizeRatio      numstr.NumberString   `json:"cacheSizeRatio,omitempty"`
	DirectoryForIndexes bool                  `json:"directoryForIndexes,omitempty"`
	JournalCompressor   *WiredTigerCompressor `json:"journalCompressor,omitempty"`
}

type MongodSpecWiredTigerCollectionConfig struct {
	BlockCompressor *WiredTigerCompressor `json:"blockCompressor,omitempty"`
}

type MongodSpecWiredTigerIndexConfig struct {
	PrefixCompression bool `json:"prefixCompression,omitempty"`
}

type MongodSpecWiredTiger struct {
	CollectionConfig *MongodSpecWiredTigerCollectionConfig `json:"collectionConfig,omitempty"`
	EngineConfig     *MongodSpecWiredTigerEngineConfig     `json:"engineConfig,omitempty"`
	IndexConfig      *MongodSpecWiredTigerIndexConfig      `json:"indexConfig,omitempty"`
}

type MongodSpecInMemoryEngineConfig struct {
	InMemorySizeRatio numstr.NumberString `json:"inMemorySizeRatio,omitempty"`
}

type MongodSpecInMemory struct {
	EngineConfig *MongodSpecInMemoryEngineConfig `json:"engineConfig,omitempty"`
}

type AuditLogDestination string

var AuditLogDestinationFile AuditLogDestination = "file"

type AuditLogFormat string

var (
	AuditLogFormatBSON AuditLogFormat = "BSON"
	AuditLogFormatJSON AuditLogFormat = "JSON"
)

type OperationProfilingMode string

const (
	OperationProfilingModeAll    OperationProfilingMode = "all"
	OperationProfilingModeSlowOp OperationProfilingMode = "slowOp"
)

type BackupTaskSpec struct {
	Name             string                   `json:"name"`
	Enabled          bool                     `json:"enabled"`
	Keep             int                      `json:"keep,omitempty"`
	Schedule         string                   `json:"schedule,omitempty"`
	StorageName      string                   `json:"storageName,omitempty"`
	CompressionType  compress.CompressionType `json:"compressionType,omitempty"`
	CompressionLevel *int                     `json:"compressionLevel,omitempty"`

	// +kubebuilder:validation:Enum={logical,physical}
	Type defs.BackupType `json:"type,omitempty"`
}

func (task *BackupTaskSpec) JobName(cr *PerconaServerMongoDB) string {
	return fmt.Sprintf("%s-backup-%s-%s", cr.Name, task.Name, cr.Namespace)
}

type S3ServiceSideEncryption struct {
	// Used to specify the SSE algorithm used when keys are managed by the server
	SSEAlgorithm string `json:"sseAlgorithm,omitempty"`
	KMSKeyID     string `json:"kmsKeyID,omitempty"`

	// Used to specify SSE-C style encryption. For Amazon S3 SSECustomerAlgorithm must be 'AES256'
	// see https://docs.aws.amazon.com/AmazonS3/latest/userguide/ServerSideEncryptionCustomerKeys.html
	SSECustomerAlgorithm string `json:"sseCustomerAlgorithm,omitempty"`

	// If SSECustomerAlgorithm is set, this must be a base64 encoded key compatible with the algorithm
	// specified in the SseCustomerAlgorithm field.
	SSECustomerKey string `json:"sseCustomerKey,omitempty"`
}

type Retryer struct {
	NumMaxRetries int             `json:"numMaxRetries,omitempty"`
	MinRetryDelay metav1.Duration `json:"minRetryDelay,omitempty"`
	MaxRetryDelay metav1.Duration `json:"maxRetryDelay,omitempty"`
}

type BackupStorageS3Spec struct {
	Bucket                string                  `json:"bucket"`
	Prefix                string                  `json:"prefix,omitempty"`
	Region                string                  `json:"region,omitempty"`
	EndpointURL           string                  `json:"endpointUrl,omitempty"`
	CredentialsSecret     string                  `json:"credentialsSecret,omitempty"`
	UploadPartSize        int                     `json:"uploadPartSize,omitempty"`
	MaxUploadParts        int                     `json:"maxUploadParts,omitempty"`
	StorageClass          string                  `json:"storageClass,omitempty"`
	InsecureSkipTLSVerify bool                    `json:"insecureSkipTLSVerify,omitempty"`
	ForcePathStyle        *bool                   `json:"forcePathStyle,omitempty"`
	DebugLogLevels        string                  `json:"debugLogLevels,omitempty"`
	Retryer               *Retryer                `json:"retryer,omitempty"`
	ServerSideEncryption  S3ServiceSideEncryption `json:"serverSideEncryption,omitempty"`
}

type BackupStorageAzureSpec struct {
	Container         string `json:"container,omitempty"`
	Prefix            string `json:"prefix,omitempty"`
	CredentialsSecret string `json:"credentialsSecret"`
	EndpointURL       string `json:"endpointUrl,omitempty"`
}

type BackupStorageFilesystemSpec struct {
	Path string `json:"path"`
}

type BackupStorageType string

const (
	BackupStorageFilesystem BackupStorageType = "filesystem"
	BackupStorageS3         BackupStorageType = "s3"
	BackupStorageAzure      BackupStorageType = "azure"
)

type BackupStorageSpec struct {
	Type       BackupStorageType           `json:"type"`
	S3         BackupStorageS3Spec         `json:"s3,omitempty"`
	Azure      BackupStorageAzureSpec      `json:"azure,omitempty"`
	Filesystem BackupStorageFilesystemSpec `json:"filesystem,omitempty"`
}

type PITRSpec struct {
	Enabled          bool                     `json:"enabled,omitempty"`
	OplogSpanMin     numstr.NumberString      `json:"oplogSpanMin,omitempty"`
	OplogOnly        bool                     `json:"oplogOnly,omitempty"`
	CompressionType  compress.CompressionType `json:"compressionType,omitempty"`
	CompressionLevel *int                     `json:"compressionLevel,omitempty"`
}

func (p PITRSpec) Disabled() PITRSpec {
	p.Enabled = false
	return p
}

type BackupTimeouts struct {
	Starting *uint32 `json:"startingStatus,omitempty"`
}

type BackupOptions struct {
	OplogSpanMin float64            `json:"oplogSpanMin"`
	Priority     map[string]float64 `json:"priority,omitempty"`
	Timeouts     *BackupTimeouts    `json:"timeouts,omitempty"`
}

type RestoreOptions struct {
	BatchSize           int               `json:"batchSize,omitempty"`
	NumInsertionWorkers int               `json:"numInsertionWorkers,omitempty"`
	NumDownloadWorkers  int               `json:"numDownloadWorkers,omitempty"`
	MaxDownloadBufferMb int               `json:"maxDownloadBufferMb,omitempty"`
	DownloadChunkMb     int               `json:"downloadChunkMb,omitempty"`
	MongodLocation      string            `json:"mongodLocation,omitempty"`
	MongodLocationMap   map[string]string `json:"mongodLocationMap,omitempty"`
}

type BackupConfig struct {
	BackupOptions  *BackupOptions  `json:"backupOptions,omitempty"`
	RestoreOptions *RestoreOptions `json:"restoreOptions,omitempty"`
}

type BackupSpec struct {
	Enabled                  bool                         `json:"enabled"`
	Annotations              map[string]string            `json:"annotations,omitempty"`
	Labels                   map[string]string            `json:"labels,omitempty"`
	Storages                 map[string]BackupStorageSpec `json:"storages,omitempty"`
	Image                    string                       `json:"image"`
	Tasks                    []BackupTaskSpec             `json:"tasks,omitempty"`
	ServiceAccountName       string                       `json:"serviceAccountName,omitempty"`
	PodSecurityContext       *corev1.PodSecurityContext   `json:"podSecurityContext,omitempty"`
	ContainerSecurityContext *corev1.SecurityContext      `json:"containerSecurityContext,omitempty"`
	Resources                corev1.ResourceRequirements  `json:"resources,omitempty"`
	RuntimeClassName         *string                      `json:"runtimeClassName,omitempty"`
	PITR                     PITRSpec                     `json:"pitr,omitempty"`
	Configuration            BackupConfig                 `json:"configuration,omitempty"`
	VolumeMounts             []corev1.VolumeMount         `json:"volumeMounts,omitempty"`
}

func (b BackupSpec) IsEnabledPITR() bool {
	if !b.Enabled {
		return false
	}
	if len(b.Storages) != 1 {
		return false
	}
	return b.PITR.Enabled
}

type Arbiter struct {
	MultiAZ `json:",inline"`

	Enabled bool  `json:"enabled"`
	Size    int32 `json:"size"`
}

func (a *Arbiter) GetSize() int32 {
	if !a.Enabled {
		return 0
	}
	return a.Size
}

type MongosExpose struct {
	ServicePerPod bool  `json:"servicePerPod,omitempty"`
	NodePort      int32 `json:"nodePort,omitempty"`

	Expose `json:",inline"`
}

type ExposeTogglable struct {
	Enabled bool `json:"enabled"`

	Expose `json:",inline"`
}

type Expose struct {
	ExposeType           corev1.ServiceType `json:"type,omitempty"`
	DeprecatedExposeType corev1.ServiceType `json:"exposeType,omitempty"`

	LoadBalancerSourceRanges []string `json:"loadBalancerSourceRanges,omitempty"`

	ServiceAnnotations           map[string]string `json:"annotations,omitempty"`
	DeprecatedServiceAnnotations map[string]string `json:"serviceAnnotations,omitempty"`

	ServiceLabels           map[string]string `json:"labels,omitempty"`
	DeprecatedServiceLabels map[string]string `json:"serviceLabels,omitempty"`

	InternalTrafficPolicy *corev1.ServiceInternalTrafficPolicy `json:"internalTrafficPolicy,omitempty"`
	ExternalTrafficPolicy corev1.ServiceExternalTrafficPolicy  `json:"externalTrafficPolicy,omitempty"`
}

func (e *Expose) SaveOldMeta() bool {
	return len(e.ServiceAnnotations) == 0 && len(e.ServiceLabels) == 0
}

// ServerVersion represents info about k8s / openshift server version
type ServerVersion struct {
	Platform version.Platform
	Info     k8sversion.Info
}

// OwnerRef returns OwnerReference to object
func (cr *PerconaServerMongoDB) OwnerRef(scheme *runtime.Scheme) (metav1.OwnerReference, error) {
	gvk, err := apiutil.GVKForObject(cr, scheme)
	if err != nil {
		return metav1.OwnerReference{}, err
	}

	trueVar := true

	return metav1.OwnerReference{
		APIVersion: gvk.GroupVersion().String(),
		Kind:       gvk.Kind,
		Name:       cr.GetName(),
		UID:        cr.GetUID(),
		Controller: &trueVar,
	}, nil
}

func (cr *PerconaServerMongoDB) Version() *v.Version {
	return v.Must(v.NewVersion(cr.Spec.CRVersion))
}

func (cr *PerconaServerMongoDB) CompareVersion(version string) int {
	// using Must because "version" must be right format
	return cr.Version().Compare(v.Must(v.NewVersion(version)))
}

func (cr *PerconaServerMongoDB) CompareMongoDBVersion(version string) (int, error) {
	mongoVer, err := v.NewVersion(cr.Status.MongoVersion)
	if err != nil {
		return 0, errors.Wrap(err, "parse status.mongoVersion")
	}

	compare, err := v.NewVersion(version)
	if err != nil {
		return 0, errors.Wrap(err, "parse version")
	}

	return mongoVer.Compare(compare), nil
}

const (
	internalPrefix = "internal-"
	userPostfix    = "-users"
)

const (
	PMMUserKey     = "PMM_SERVER_USER"
	PMMPasswordKey = "PMM_SERVER_PASSWORD"
	PMMAPIKey      = "PMM_SERVER_API_KEY"
)

const (
	EnvMongoDBDatabaseAdminUser      = "MONGODB_DATABASE_ADMIN_USER"
	EnvMongoDBDatabaseAdminPassword  = "MONGODB_DATABASE_ADMIN_PASSWORD"
	EnvMongoDBClusterAdminUser       = "MONGODB_CLUSTER_ADMIN_USER"
	EnvMongoDBClusterAdminPassword   = "MONGODB_CLUSTER_ADMIN_PASSWORD"
	EnvMongoDBUserAdminUser          = "MONGODB_USER_ADMIN_USER"
	EnvMongoDBUserAdminPassword      = "MONGODB_USER_ADMIN_PASSWORD"
	EnvMongoDBBackupUser             = "MONGODB_BACKUP_USER"
	EnvMongoDBBackupPassword         = "MONGODB_BACKUP_PASSWORD"
	EnvMongoDBClusterMonitorUser     = "MONGODB_CLUSTER_MONITOR_USER"
	EnvMongoDBClusterMonitorPassword = "MONGODB_CLUSTER_MONITOR_PASSWORD"
	EnvPMMServerUser                 = PMMUserKey
	EnvPMMServerPassword             = PMMPasswordKey
	EnvPMMServerAPIKey               = PMMAPIKey
)

type SystemUserRole string

const (
	RoleDatabaseAdmin  SystemUserRole = "databaseAdmin"
	RoleClusterAdmin   SystemUserRole = "clusterAdmin"
	RoleUserAdmin      SystemUserRole = "userAdmin"
	RoleClusterMonitor SystemUserRole = "clusterMonitor"
	RoleBackup         SystemUserRole = "backup"
)

func InternalUserSecretName(cr *PerconaServerMongoDB) string {
	return internalPrefix + cr.Name + userPostfix
}

func UserSecretName(cr *PerconaServerMongoDB) string {
	name := cr.Spec.Secrets.Users
	if cr.CompareVersion("1.5.0") >= 0 {
		name = InternalUserSecretName(cr)
	}

	return name
}

func (cr *PerconaServerMongoDB) StatefulsetNamespacedName(rsName string) types.NamespacedName {
	return types.NamespacedName{Name: cr.Name + "-" + rsName, Namespace: cr.Namespace}
}

func (cr *PerconaServerMongoDB) MongosNamespacedName() types.NamespacedName {
	return types.NamespacedName{Name: cr.Name + "-" + "mongos", Namespace: cr.Namespace}
}

func (cr *PerconaServerMongoDB) CanBackup(ctx context.Context) error {
	log := logf.FromContext(ctx).V(1).WithValues("cluster", cr.Name, "namespace", cr.Namespace)
	log.Info("checking if backup is allowed")

	if cr.Status.State == AppStateReady {
		return nil
	}

	if cr.CompareVersion("1.15.0") <= 0 && !cr.Spec.UnsafeConf {
		return errors.Errorf("allowUnsafeConfigurations must be true to run backup on cluster with status %s", cr.Status.State)
	}

	if cr.CompareVersion("1.16.0") >= 0 && !cr.Spec.Unsafe.BackupIfUnhealthy {
		return errors.Errorf("spec.unsafeFlags.backupIfUnhealthy must be true to run backup on cluster with status %s", cr.Status.State)
	}

	for rsName, rs := range cr.Status.Replsets {
		if rs.Ready < int32(1) {
			return errors.New(rsName + " has no ready nodes")
		}
	}

	return nil
}

<<<<<<< HEAD
=======
func (cr *PerconaServerMongoDB) CanRestore(ctx context.Context) error {
	log := logf.FromContext(ctx).V(1).WithValues("cluster", cr.Name, "namespace", cr.Namespace)
	log.Info("checking if restore is allowed")

	if cr.Spec.Unmanaged {
		return errors.New("can't run restore in an unmanaged cluster")
	}

	return nil
}

const maxStatusesQuantity = 20

>>>>>>> 82a1d971
func (s *PerconaServerMongoDBStatus) AddCondition(c ClusterCondition) {
	for i, cond := range s.Conditions {
		if cond.Type != c.Type {
			continue
		}
		s.Conditions[i] = c
	}
	s.Conditions = append(s.Conditions, c)
}

// GetExternalNodes returns all external nodes for all replsets
func (cr *PerconaServerMongoDB) GetExternalNodes() []*ExternalNode {
	extNodes := make([]*ExternalNode, 0)

	for _, replset := range cr.Spec.Replsets {
		extNodes = append(extNodes, replset.ExternalNodes...)
	}

	return extNodes
}

func (cr *PerconaServerMongoDB) MCSEnabled() bool {
	return mcs.IsAvailable() && cr.Spec.MultiCluster.Enabled
}

func (cr *PerconaServerMongoDB) TLSEnabled() bool {
	if cr.CompareVersion("1.16.0") < 0 {
		return !cr.Spec.UnsafeConf
	}

	if cr.Spec.TLS != nil {
		switch cr.Spec.TLS.Mode {
		case TLSModeDisabled:
			return false
		case TLSModeAllow, TLSModePrefer, TLSModeRequire:
			return true
		}
	}

	return true
}

func (cr *PerconaServerMongoDB) UnsafeTLSDisabled() bool {
	return (cr.CompareVersion("1.16.0") >= 0 && cr.Spec.Unsafe.TLS) || (cr.CompareVersion("1.16.0") < 0 && cr.Spec.UnsafeConf)
}

const (
	AnnotationResyncPBM           = "percona.com/resync-pbm"
	AnnotationPVCResizeInProgress = "percona.com/pvc-resize-in-progress"
)<|MERGE_RESOLUTION|>--- conflicted
+++ resolved
@@ -1194,8 +1194,6 @@
 	return nil
 }
 
-<<<<<<< HEAD
-=======
 func (cr *PerconaServerMongoDB) CanRestore(ctx context.Context) error {
 	log := logf.FromContext(ctx).V(1).WithValues("cluster", cr.Name, "namespace", cr.Namespace)
 	log.Info("checking if restore is allowed")
@@ -1207,9 +1205,6 @@
 	return nil
 }
 
-const maxStatusesQuantity = 20
-
->>>>>>> 82a1d971
 func (s *PerconaServerMongoDBStatus) AddCondition(c ClusterCondition) {
 	for i, cond := range s.Conditions {
 		if cond.Type != c.Type {
