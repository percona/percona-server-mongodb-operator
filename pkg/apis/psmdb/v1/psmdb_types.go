package v1

import (
	"encoding/json"
	"fmt"
	"gopkg.in/yaml.v2"
	"strconv"
	"strings"

	"github.com/go-logr/logr"
	v "github.com/hashicorp/go-version"
	"github.com/percona/percona-backup-mongodb/pbm"
	"github.com/pkg/errors"
	appsv1 "k8s.io/api/apps/v1"
	corev1 "k8s.io/api/core/v1"
	metav1 "k8s.io/apimachinery/pkg/apis/meta/v1"
	"k8s.io/apimachinery/pkg/runtime"
	"k8s.io/apimachinery/pkg/types"
	"k8s.io/apimachinery/pkg/util/intstr"
	k8sversion "k8s.io/apimachinery/pkg/version"
	"sigs.k8s.io/controller-runtime/pkg/client/apiutil"

	"github.com/percona/percona-server-mongodb-operator/pkg/util/numstr"
	"github.com/percona/percona-server-mongodb-operator/version"
)

// +k8s:deepcopy-gen:interfaces=k8s.io/apimachinery/pkg/runtime.Object

// PerconaServerMongoDB is the Schema for the perconaservermongodbs API
//+k8s:openapi-gen=true
//+kubebuilder:object:root=true
//+kubebuilder:subresource:status
//+kubebuilder:resource:shortName="psmdb"
//+kubebuilder:printcolumn:name="ENDPOINT",type="string",JSONPath=".status.host"
//+kubebuilder:printcolumn:name="Status",type="string",JSONPath=".status.state"
//+kubebuilder:printcolumn:name="Age",type="date",JSONPath=".metadata.creationTimestamp"
type PerconaServerMongoDB struct {
	metav1.TypeMeta   `json:",inline"`
	metav1.ObjectMeta `json:"metadata,omitempty"`

	Spec   PerconaServerMongoDBSpec   `json:"spec,omitempty"`
	Status PerconaServerMongoDBStatus `json:"status,omitempty"`
}

// +k8s:deepcopy-gen:interfaces=k8s.io/apimachinery/pkg/runtime.Object

// PerconaServerMongoDBList contains a list of PerconaServerMongoDB
type PerconaServerMongoDBList struct {
	metav1.TypeMeta `json:",inline"`
	metav1.ListMeta `json:"metadata,omitempty"`
	Items           []PerconaServerMongoDB `json:"items"`
}

type ClusterRole string

const (
	ClusterRoleShardSvr  ClusterRole = "shardsvr"
	ClusterRoleConfigSvr ClusterRole = "configsvr"
)

// PerconaServerMongoDBSpec defines the desired state of PerconaServerMongoDB
type PerconaServerMongoDBSpec struct {
	Pause                   bool                                 `json:"pause,omitempty"`
	Unmanaged               bool                                 `json:"unmanaged,omitempty"`
	CRVersion               string                               `json:"crVersion,omitempty"`
	Platform                *version.Platform                    `json:"platform,omitempty"`
	Image                   string                               `json:"image,omitempty"`
	ImagePullSecrets        []corev1.LocalObjectReference        `json:"imagePullSecrets,omitempty"`
	RunUID                  int64                                `json:"runUid,omitempty"`
	UnsafeConf              bool                                 `json:"allowUnsafeConfigurations,omitempty"`
	Mongod                  *MongodSpec                          `json:"mongod,omitempty"`
	Replsets                []*ReplsetSpec                       `json:"replsets,omitempty"`
	Secrets                 *SecretsSpec                         `json:"secrets,omitempty"`
	Backup                  BackupSpec                           `json:"backup,omitempty"`
	ImagePullPolicy         corev1.PullPolicy                    `json:"imagePullPolicy,omitempty"`
	PMM                     PMMSpec                              `json:"pmm,omitempty"`
	UpdateStrategy          appsv1.StatefulSetUpdateStrategyType `json:"updateStrategy,omitempty"`
	UpgradeOptions          UpgradeOptions                       `json:"upgradeOptions,omitempty"`
	SchedulerName           string                               `json:"schedulerName,omitempty"`
	ClusterServiceDNSSuffix string                               `json:"clusterServiceDNSSuffix,omitempty"`
	Sharding                Sharding                             `json:"sharding,omitempty"`
	InitImage               string                               `json:"initImage,omitempty"`
	TLS                     *TLSSpec                             `json:"tls,omitempty"`
}

type TLSSpec struct {
	CertValidityDuration metav1.Duration `json:"certValidityDuration,omitempty"`
}

// EncryptionKeySecretName returns spec.Secrets.EncryptionKey.
// If it's empty, spec.Mongod.Security.EncryptionKeySecret is returned.
//
// TODO: Remove after 1.14
func (spec *PerconaServerMongoDBSpec) EncryptionKeySecretName() string {
	if spec.Secrets != nil && spec.Secrets.EncryptionKey != "" {
		return spec.Secrets.EncryptionKey
	}
	if spec.Mongod != nil && spec.Mongod.Security != nil {
		return spec.Mongod.Security.EncryptionKeySecret
	}
	return ""
}

const (
	SmartUpdateStatefulSetStrategyType appsv1.StatefulSetUpdateStrategyType = "SmartUpdate"
)

type Sharding struct {
	Enabled          bool         `json:"enabled"`
	ConfigsvrReplSet *ReplsetSpec `json:"configsvrReplSet,omitempty"`
	Mongos           *MongosSpec  `json:"mongos,omitempty"`
}

type UpgradeOptions struct {
	VersionServiceEndpoint string          `json:"versionServiceEndpoint,omitempty"`
	Apply                  UpgradeStrategy `json:"apply,omitempty"`
	Schedule               string          `json:"schedule,omitempty"`
	SetFCV                 bool            `json:"setFCV,omitempty"`
}

type ReplsetMemberStatus struct {
	Name    string `json:"name,omitempty"`
	Version string `json:"version,omitempty"`
}

type MongosStatus struct {
	Size    int      `json:"size"`
	Ready   int      `json:"ready"`
	Status  AppState `json:"status,omitempty"`
	Message string   `json:"message,omitempty"`
}

type ReplsetStatus struct {
	Members     []*ReplsetMemberStatus `json:"members,omitempty"`
	ClusterRole ClusterRole            `json:"clusterRole,omitempty"`

	Initialized  bool     `json:"initialized,omitempty"`
	AddedAsShard *bool    `json:"added_as_shard,omitempty"`
	Size         int32    `json:"size"`
	Ready        int32    `json:"ready"`
	Status       AppState `json:"status,omitempty"`
	Message      string   `json:"message,omitempty"`
}

type AppState string

const (
	AppStateInit     AppState = "initializing"
	AppStateStopping AppState = "stopping"
	AppStatePaused   AppState = "paused"
	AppStateReady    AppState = "ready"
	AppStateError    AppState = "error"
)

type UpgradeStrategy string

func (us UpgradeStrategy) Lower() UpgradeStrategy {
	return UpgradeStrategy(strings.ToLower(string(us)))
}

func OneOfUpgradeStrategy(a string) bool {
	us := UpgradeStrategy(strings.ToLower(a))

	return us == UpgradeStrategyLatest ||
		us == UpgradeStrategyRecommended ||
		us == UpgradeStrategyDiasbled ||
		us == UpgradeStrategyNever
}

const (
	UpgradeStrategyDiasbled    UpgradeStrategy = "disabled"
	UpgradeStrategyNever       UpgradeStrategy = "never"
	UpgradeStrategyRecommended UpgradeStrategy = "recommended"
	UpgradeStrategyLatest      UpgradeStrategy = "latest"
)

// PerconaServerMongoDBStatus defines the observed state of PerconaServerMongoDB
type PerconaServerMongoDBStatus struct {
	State              AppState                 `json:"state,omitempty"`
	MongoVersion       string                   `json:"mongoVersion,omitempty"`
	MongoImage         string                   `json:"mongoImage,omitempty"`
	Message            string                   `json:"message,omitempty"`
	Conditions         []ClusterCondition       `json:"conditions,omitempty"`
	Replsets           map[string]ReplsetStatus `json:"replsets,omitempty"`
	Mongos             *MongosStatus            `json:"mongos,omitempty"`
	ObservedGeneration int64                    `json:"observedGeneration,omitempty"`
	BackupStatus       AppState                 `json:"backup,omitempty"`
	BackupVersion      string                   `json:"backupVersion,omitempty"`
	PMMStatus          AppState                 `json:"pmmStatus,omitempty"`
	PMMVersion         string                   `json:"pmmVersion,omitempty"`
	Host               string                   `json:"host,omitempty"`
	Size               int32                    `json:"size"`
	Ready              int32                    `json:"ready"`
}

type ConditionStatus string

const (
	ConditionTrue    ConditionStatus = "True"
	ConditionFalse   ConditionStatus = "False"
	ConditionUnknown ConditionStatus = "Unknown"
)

type ClusterCondition struct {
	Status             ConditionStatus `json:"status"`
	Type               AppState        `json:"type"`
	LastTransitionTime metav1.Time     `json:"lastTransitionTime,omitempty"`
	Reason             string          `json:"reason,omitempty"`
	Message            string          `json:"message,omitempty"`
}

type PMMSpec struct {
	Enabled      bool   `json:"enabled,omitempty"`
	ServerHost   string `json:"serverHost,omitempty"`
	Image        string `json:"image,omitempty"`
	MongodParams string `json:"mongodParams,omitempty"`
	MongosParams string `json:"mongosParams,omitempty"`

	Resources corev1.ResourceRequirements `json:"resources,omitempty"`
}

type MultiAZ struct {
	Affinity            *PodAffinity             `json:"affinity,omitempty"`
	NodeSelector        map[string]string        `json:"nodeSelector,omitempty"`
	Tolerations         []corev1.Toleration      `json:"tolerations,omitempty"`
	PriorityClassName   string                   `json:"priorityClassName,omitempty"`
	ServiceAccountName  string                   `json:"serviceAccountName,omitempty"`
	Annotations         map[string]string        `json:"annotations,omitempty"`
	Labels              map[string]string        `json:"labels,omitempty"`
	PodDisruptionBudget *PodDisruptionBudgetSpec `json:"podDisruptionBudget,omitempty"`
	RuntimeClassName    *string                  `json:"runtimeClassName,omitempty"`

	Resources corev1.ResourceRequirements `json:"resources,omitempty"`

	Sidecars       []corev1.Container             `json:"sidecars,omitempty"`
	SidecarVolumes []corev1.Volume                `json:"sidecarVolumes,omitempty"`
	SidecarPVCs    []corev1.PersistentVolumeClaim `json:"sidecarPVCs,omitempty"`
}

func (m *MultiAZ) WithSidecars(c corev1.Container) (withSidecars []corev1.Container, noSkips bool) {
	withSidecars, noSkips = []corev1.Container{c}, true

	for _, s := range m.Sidecars {
		if s.Name == c.Name {
			noSkips = false
			continue
		}

		withSidecars = append(withSidecars, s)
	}

	return
}

func (m *MultiAZ) WithSidecarVolumes(logger logr.Logger, volumes []corev1.Volume) []corev1.Volume {
	names := make(map[string]struct{}, len(volumes))
	for i := range volumes {
		names[volumes[i].Name] = struct{}{}
	}

	rv := make([]corev1.Volume, 0, len(volumes)+len(m.SidecarVolumes))
	rv = append(rv, volumes...)

	for _, v := range m.SidecarVolumes {
		if _, ok := names[v.Name]; ok {
			logger.Info(fmt.Sprintf("Sidecar volume name cannot be %s. It's skipped", v.Name))
			continue
		}

		rv = append(rv, v)
	}

	return rv
}

func (m *MultiAZ) WithSidecarPVCs(logger logr.Logger, pvcs []corev1.PersistentVolumeClaim) []corev1.PersistentVolumeClaim {
	names := make(map[string]struct{}, len(pvcs))
	for i := range pvcs {
		names[pvcs[i].Name] = struct{}{}
	}

	rv := make([]corev1.PersistentVolumeClaim, 0, len(pvcs)+len(m.SidecarPVCs))
	rv = append(rv, pvcs...)

	for _, p := range m.SidecarPVCs {
		if _, ok := names[p.Name]; ok {
			logger.Info(fmt.Sprintf("Sidecar PVC name cannot be %s. It's skipped", p.Name))
			continue
		}

		rv = append(rv, p)
	}

	return rv
}

type PodDisruptionBudgetSpec struct {
	MinAvailable   *intstr.IntOrString `json:"minAvailable,omitempty"`
	MaxUnavailable *intstr.IntOrString `json:"maxUnavailable,omitempty"`
}

type PodAffinity struct {
	TopologyKey *string          `json:"antiAffinityTopologyKey,omitempty"`
	Advanced    *corev1.Affinity `json:"advanced,omitempty"`
}

type ExternalNode struct {
	Host     string `json:"host"`
	Port     int    `json:"port,omitempty"`
	Priority int    `json:"priority"`
	Votes    int    `json:"votes"`
}

func (e *ExternalNode) HostPort() string {
	return e.Host + ":" + strconv.Itoa(e.Port)
}

type NonVotingSpec struct {
	MultiAZ `json:",inline"`

	Enabled                  bool                       `json:"enabled"`
	Size                     int32                      `json:"size"`
	VolumeSpec               *VolumeSpec                `json:"volumeSpec,omitempty"`
	ReadinessProbe           *corev1.Probe              `json:"readinessProbe,omitempty"`
	LivenessProbe            *LivenessProbeExtended     `json:"livenessProbe,omitempty"`
	PodSecurityContext       *corev1.PodSecurityContext `json:"podSecurityContext,omitempty"`
	ContainerSecurityContext *corev1.SecurityContext    `json:"containerSecurityContext,omitempty"`
<<<<<<< HEAD
	Configuration            string                     `json:"configuration,omitempty"`
=======
	Configuration            MongoConfiguration         `json:"configuration,omitempty"`

	MultiAZ
>>>>>>> 75216dbd
}

type MongoConfiguration string

func (conf MongoConfiguration) GetOptions(name string) (map[interface{}]interface{}, error) {
	m := make(map[string]interface{})
	err := yaml.Unmarshal([]byte(conf), m)
	if err != nil {
		return nil, err
	}
	val, ok := m[name]
	if !ok {
		return nil, nil
	}
	options, _ := val.(map[interface{}]interface{})
	return options, nil
}

func (conf MongoConfiguration) IsEncryptionEnabled() (bool, error) {
	m, err := conf.GetOptions("security")
	if err != nil || m == nil {
		return true, err // true by default
	}
	enabled, ok := m["enableEncryption"]
	if !ok {
		return true, nil // true by default
	}
	b, ok := enabled.(bool)
	if !ok {
		return false, errors.New("enableEncryption value is not bool")
	}
	return b, nil
}

// setEncryptionDefaults sets encryptionKeyFile to a default value if enableEncryption is specified.
func (conf *MongoConfiguration) setEncryptionDefaults() error {
	m := make(map[string]interface{})
	err := yaml.Unmarshal([]byte(*conf), m)
	if err != nil {
		return err
	}
	val, ok := m["security"]
	if !ok {
		return nil
	}
	security, ok := val.(map[interface{}]interface{})
	if !ok {
		return errors.New("security configuration section is invalid")
	}
	if _, ok = security["enableEncryption"]; ok {
		security["encryptionKeyFile"] = MongodRESTencryptDir + "/" + EncryptionKeyName
	}
	res, err := yaml.Marshal(m)
	if err != nil {
		return err
	}
	*conf = MongoConfiguration(res)
	return nil
}

func (conf *MongoConfiguration) SetDefaults() error {
	if err := conf.setEncryptionDefaults(); err != nil {
		return errors.Wrap(err, "failed to set encryption defaults")
	}
	return nil
}

type ReplsetSpec struct {
	MultiAZ `json:",inline"`

	Name                     string                     `json:"name,omitempty"`
	Size                     int32                      `json:"size"`
	ClusterRole              ClusterRole                `json:"clusterRole,omitempty"`
	Arbiter                  Arbiter                    `json:"arbiter,omitempty"`
	Expose                   Expose                     `json:"expose,omitempty"`
	VolumeSpec               *VolumeSpec                `json:"volumeSpec,omitempty"`
	ReadinessProbe           *corev1.Probe              `json:"readinessProbe,omitempty"`
	LivenessProbe            *LivenessProbeExtended     `json:"livenessProbe,omitempty"`
	PodSecurityContext       *corev1.PodSecurityContext `json:"podSecurityContext,omitempty"`
	ContainerSecurityContext *corev1.SecurityContext    `json:"containerSecurityContext,omitempty"`
	Storage                  *MongodSpecStorage         `json:"storage,omitempty"`
	Configuration            MongoConfiguration         `json:"configuration,omitempty"`
	ExternalNodes            []*ExternalNode            `json:"externalNodes,omitempty"`
	NonVoting                NonVotingSpec              `json:"nonvoting,omitempty"`
}

type LivenessProbeExtended struct {
	corev1.Probe        `json:",inline"`
	StartupDelaySeconds int `json:"startupDelaySeconds,omitempty"`
}

func (l LivenessProbeExtended) CommandHas(flag string) bool {
	if l.ProbeHandler.Exec == nil {
		return false
	}

	for _, v := range l.ProbeHandler.Exec.Command {
		if v == flag {
			return true
		}
	}

	return false
}

type VolumeSpec struct {
	// EmptyDir represents a temporary directory that shares a pod's lifetime.
	EmptyDir *corev1.EmptyDirVolumeSource `json:"emptyDir,omitempty"`

	// HostPath represents a pre-existing file or directory on the host machine
	// that is directly exposed to the container.
	HostPath *corev1.HostPathVolumeSource `json:"hostPath,omitempty"`

	// PersistentVolumeClaim represents a reference to a PersistentVolumeClaim.
	// It has the highest level of precedence, followed by HostPath and
	// EmptyDir. And represents the PVC specification.
	PersistentVolumeClaim *corev1.PersistentVolumeClaimSpec `json:"persistentVolumeClaim,omitempty"`
}

type SecretsSpec struct {
	Users         string `json:"users,omitempty"`
	SSL           string `json:"ssl,omitempty"`
	SSLInternal   string `json:"sslInternal,omitempty"`
	EncryptionKey string `json:"encryptionKey,omitempty"`
}

type MongosSpec struct {
	MultiAZ `json:",inline"`

	Port                     int32                      `json:"port,omitempty"`
	HostPort                 int32                      `json:"hostPort,omitempty"`
	SetParameter             *MongosSpecSetParameter    `json:"setParameter,omitempty"`
	AuditLog                 *MongoSpecAuditLog         `json:"auditLog,omitempty"`
	Expose                   MongosExpose               `json:"expose,omitempty"`
	Size                     int32                      `json:"size,omitempty"`
	ReadinessProbe           *corev1.Probe              `json:"readinessProbe,omitempty"`
	LivenessProbe            *LivenessProbeExtended     `json:"livenessProbe,omitempty"`
	PodSecurityContext       *corev1.PodSecurityContext `json:"podSecurityContext,omitempty"`
	ContainerSecurityContext *corev1.SecurityContext    `json:"containerSecurityContext,omitempty"`
<<<<<<< HEAD
	Configuration            string                     `json:"configuration,omitempty"`
=======
	Configuration            MongoConfiguration         `json:"configuration,omitempty"`
	*ResourcesSpec           `json:"resources,omitempty"`
>>>>>>> 75216dbd
}

type MongodSpec struct {
	Net                *MongodSpecNet                `json:"net,omitempty"`
	AuditLog           *MongoSpecAuditLog            `json:"auditLog,omitempty"`
	OperationProfiling *MongodSpecOperationProfiling `json:"operationProfiling,omitempty"`
	Replication        *MongodSpecReplication        `json:"replication,omitempty"`
	Security           *MongodSpecSecurity           `json:"security,omitempty"`
	SetParameter       *MongodSpecSetParameter       `json:"setParameter,omitempty"`
	Storage            *MongodSpecStorage            `json:"storage,omitempty"`
}

type MongodSpecNet struct {
	Port     int32 `json:"port,omitempty"`
	HostPort int32 `json:"hostPort,omitempty"`
}

type MongodSpecReplication struct {
	OplogSizeMB int `json:"oplogSizeMB,omitempty"`
}

// MongodChiperMode is a cipher mode used by Data-at-Rest Encryption
type MongodChiperMode string

const (
	MongodChiperModeUnset MongodChiperMode = ""
	MongodChiperModeCBC   MongodChiperMode = "AES256-CBC"
	MongodChiperModeGCM   MongodChiperMode = "AES256-GCM"
)

type MongodSpecSecurity struct {
	RedactClientLogData  bool             `json:"redactClientLogData,omitempty"`
	EnableEncryption     *bool            `json:"enableEncryption,omitempty"`
	EncryptionKeySecret  string           `json:"encryptionKeySecret,omitempty"`
	EncryptionCipherMode MongodChiperMode `json:"encryptionCipherMode,omitempty"`
}

type MongodSpecSetParameter struct {
	TTLMonitorSleepSecs                   int `json:"ttlMonitorSleepSecs,omitempty"`
	WiredTigerConcurrentReadTransactions  int `json:"wiredTigerConcurrentReadTransactions,omitempty"`
	WiredTigerConcurrentWriteTransactions int `json:"wiredTigerConcurrentWriteTransactions,omitempty"`
	CursorTimeoutMillis                   int `json:"cursorTimeoutMillis,omitempty"`
}

type MongosSpecSetParameter struct {
	CursorTimeoutMillis int `json:"cursorTimeoutMillis,omitempty"`
}

type StorageEngine string

var (
	StorageEngineWiredTiger StorageEngine = "wiredTiger"
	StorageEngineInMemory   StorageEngine = "inMemory"
	StorageEngineMMAPv1     StorageEngine = "mmapv1"
)

type MongodSpecStorage struct {
	Engine         StorageEngine         `json:"engine,omitempty"`
	DirectoryPerDB bool                  `json:"directoryPerDB,omitempty"`
	SyncPeriodSecs int                   `json:"syncPeriodSecs,omitempty"`
	InMemory       *MongodSpecInMemory   `json:"inMemory,omitempty"`
	MMAPv1         *MongodSpecMMAPv1     `json:"mmapv1,omitempty"`
	WiredTiger     *MongodSpecWiredTiger `json:"wiredTiger,omitempty"`
}

type MongodSpecMMAPv1 struct {
	NsSize     int  `json:"nsSize,omitempty"`
	Smallfiles bool `json:"smallfiles,omitempty"`
}

type WiredTigerCompressor string

var (
	WiredTigerCompressorNone   WiredTigerCompressor = "none"
	WiredTigerCompressorSnappy WiredTigerCompressor = "snappy"
	WiredTigerCompressorZlib   WiredTigerCompressor = "zlib"
)

type MongodSpecWiredTigerEngineConfig struct {
	CacheSizeRatio      numstr.NumberString   `json:"cacheSizeRatio,omitempty"`
	DirectoryForIndexes bool                  `json:"directoryForIndexes,omitempty"`
	JournalCompressor   *WiredTigerCompressor `json:"journalCompressor,omitempty"`
}

type MongodSpecWiredTigerCollectionConfig struct {
	BlockCompressor *WiredTigerCompressor `json:"blockCompressor,omitempty"`
}

type MongodSpecWiredTigerIndexConfig struct {
	PrefixCompression bool `json:"prefixCompression,omitempty"`
}

type MongodSpecWiredTiger struct {
	CollectionConfig *MongodSpecWiredTigerCollectionConfig `json:"collectionConfig,omitempty"`
	EngineConfig     *MongodSpecWiredTigerEngineConfig     `json:"engineConfig,omitempty"`
	IndexConfig      *MongodSpecWiredTigerIndexConfig      `json:"indexConfig,omitempty"`
}

type MongodSpecInMemoryEngineConfig struct {
	InMemorySizeRatio numstr.NumberString `json:"inMemorySizeRatio,omitempty"`
}

type MongodSpecInMemory struct {
	EngineConfig *MongodSpecInMemoryEngineConfig `json:"engineConfig,omitempty"`
}

type AuditLogDestination string

var AuditLogDestinationFile AuditLogDestination = "file"

type AuditLogFormat string

var (
	AuditLogFormatBSON AuditLogFormat = "BSON"
	AuditLogFormatJSON AuditLogFormat = "JSON"
)

type MongoSpecAuditLog struct {
	Destination AuditLogDestination `json:"destination,omitempty"`
	Format      AuditLogFormat      `json:"format,omitempty"`
	Filter      string              `json:"filter,omitempty"`
}

type OperationProfilingMode string

const (
	OperationProfilingModeAll    OperationProfilingMode = "all"
	OperationProfilingModeSlowOp OperationProfilingMode = "slowOp"
)

type MongodSpecOperationProfiling struct {
	Mode              OperationProfilingMode `json:"mode,omitempty"`
	SlowOpThresholdMs int                    `json:"slowOpThresholdMs,omitempty"`
	RateLimit         int                    `json:"rateLimit,omitempty"`
}

type BackupTaskSpec struct {
	Name             string              `json:"name"`
	Enabled          bool                `json:"enabled"`
	Keep             int                 `json:"keep,omitempty"`
	Schedule         string              `json:"schedule,omitempty"`
	StorageName      string              `json:"storageName,omitempty"`
	CompressionType  pbm.CompressionType `json:"compressionType,omitempty"`
	CompressionLevel *int                `json:"compressionLevel,omitempty"`
}

type BackupStorageS3Spec struct {
	Bucket                string `json:"bucket"`
	Prefix                string `json:"prefix,omitempty"`
	Region                string `json:"region,omitempty"`
	EndpointURL           string `json:"endpointUrl,omitempty"`
	CredentialsSecret     string `json:"credentialsSecret"`
	UploadPartSize        int    `json:"uploadPartSize,omitempty"`
	MaxUploadParts        int    `json:"maxUploadParts,omitempty"`
	StorageClass          string `json:"storageClass,omitempty"`
	InsecureSkipTLSVerify bool   `json:"insecureSkipTLSVerify"`
}

type BackupStorageAzureSpec struct {
	Container         string `json:"container,omitempty"`
	Prefix            string `json:"prefix,omitempty"`
	CredentialsSecret string `json:"credentialsSecret"`
}

type BackupStorageType string

const (
	BackupStorageFilesystem BackupStorageType = "filesystem"
	BackupStorageS3         BackupStorageType = "s3"
	BackupStorageAzure      BackupStorageType = "azure"
)

type BackupStorageSpec struct {
	Type  BackupStorageType      `json:"type"`
	S3    BackupStorageS3Spec    `json:"s3,omitempty"`
	Azure BackupStorageAzureSpec `json:"azure,omitempty"`
}

type PITRSpec struct {
	Enabled          bool                `json:"enabled,omitempty"`
	OplogSpanMin     numstr.NumberString `json:"oplogSpanMin,omitempty"`
	Compression      pbm.CompressionType `json:"compression,omitempty"`
	CompressionLevel *int64              `json:"compressionLevel,omitempty"`
}

func (p PITRSpec) Disabled() PITRSpec {
	p.Enabled = false
	return p
}

type BackupSpec struct {
	Enabled                  bool                         `json:"enabled"`
	Annotations              map[string]string            `json:"annotations,omitempty"`
	Labels                   map[string]string            `json:"labels,omitempty"`
	Storages                 map[string]BackupStorageSpec `json:"storages,omitempty"`
	Image                    string                       `json:"image,omitempty"`
	Tasks                    []BackupTaskSpec             `json:"tasks,omitempty"`
	ServiceAccountName       string                       `json:"serviceAccountName,omitempty"`
	PodSecurityContext       *corev1.PodSecurityContext   `json:"podSecurityContext,omitempty"`
	ContainerSecurityContext *corev1.SecurityContext      `json:"containerSecurityContext,omitempty"`
	Resources                corev1.ResourceRequirements  `json:"resources,omitempty"`
	RuntimeClassName         *string                      `json:"runtimeClassName,omitempty"`
	PITR                     PITRSpec                     `json:"pitr,omitempty"`
}

func (b BackupSpec) IsEnabledPITR() bool {
	if !b.Enabled {
		return false
	}
	if len(b.Storages) != 1 {
		return false
	}
	return b.PITR.Enabled
}

type Arbiter struct {
	MultiAZ `json:",inline"`

	Enabled bool  `json:"enabled"`
	Size    int32 `json:"size"`
}

type MongosExpose struct {
	ExposeType               corev1.ServiceType `json:"exposeType,omitempty"`
	LoadBalancerSourceRanges []string           `json:"loadBalancerSourceRanges,omitempty"`
	ServiceAnnotations       map[string]string  `json:"serviceAnnotations,omitempty"`
}

type Expose struct {
	Enabled                  bool               `json:"enabled"`
	ExposeType               corev1.ServiceType `json:"exposeType,omitempty"`
	LoadBalancerSourceRanges []string           `json:"loadBalancerSourceRanges,omitempty"`
	ServiceAnnotations       map[string]string  `json:"serviceAnnotations,omitempty"`
}

// ServerVersion represents info about k8s / openshift server version
type ServerVersion struct {
	Platform version.Platform
	Info     k8sversion.Info
}

// OwnerRef returns OwnerReference to object
func (cr *PerconaServerMongoDB) OwnerRef(scheme *runtime.Scheme) (metav1.OwnerReference, error) {
	gvk, err := apiutil.GVKForObject(cr, scheme)
	if err != nil {
		return metav1.OwnerReference{}, err
	}

	trueVar := true

	return metav1.OwnerReference{
		APIVersion: gvk.GroupVersion().String(),
		Kind:       gvk.Kind,
		Name:       cr.GetName(),
		UID:        cr.GetUID(),
		Controller: &trueVar,
	}, nil
}

// setVersion sets the API version of a PSMDB resource.
// The new (semver-matching) version is determined either by the CR's API version or an API version specified via the CR's annotations.
// If the CR's API version is an empty string, it returns "v1"
func (cr *PerconaServerMongoDB) setVersion() error {
	if len(cr.Spec.CRVersion) > 0 {
		return nil
	}

	apiVersion := version.Version

	if lastCR, ok := cr.Annotations["kubectl.kubernetes.io/last-applied-configuration"]; ok {
		var newCR PerconaServerMongoDB
		err := json.Unmarshal([]byte(lastCR), &newCR)
		if err != nil {
			return err
		}
		if len(newCR.APIVersion) > 0 {
			apiVersion = strings.Replace(strings.TrimPrefix(newCR.APIVersion, "psmdb.percona.com/v"), "-", ".", -1)
		}
	}

	cr.Spec.CRVersion = apiVersion

	return nil
}

func (cr *PerconaServerMongoDB) Version() *v.Version {
	return v.Must(v.NewVersion(cr.Spec.CRVersion))
}

func (cr *PerconaServerMongoDB) CompareVersion(version string) int {
	if len(cr.Spec.CRVersion) == 0 {
		cr.setVersion()
	}

	// using Must because "version" must be right format
	return cr.Version().Compare(v.Must(v.NewVersion(version)))
}

const (
	internalPrefix = "internal-"
	userPostfix    = "-users"
)

func InternalUserSecretName(cr *PerconaServerMongoDB) string {
	return internalPrefix + cr.Name + userPostfix
}

func UserSecretName(cr *PerconaServerMongoDB) string {
	name := cr.Spec.Secrets.Users
	if cr.CompareVersion("1.5.0") >= 0 {
		name = InternalUserSecretName(cr)
	}

	return name
}

func (cr *PerconaServerMongoDB) StatefulsetNamespacedName(rsName string) types.NamespacedName {
	return types.NamespacedName{Name: cr.Name + "-" + rsName, Namespace: cr.Namespace}
}

func (cr *PerconaServerMongoDB) MongosNamespacedName() types.NamespacedName {
	return types.NamespacedName{Name: cr.Name + "-" + "mongos", Namespace: cr.Namespace}
}

func (cr *PerconaServerMongoDB) CanBackup() error {
	if cr.Spec.Unmanaged {
		return errors.Errorf("backups are not allowed on unmanaged clusters")
	}

	if cr.Status.State == AppStateReady {
		return nil
	}

	if !cr.Spec.UnsafeConf {
		return errors.Errorf("allowUnsafeConfigurations must be true to run backup on cluster with status %s", cr.Status.State)
	}

	for rsName, rs := range cr.Status.Replsets {
		if rs.Ready < int32(1) {
			return errors.New(rsName + " has no ready nodes")
		}
	}

	return nil
}

const maxStatusesQuantity = 20

func (s *PerconaServerMongoDBStatus) AddCondition(c ClusterCondition) {
	if len(s.Conditions) == 0 {
		s.Conditions = append(s.Conditions, c)
		return
	}

	if s.Conditions[len(s.Conditions)-1].Type != c.Type {
		s.Conditions = append(s.Conditions, c)
	}

	if len(s.Conditions) > maxStatusesQuantity {
		s.Conditions = s.Conditions[len(s.Conditions)-maxStatusesQuantity:]
	}
}

// GetExternalNodes returns all external nodes for all replsets
func (cr *PerconaServerMongoDB) GetExternalNodes() []*ExternalNode {
	extNodes := make([]*ExternalNode, 0)

	for _, replset := range cr.Spec.Replsets {
		extNodes = append(extNodes, replset.ExternalNodes...)
	}

	return extNodes
}<|MERGE_RESOLUTION|>--- conflicted
+++ resolved
@@ -3,9 +3,10 @@
 import (
 	"encoding/json"
 	"fmt"
-	"gopkg.in/yaml.v2"
 	"strconv"
 	"strings"
+
+	"gopkg.in/yaml.v2"
 
 	"github.com/go-logr/logr"
 	v "github.com/hashicorp/go-version"
@@ -316,8 +317,6 @@
 }
 
 type NonVotingSpec struct {
-	MultiAZ `json:",inline"`
-
 	Enabled                  bool                       `json:"enabled"`
 	Size                     int32                      `json:"size"`
 	VolumeSpec               *VolumeSpec                `json:"volumeSpec,omitempty"`
@@ -325,13 +324,9 @@
 	LivenessProbe            *LivenessProbeExtended     `json:"livenessProbe,omitempty"`
 	PodSecurityContext       *corev1.PodSecurityContext `json:"podSecurityContext,omitempty"`
 	ContainerSecurityContext *corev1.SecurityContext    `json:"containerSecurityContext,omitempty"`
-<<<<<<< HEAD
-	Configuration            string                     `json:"configuration,omitempty"`
-=======
 	Configuration            MongoConfiguration         `json:"configuration,omitempty"`
 
 	MultiAZ
->>>>>>> 75216dbd
 }
 
 type MongoConfiguration string
@@ -471,12 +466,7 @@
 	LivenessProbe            *LivenessProbeExtended     `json:"livenessProbe,omitempty"`
 	PodSecurityContext       *corev1.PodSecurityContext `json:"podSecurityContext,omitempty"`
 	ContainerSecurityContext *corev1.SecurityContext    `json:"containerSecurityContext,omitempty"`
-<<<<<<< HEAD
-	Configuration            string                     `json:"configuration,omitempty"`
-=======
 	Configuration            MongoConfiguration         `json:"configuration,omitempty"`
-	*ResourcesSpec           `json:"resources,omitempty"`
->>>>>>> 75216dbd
 }
 
 type MongodSpec struct {
