package v1

import (
	"context"
	"fmt"
	"os"
	"strconv"
	"strings"

	cmmeta "github.com/cert-manager/cert-manager/pkg/apis/meta/v1"
	"github.com/go-logr/logr"
	v "github.com/hashicorp/go-version"
	"github.com/pkg/errors"
	"gopkg.in/yaml.v2"
	appsv1 "k8s.io/api/apps/v1"
	corev1 "k8s.io/api/core/v1"
	metav1 "k8s.io/apimachinery/pkg/apis/meta/v1"
	"k8s.io/apimachinery/pkg/runtime"
	"k8s.io/apimachinery/pkg/types"
	"k8s.io/apimachinery/pkg/util/intstr"
	"k8s.io/apimachinery/pkg/util/sets"
	k8sversion "k8s.io/apimachinery/pkg/version"
	"sigs.k8s.io/controller-runtime/pkg/client/apiutil"
	logf "sigs.k8s.io/controller-runtime/pkg/log"

	"github.com/percona/percona-backup-mongodb/pbm/compress"
	"github.com/percona/percona-backup-mongodb/pbm/defs"
	"github.com/percona/percona-server-mongodb-operator/pkg/mcs"
	"github.com/percona/percona-server-mongodb-operator/pkg/util/numstr"
	"github.com/percona/percona-server-mongodb-operator/version"
)

// +k8s:deepcopy-gen:interfaces=k8s.io/apimachinery/pkg/runtime.Object

// PerconaServerMongoDB is the Schema for the perconaservermongodbs API
// +k8s:openapi-gen=true
// +kubebuilder:object:root=true
// +kubebuilder:subresource:status
// +kubebuilder:resource:shortName="psmdb"
// +kubebuilder:printcolumn:name="ENDPOINT",type="string",JSONPath=".status.host"
// +kubebuilder:printcolumn:name="Status",type="string",JSONPath=".status.state"
// +kubebuilder:printcolumn:name="Age",type="date",JSONPath=".metadata.creationTimestamp"
type PerconaServerMongoDB struct {
	metav1.TypeMeta   `json:",inline"`
	metav1.ObjectMeta `json:"metadata,omitempty"`

	Spec   PerconaServerMongoDBSpec   `json:"spec,omitempty"`
	Status PerconaServerMongoDBStatus `json:"status,omitempty"`
}

// +k8s:deepcopy-gen:interfaces=k8s.io/apimachinery/pkg/runtime.Object

// PerconaServerMongoDBList contains a list of PerconaServerMongoDB
type PerconaServerMongoDBList struct {
	metav1.TypeMeta `json:",inline"`
	metav1.ListMeta `json:"metadata,omitempty"`
	Items           []PerconaServerMongoDB `json:"items"`
}

type ClusterRole string

const (
	ClusterRoleShardSvr  ClusterRole = "shardsvr"
	ClusterRoleConfigSvr ClusterRole = "configsvr"
)

// PerconaServerMongoDBSpec defines the desired state of PerconaServerMongoDB
type PerconaServerMongoDBSpec struct {
	Pause                        bool                                 `json:"pause,omitempty"`
	Unmanaged                    bool                                 `json:"unmanaged,omitempty"`
	CRVersion                    string                               `json:"crVersion,omitempty"`
	Platform                     *version.Platform                    `json:"platform,omitempty"`
	Image                        string                               `json:"image"`
	ImagePullSecrets             []corev1.LocalObjectReference        `json:"imagePullSecrets,omitempty"`
	UnsafeConf                   bool                                 `json:"allowUnsafeConfigurations,omitempty"`
	Unsafe                       UnsafeFlags                          `json:"unsafeFlags,omitempty"`
	IgnoreLabels                 []string                             `json:"ignoreLabels,omitempty"`
	IgnoreAnnotations            []string                             `json:"ignoreAnnotations,omitempty"`
	Replsets                     []*ReplsetSpec                       `json:"replsets,omitempty"`
	Secrets                      *SecretsSpec                         `json:"secrets,omitempty"`
	Backup                       BackupSpec                           `json:"backup,omitempty"`
	ImagePullPolicy              corev1.PullPolicy                    `json:"imagePullPolicy,omitempty"`
	PMM                          PMMSpec                              `json:"pmm,omitempty"`
	UpdateStrategy               appsv1.StatefulSetUpdateStrategyType `json:"updateStrategy,omitempty"`
	UpgradeOptions               UpgradeOptions                       `json:"upgradeOptions,omitempty"`
	SchedulerName                string                               `json:"schedulerName,omitempty"`
	ClusterServiceDNSSuffix      string                               `json:"clusterServiceDNSSuffix,omitempty"`
	ClusterServiceDNSMode        DNSMode                              `json:"clusterServiceDNSMode,omitempty"`
	Sharding                     Sharding                             `json:"sharding,omitempty"`
	InitImage                    string                               `json:"initImage,omitempty"`
	InitContainerSecurityContext *corev1.SecurityContext              `json:"initContainerSecurityContext,omitempty"`
	MultiCluster                 MultiCluster                         `json:"multiCluster,omitempty"`
	TLS                          *TLSSpec                             `json:"tls,omitempty"`
}

type UnsafeFlags struct {
	TLS                    bool `json:"tls,omitempty"`
	ReplsetSize            bool `json:"replsetSize,omitempty"`
	MongosSize             bool `json:"mongosSize,omitempty"`
	TerminationGracePeriod bool `json:"terminationGracePeriod,omitempty"`
	BackupIfUnhealthy      bool `json:"backupIfUnhealthy,omitempty"`
}

type TLSMode string

const (
	TLSModeDisabled TLSMode = "disabled"
	TLSModeAllow    TLSMode = "allowTLS"
	TLSModePrefer   TLSMode = "preferTLS"
	TLSModeRequire  TLSMode = "requireTLS"
)

type TLSSpec struct {
	Mode                 TLSMode                 `json:"mode,omitempty"`
	CertValidityDuration metav1.Duration         `json:"certValidityDuration,omitempty"`
	IssuerConf           *cmmeta.ObjectReference `json:"issuerConf,omitempty"`
}

func (spec *PerconaServerMongoDBSpec) Replset(name string) *ReplsetSpec {
	switch name {
	case "":
		return nil
	case ConfigReplSetName:
		return spec.Sharding.ConfigsvrReplSet
	}
	for _, rs := range spec.Replsets {
		if rs != nil && rs.Name == name {
			return rs
		}
	}
	return nil
}

const (
	SmartUpdateStatefulSetStrategyType appsv1.StatefulSetUpdateStrategyType = "SmartUpdate"
)

// DNS Mode string describes the mode used to generate fqdn/ip for communication between nodes
// +enum
type DNSMode string

const (
	// DNSModeServiceMesh means a FQDN (<pod>.<ns>.svc.cluster.local) will be generated,
	// assumming the FQDN is resolvable and available in all clusters
	DNSModeServiceMesh DNSMode = "ServiceMesh"

	// DNSModeInternal means the local FQDN (<pod>.<svc>.<ns>.svc.cluster.local) will be used
	DNSModeInternal DNSMode = "Internal"

	// DNSModeExternal means external IPs will be used in case of the services are exposed
	DNSModeExternal DNSMode = "External"
)

type Sharding struct {
	Enabled          bool         `json:"enabled"`
	ConfigsvrReplSet *ReplsetSpec `json:"configsvrReplSet,omitempty"`
	Mongos           *MongosSpec  `json:"mongos,omitempty"`
	Balancer         BalancerSpec `json:"balancer,omitempty"`
}

type BalancerSpec struct {
	Enabled *bool `json:"enabled,omitempty"`
}

type UpgradeOptions struct {
	VersionServiceEndpoint string          `json:"versionServiceEndpoint,omitempty"`
	Apply                  UpgradeStrategy `json:"apply,omitempty"`
	Schedule               string          `json:"schedule,omitempty"`
	SetFCV                 bool            `json:"setFCV,omitempty"`
}

type ReplsetMemberStatus struct {
	Name    string `json:"name,omitempty"`
	Version string `json:"version,omitempty"`
}

type MongosStatus struct {
	Size    int      `json:"size"`
	Ready   int      `json:"ready"`
	Status  AppState `json:"status,omitempty"`
	Message string   `json:"message,omitempty"`
}

type ReplsetStatus struct {
	Members     []*ReplsetMemberStatus `json:"members,omitempty"`
	ClusterRole ClusterRole            `json:"clusterRole,omitempty"`

	Initialized  bool     `json:"initialized,omitempty"`
	AddedAsShard *bool    `json:"added_as_shard,omitempty"`
	Size         int32    `json:"size"`
	Ready        int32    `json:"ready"`
	Status       AppState `json:"status,omitempty"`
	Message      string   `json:"message,omitempty"`
}

type MultiCluster struct {
	Enabled   bool   `json:"enabled"`
	DNSSuffix string `json:"DNSSuffix,omitempty"`
}

type AppState string

const (
	AppStateNone     AppState = ""
	AppStateInit     AppState = "initializing"
	AppStateStopping AppState = "stopping"
	AppStatePaused   AppState = "paused"
	AppStateReady    AppState = "ready"
	AppStateError    AppState = "error"
)

type UpgradeStrategy string

func (us UpgradeStrategy) Lower() UpgradeStrategy {
	return UpgradeStrategy(strings.ToLower(string(us)))
}

func OneOfUpgradeStrategy(a string) bool {
	us := UpgradeStrategy(strings.ToLower(a))

	return us == UpgradeStrategyLatest ||
		us == UpgradeStrategyRecommended ||
		us == UpgradeStrategyDisabled ||
		us == UpgradeStrategyNever
}

const (
	UpgradeStrategyDisabled    UpgradeStrategy = "disabled"
	UpgradeStrategyNever       UpgradeStrategy = "never"
	UpgradeStrategyRecommended UpgradeStrategy = "recommended"
	UpgradeStrategyLatest      UpgradeStrategy = "latest"
)

const DefaultVersionServiceEndpoint = "https://check.percona.com"

func GetDefaultVersionServiceEndpoint() string {
	if endpoint := os.Getenv("PERCONA_VS_FALLBACK_URI"); len(endpoint) > 0 {
		return endpoint
	}

	return DefaultVersionServiceEndpoint
}

// PerconaServerMongoDBStatus defines the observed state of PerconaServerMongoDB
type PerconaServerMongoDBStatus struct {
	State              AppState                 `json:"state,omitempty"`
	MongoVersion       string                   `json:"mongoVersion,omitempty"`
	MongoImage         string                   `json:"mongoImage,omitempty"`
	Message            string                   `json:"message,omitempty"`
	Conditions         []ClusterCondition       `json:"conditions,omitempty"`
	Replsets           map[string]ReplsetStatus `json:"replsets,omitempty"`
	Mongos             *MongosStatus            `json:"mongos,omitempty"`
	ObservedGeneration int64                    `json:"observedGeneration,omitempty"`
	BackupStatus       AppState                 `json:"backup,omitempty"`
	BackupVersion      string                   `json:"backupVersion,omitempty"`
	PMMStatus          AppState                 `json:"pmmStatus,omitempty"`
	PMMVersion         string                   `json:"pmmVersion,omitempty"`
	Host               string                   `json:"host,omitempty"`
	Size               int32                    `json:"size"`
	Ready              int32                    `json:"ready"`
}

type ConditionStatus string

const (
	ConditionTrue    ConditionStatus = "True"
	ConditionFalse   ConditionStatus = "False"
	ConditionUnknown ConditionStatus = "Unknown"
)

type ClusterCondition struct {
	Status             ConditionStatus `json:"status"`
	Type               AppState        `json:"type"`
	LastTransitionTime metav1.Time     `json:"lastTransitionTime,omitempty"`
	Reason             string          `json:"reason,omitempty"`
	Message            string          `json:"message,omitempty"`
}

type PMMSpec struct {
	Enabled      bool   `json:"enabled,omitempty"`
	ServerHost   string `json:"serverHost,omitempty"`
	Image        string `json:"image"`
	MongodParams string `json:"mongodParams,omitempty"`
	MongosParams string `json:"mongosParams,omitempty"`

	Resources corev1.ResourceRequirements `json:"resources,omitempty"`
}

func (pmm *PMMSpec) HasSecret(secret *corev1.Secret) bool {
	if len(secret.Data) == 0 {
		return false
	}
	s := sets.StringKeySet(secret.Data)
	if s.HasAll(PMMUserKey, PMMPasswordKey) || s.Has(PMMAPIKey) {
		return true
	}
	return false
}

func (spec *PMMSpec) ShouldUseAPIKeyAuth(secret *corev1.Secret) bool {
	if _, ok := secret.Data[PMMAPIKey]; !ok {
		_, okl := secret.Data[PMMUserKey]
		_, okp := secret.Data[PMMPasswordKey]
		if okl && okp {
			return false
		}
	}
	return true
}

type MultiAZ struct {
	Affinity                      *PodAffinity                      `json:"affinity,omitempty"`
	TopologySpreadConstraints     []corev1.TopologySpreadConstraint `json:"topologySpreadConstraints,omitempty"`
	NodeSelector                  map[string]string                 `json:"nodeSelector,omitempty"`
	Tolerations                   []corev1.Toleration               `json:"tolerations,omitempty"`
	PriorityClassName             string                            `json:"priorityClassName,omitempty"`
	ServiceAccountName            string                            `json:"serviceAccountName,omitempty"`
	Annotations                   map[string]string                 `json:"annotations,omitempty"`
	Labels                        map[string]string                 `json:"labels,omitempty"`
	PodDisruptionBudget           *PodDisruptionBudgetSpec          `json:"podDisruptionBudget,omitempty"`
	TerminationGracePeriodSeconds *int64                            `json:"terminationGracePeriodSeconds,omitempty"`
	RuntimeClassName              *string                           `json:"runtimeClassName,omitempty"`

	Resources corev1.ResourceRequirements `json:"resources,omitempty"`

	Sidecars       []corev1.Container             `json:"sidecars,omitempty"`
	SidecarVolumes []corev1.Volume                `json:"sidecarVolumes,omitempty"`
	SidecarPVCs    []corev1.PersistentVolumeClaim `json:"sidecarPVCs,omitempty"`
}

func (m *MultiAZ) WithSidecars(c corev1.Container) (withSidecars []corev1.Container, noSkips bool) {
	withSidecars, noSkips = []corev1.Container{c}, true

	for _, s := range m.Sidecars {
		if s.Name == c.Name {
			noSkips = false
			continue
		}

		withSidecars = append(withSidecars, s)
	}

	return
}

func (m *MultiAZ) WithSidecarVolumes(log logr.Logger, volumes []corev1.Volume) []corev1.Volume {
	names := make(map[string]struct{}, len(volumes))
	for i := range volumes {
		names[volumes[i].Name] = struct{}{}
	}

	rv := make([]corev1.Volume, 0, len(volumes)+len(m.SidecarVolumes))
	rv = append(rv, volumes...)

	for _, v := range m.SidecarVolumes {
		if _, ok := names[v.Name]; ok {
			log.Info("Wrong sidecar volume name, it is skipped", "volumeName", v.Name)
			continue
		}

		rv = append(rv, v)
	}

	return rv
}

func (m *MultiAZ) WithSidecarPVCs(log logr.Logger, pvcs []corev1.PersistentVolumeClaim) []corev1.PersistentVolumeClaim {
	names := make(map[string]struct{}, len(pvcs))
	for i := range pvcs {
		names[pvcs[i].Name] = struct{}{}
	}

	rv := make([]corev1.PersistentVolumeClaim, 0, len(pvcs)+len(m.SidecarPVCs))
	rv = append(rv, pvcs...)

	for _, p := range m.SidecarPVCs {
		if _, ok := names[p.Name]; ok {
			log.Info("Wrong sidecar PVC name, it is skipped", "PVCName", p.Name)
			continue
		}

		rv = append(rv, p)
	}

	return rv
}

type PodDisruptionBudgetSpec struct {
	MinAvailable   *intstr.IntOrString `json:"minAvailable,omitempty"`
	MaxUnavailable *intstr.IntOrString `json:"maxUnavailable,omitempty"`
}

type PodAffinity struct {
	TopologyKey *string          `json:"antiAffinityTopologyKey,omitempty"`
	Advanced    *corev1.Affinity `json:"advanced,omitempty"`
}

type ExternalNode struct {
	Host     string `json:"host"`
	Port     int    `json:"port,omitempty"`
	Priority int    `json:"priority"`
	Votes    int    `json:"votes"`
}

func (e *ExternalNode) HostPort() string {
	return e.Host + ":" + strconv.Itoa(e.Port)
}

type NonVotingSpec struct {
	Enabled                  bool                       `json:"enabled"`
	Size                     int32                      `json:"size"`
	VolumeSpec               *VolumeSpec                `json:"volumeSpec,omitempty"`
	ReadinessProbe           *corev1.Probe              `json:"readinessProbe,omitempty"`
	LivenessProbe            *LivenessProbeExtended     `json:"livenessProbe,omitempty"`
	PodSecurityContext       *corev1.PodSecurityContext `json:"podSecurityContext,omitempty"`
	ContainerSecurityContext *corev1.SecurityContext    `json:"containerSecurityContext,omitempty"`
	Configuration            MongoConfiguration         `json:"configuration,omitempty"`

	MultiAZ `json:",inline"`
}

func (nv *NonVotingSpec) GetSize() int32 {
	if !nv.Enabled {
		return 0
	}
	return nv.Size
}

type MongoConfiguration string

func (conf MongoConfiguration) GetOptions(name string) (map[interface{}]interface{}, error) {
	m := make(map[string]interface{})
	err := yaml.Unmarshal([]byte(conf), m)
	if err != nil {
		return nil, err
	}
	val, ok := m[name]
	if !ok {
		return nil, nil
	}
	options, _ := val.(map[interface{}]interface{})
	return options, nil
}

func (conf MongoConfiguration) GetTLSMode() (string, error) {
	m, err := conf.GetOptions("net")
	if err != nil || m == nil {
		return "", err
	}

	tls, ok := m["tls"]
	if !ok {
		return "", nil
	}

	tlsMap, ok := tls.(map[any]any)
	if !ok {
		return "", errors.New("tls configuration is invalid")
	}

	tlsMode, ok := tlsMap["mode"]
	if !ok {
		return "", nil
	}

	mode, ok := tlsMode.(string)
	if !ok {
		return "", errors.Errorf("can't cast %s to string", mode)
	}

	return mode, nil
}

// IsEncryptionEnabled returns nil if "enableEncryption" field is not specified or the pointer to the value of this field
func (conf MongoConfiguration) IsEncryptionEnabled() (*bool, error) {
	m, err := conf.GetOptions("security")
	if err != nil || m == nil {
		return nil, err
	}
	enabled, ok := m["enableEncryption"]
	if !ok {
		return nil, nil
	}
	b, ok := enabled.(bool)
	if !ok {
		return nil, errors.New("enableEncryption value is not bool")
	}
	return &b, nil
}

// VaultEnabled returns whether mongo config has vault section under security
func (conf MongoConfiguration) VaultEnabled() bool {
	m, err := conf.GetOptions("security")
	if err != nil || m == nil {
		return false
	}
	_, ok := m["vault"]
	return ok
}

// QuietEnabled returns whether mongo config has `quiet` set to true under `systemLog` section.
// If `quiet` or `systemLog` sections are not present, returns true.
func (conf MongoConfiguration) QuietEnabled() bool {
	defaultValue := true

	m, err := conf.GetOptions("systemLog")
	if err != nil || m == nil {
		return defaultValue
	}
	v, ok := m["quiet"]
	if !ok {
		return defaultValue
	}
	b, ok := v.(bool)
	if !ok {
		return defaultValue
	}

	return b
}

// setEncryptionDefaults sets encryptionKeyFile to a default value if enableEncryption is specified.
func (conf *MongoConfiguration) setEncryptionDefaults() error {
	m := make(map[string]interface{})

	err := yaml.Unmarshal([]byte(*conf), m)
	if err != nil {
		return err
	}

	val, ok := m["security"]
	if !ok {
		return nil
	}

	security, ok := val.(map[interface{}]interface{})
	if !ok {
		return errors.New("security configuration section is invalid")
	}

	if _, ok := security["vault"]; ok {
		return nil
	}

	if _, ok = security["enableEncryption"]; ok {
		security["encryptionKeyFile"] = MongodRESTencryptDir + "/" + EncryptionKeyName
	}

	res, err := yaml.Marshal(m)
	if err != nil {
		return err
	}

	*conf = MongoConfiguration(res)

	return nil
}

func (conf *MongoConfiguration) SetDefaults() error {
	if err := conf.setEncryptionDefaults(); err != nil {
		return errors.Wrap(err, "failed to set encryption defaults")
	}
	return nil
}

type HorizonsSpec map[string]map[string]string

type ReplsetSpec struct {
	MultiAZ `json:",inline"`

	Name                     string                     `json:"name,omitempty"`
	Size                     int32                      `json:"size"`
	ClusterRole              ClusterRole                `json:"clusterRole,omitempty"`
	Arbiter                  Arbiter                    `json:"arbiter,omitempty"`
	Expose                   ExposeTogglable            `json:"expose,omitempty"`
	VolumeSpec               *VolumeSpec                `json:"volumeSpec,omitempty"`
	ReadinessProbe           *corev1.Probe              `json:"readinessProbe,omitempty"`
	LivenessProbe            *LivenessProbeExtended     `json:"livenessProbe,omitempty"`
	PodSecurityContext       *corev1.PodSecurityContext `json:"podSecurityContext,omitempty"`
	ContainerSecurityContext *corev1.SecurityContext    `json:"containerSecurityContext,omitempty"`
	Storage                  *MongodSpecStorage         `json:"storage,omitempty"`
	Configuration            MongoConfiguration         `json:"configuration,omitempty"`
	ExternalNodes            []*ExternalNode            `json:"externalNodes,omitempty"`
	NonVoting                NonVotingSpec              `json:"nonvoting,omitempty"`
	HostAliases              []corev1.HostAlias         `json:"hostAliases,omitempty"`
	Horizons                 HorizonsSpec               `json:"splitHorizons,omitempty"`
}

func (r *ReplsetSpec) PodName(cr *PerconaServerMongoDB, idx int) string {
	return fmt.Sprintf("%s-%s-%d", cr.Name, r.Name, idx)
}

func (r *ReplsetSpec) ServiceName(cr *PerconaServerMongoDB) string {
	return cr.Name + "-" + r.Name
}

func (r *ReplsetSpec) PodFQDN(cr *PerconaServerMongoDB, podName string) string {
	if r.Expose.Enabled {
		return fmt.Sprintf("%s.%s.%s", podName, cr.Namespace, cr.Spec.ClusterServiceDNSSuffix)
	}

	return fmt.Sprintf("%s.%s.%s.%s", podName, r.ServiceName(cr), cr.Namespace, cr.Spec.ClusterServiceDNSSuffix)
}

func (r *ReplsetSpec) PodFQDNWithPort(cr *PerconaServerMongoDB, podName string) string {
	return fmt.Sprintf("%s:%d", r.PodFQDN(cr, podName), DefaultMongodPort)
}

func (r ReplsetSpec) CustomReplsetName() (string, error) {
	var cfg struct {
		Replication struct {
			ReplSetName string `yaml:"replSetName,omitempty"`
		} `yaml:"replication,omitempty"`
	}

	err := yaml.Unmarshal([]byte(r.Configuration), &cfg)
	if err != nil {
		return cfg.Replication.ReplSetName, errors.Wrap(err, "unmarshal configuration")
	}

	if len(cfg.Replication.ReplSetName) == 0 {
		return cfg.Replication.ReplSetName, errors.New("replSetName is not configured")
	}

	return cfg.Replication.ReplSetName, nil
}

func (r *ReplsetSpec) MongodLabels(cr *PerconaServerMongoDB) map[string]string {
	return map[string]string{
		"app.kubernetes.io/name":       "percona-server-mongodb",
		"app.kubernetes.io/instance":   cr.Name,
		"app.kubernetes.io/replset":    r.Name,
		"app.kubernetes.io/managed-by": "percona-server-mongodb-operator",
		"app.kubernetes.io/part-of":    "percona-server-mongodb",
		"app.kubernetes.io/component":  "mongod",
	}
}

func (r *ReplsetSpec) ArbiterLabels(cr *PerconaServerMongoDB) map[string]string {
	ls := r.MongodLabels(cr)
	ls["app.kubernetes.io/component"] = "arbiter"
	return ls
}

func (r *ReplsetSpec) NonVotingLabels(cr *PerconaServerMongoDB) map[string]string {
	ls := r.MongodLabels(cr)
	ls["app.kubernetes.io/component"] = "nonVoting"
	return ls
}

type LivenessProbeExtended struct {
	corev1.Probe        `json:",inline"`
	StartupDelaySeconds int `json:"startupDelaySeconds,omitempty"`
}

func (l LivenessProbeExtended) CommandHas(flag string) bool {
	if l.ProbeHandler.Exec == nil {
		return false
	}

	for _, v := range l.ProbeHandler.Exec.Command {
		if v == flag {
			return true
		}
	}

	return false
}

type VolumeSpec struct {
	// EmptyDir represents a temporary directory that shares a pod's lifetime.
	EmptyDir *corev1.EmptyDirVolumeSource `json:"emptyDir,omitempty"`

	// HostPath represents a pre-existing file or directory on the host machine
	// that is directly exposed to the container.
	HostPath *corev1.HostPathVolumeSource `json:"hostPath,omitempty"`

	// PersistentVolumeClaim represents a reference to a PersistentVolumeClaim.
	// It has the highest level of precedence, followed by HostPath and
	// EmptyDir. And represents the PVC specification.
	PersistentVolumeClaim PVCSpec `json:"persistentVolumeClaim,omitempty"`
}

type PVCSpec struct {
	Annotations map[string]string `json:"annotations,omitempty"`
	Labels      map[string]string `json:"labels,omitempty"`

	*corev1.PersistentVolumeClaimSpec `json:",inline"`
}

type SecretsSpec struct {
	Users         string `json:"users,omitempty"`
	SSL           string `json:"ssl,omitempty"`
	SSLInternal   string `json:"sslInternal,omitempty"`
	EncryptionKey string `json:"encryptionKey,omitempty"`
	Vault         string `json:"vault,omitempty"`
	SSE           string `json:"sse,omitempty"`
	LDAPSecret    string `json:"ldapSecret,omitempty"`
}

type MongosSpec struct {
	MultiAZ `json:",inline"`

	Port                     int32                      `json:"port,omitempty"`
	HostPort                 int32                      `json:"hostPort,omitempty"`
	SetParameter             *MongosSpecSetParameter    `json:"setParameter,omitempty"`
	Expose                   MongosExpose               `json:"expose,omitempty"`
	Size                     int32                      `json:"size,omitempty"`
	ReadinessProbe           *corev1.Probe              `json:"readinessProbe,omitempty"`
	LivenessProbe            *LivenessProbeExtended     `json:"livenessProbe,omitempty"`
	PodSecurityContext       *corev1.PodSecurityContext `json:"podSecurityContext,omitempty"`
	ContainerSecurityContext *corev1.SecurityContext    `json:"containerSecurityContext,omitempty"`
	Configuration            MongoConfiguration         `json:"configuration,omitempty"`
	HostAliases              []corev1.HostAlias         `json:"hostAliases,omitempty"`
}

type MongosSpecSetParameter struct {
	CursorTimeoutMillis int `json:"cursorTimeoutMillis,omitempty"`
}

type StorageEngine string

var (
	StorageEngineWiredTiger StorageEngine = "wiredTiger"
	StorageEngineInMemory   StorageEngine = "inMemory"
	StorageEngineMMAPv1     StorageEngine = "mmapv1"
)

type MongodSpecStorage struct {
	Engine         StorageEngine         `json:"engine,omitempty"`
	DirectoryPerDB bool                  `json:"directoryPerDB,omitempty"`
	SyncPeriodSecs int                   `json:"syncPeriodSecs,omitempty"`
	InMemory       *MongodSpecInMemory   `json:"inMemory,omitempty"`
	MMAPv1         *MongodSpecMMAPv1     `json:"mmapv1,omitempty"`
	WiredTiger     *MongodSpecWiredTiger `json:"wiredTiger,omitempty"`
}

type MongodSpecMMAPv1 struct {
	NsSize     int  `json:"nsSize,omitempty"`
	Smallfiles bool `json:"smallfiles,omitempty"`
}

type WiredTigerCompressor string

var (
	WiredTigerCompressorNone   WiredTigerCompressor = "none"
	WiredTigerCompressorSnappy WiredTigerCompressor = "snappy"
	WiredTigerCompressorZlib   WiredTigerCompressor = "zlib"
)

type MongodSpecWiredTigerEngineConfig struct {
	CacheSizeRatio      numstr.NumberString   `json:"cacheSizeRatio,omitempty"`
	DirectoryForIndexes bool                  `json:"directoryForIndexes,omitempty"`
	JournalCompressor   *WiredTigerCompressor `json:"journalCompressor,omitempty"`
}

type MongodSpecWiredTigerCollectionConfig struct {
	BlockCompressor *WiredTigerCompressor `json:"blockCompressor,omitempty"`
}

type MongodSpecWiredTigerIndexConfig struct {
	PrefixCompression bool `json:"prefixCompression,omitempty"`
}

type MongodSpecWiredTiger struct {
	CollectionConfig *MongodSpecWiredTigerCollectionConfig `json:"collectionConfig,omitempty"`
	EngineConfig     *MongodSpecWiredTigerEngineConfig     `json:"engineConfig,omitempty"`
	IndexConfig      *MongodSpecWiredTigerIndexConfig      `json:"indexConfig,omitempty"`
}

type MongodSpecInMemoryEngineConfig struct {
	InMemorySizeRatio numstr.NumberString `json:"inMemorySizeRatio,omitempty"`
}

type MongodSpecInMemory struct {
	EngineConfig *MongodSpecInMemoryEngineConfig `json:"engineConfig,omitempty"`
}

type AuditLogDestination string

var AuditLogDestinationFile AuditLogDestination = "file"

type AuditLogFormat string

var (
	AuditLogFormatBSON AuditLogFormat = "BSON"
	AuditLogFormatJSON AuditLogFormat = "JSON"
)

type OperationProfilingMode string

const (
	OperationProfilingModeAll    OperationProfilingMode = "all"
	OperationProfilingModeSlowOp OperationProfilingMode = "slowOp"
)

type BackupTaskSpec struct {
	Name             string                   `json:"name"`
	Enabled          bool                     `json:"enabled"`
	Keep             int                      `json:"keep,omitempty"`
	Schedule         string                   `json:"schedule,omitempty"`
	StorageName      string                   `json:"storageName,omitempty"`
	CompressionType  compress.CompressionType `json:"compressionType,omitempty"`
	CompressionLevel *int                     `json:"compressionLevel,omitempty"`

	// +kubebuilder:validation:Enum={logical,physical}
	Type defs.BackupType `json:"type,omitempty"`
}

func (task *BackupTaskSpec) JobName(cr *PerconaServerMongoDB) string {
	return fmt.Sprintf("%s-backup-%s-%s", cr.Name, task.Name, cr.Namespace)
}

type S3ServiceSideEncryption struct {
	// Used to specify the SSE algorithm used when keys are managed by the server
	SSEAlgorithm string `json:"sseAlgorithm,omitempty"`
	KMSKeyID     string `json:"kmsKeyID,omitempty"`

	// Used to specify SSE-C style encryption. For Amazon S3 SSECustomerAlgorithm must be 'AES256'
	// see https://docs.aws.amazon.com/AmazonS3/latest/userguide/ServerSideEncryptionCustomerKeys.html
	SSECustomerAlgorithm string `json:"sseCustomerAlgorithm,omitempty"`

	// If SSECustomerAlgorithm is set, this must be a base64 encoded key compatible with the algorithm
	// specified in the SseCustomerAlgorithm field.
	SSECustomerKey string `json:"sseCustomerKey,omitempty"`
}

type Retryer struct {
	NumMaxRetries int             `json:"numMaxRetries,omitempty"`
	MinRetryDelay metav1.Duration `json:"minRetryDelay,omitempty"`
	MaxRetryDelay metav1.Duration `json:"maxRetryDelay,omitempty"`
}

type BackupStorageS3Spec struct {
	Bucket                string                  `json:"bucket"`
	Prefix                string                  `json:"prefix,omitempty"`
	Region                string                  `json:"region,omitempty"`
	EndpointURL           string                  `json:"endpointUrl,omitempty"`
	CredentialsSecret     string                  `json:"credentialsSecret,omitempty"`
	UploadPartSize        int                     `json:"uploadPartSize,omitempty"`
	MaxUploadParts        int                     `json:"maxUploadParts,omitempty"`
	StorageClass          string                  `json:"storageClass,omitempty"`
	InsecureSkipTLSVerify bool                    `json:"insecureSkipTLSVerify,omitempty"`
	ForcePathStyle        *bool                   `json:"forcePathStyle,omitempty"`
	DebugLogLevels        string                  `json:"debugLogLevels,omitempty"`
	Retryer               *Retryer                `json:"retryer,omitempty"`
	ServerSideEncryption  S3ServiceSideEncryption `json:"serverSideEncryption,omitempty"`
}

type BackupStorageAzureSpec struct {
	Container         string `json:"container,omitempty"`
	Prefix            string `json:"prefix,omitempty"`
	CredentialsSecret string `json:"credentialsSecret"`
	EndpointURL       string `json:"endpointUrl,omitempty"`
}

type BackupStorageType string

const (
	BackupStorageFilesystem BackupStorageType = "filesystem"
	BackupStorageS3         BackupStorageType = "s3"
	BackupStorageAzure      BackupStorageType = "azure"
)

type BackupStorageSpec struct {
	Type  BackupStorageType      `json:"type"`
	S3    BackupStorageS3Spec    `json:"s3,omitempty"`
	Azure BackupStorageAzureSpec `json:"azure,omitempty"`
}

type PITRSpec struct {
	Enabled          bool                     `json:"enabled,omitempty"`
	OplogSpanMin     numstr.NumberString      `json:"oplogSpanMin,omitempty"`
	OplogOnly        bool                     `json:"oplogOnly,omitempty"`
	CompressionType  compress.CompressionType `json:"compressionType,omitempty"`
	CompressionLevel *int                     `json:"compressionLevel,omitempty"`
}

func (p PITRSpec) Disabled() PITRSpec {
	p.Enabled = false
	return p
}

type BackupTimeouts struct {
	Starting *uint32 `json:"startingStatus,omitempty"`
}

type BackupOptions struct {
	OplogSpanMin float64           `json:"oplogSpanMin"`
	Priority     map[string]string `json:"priority,omitempty"`
	Timeouts     *BackupTimeouts   `json:"timeouts,omitempty"`
}

type RestoreOptions struct {
	BatchSize           int               `json:"batchSize,omitempty"`
	NumInsertionWorkers int               `json:"numInsertionWorkers,omitempty"`
	NumDownloadWorkers  int               `json:"numDownloadWorkers,omitempty"`
	MaxDownloadBufferMb int               `json:"maxDownloadBufferMb,omitempty"`
	DownloadChunkMb     int               `json:"downloadChunkMb,omitempty"`
	MongodLocation      string            `json:"mongodLocation,omitempty"`
	MongodLocationMap   map[string]string `json:"mongodLocationMap,omitempty"`
}

type BackupConfig struct {
	BackupOptions  *BackupOptions  `json:"backupOptions,omitempty"`
	RestoreOptions *RestoreOptions `json:"restoreOptions,omitempty"`
}

type BackupSpec struct {
	Enabled                  bool                         `json:"enabled"`
	Annotations              map[string]string            `json:"annotations,omitempty"`
	Labels                   map[string]string            `json:"labels,omitempty"`
	Storages                 map[string]BackupStorageSpec `json:"storages,omitempty"`
	Image                    string                       `json:"image"`
	Tasks                    []BackupTaskSpec             `json:"tasks,omitempty"`
	ServiceAccountName       string                       `json:"serviceAccountName,omitempty"`
	PodSecurityContext       *corev1.PodSecurityContext   `json:"podSecurityContext,omitempty"`
	ContainerSecurityContext *corev1.SecurityContext      `json:"containerSecurityContext,omitempty"`
	Resources                corev1.ResourceRequirements  `json:"resources,omitempty"`
	RuntimeClassName         *string                      `json:"runtimeClassName,omitempty"`
	PITR                     PITRSpec                     `json:"pitr,omitempty"`
	Configuration            BackupConfig                 `json:"configuration,omitempty"`
}

func (b BackupSpec) IsEnabledPITR() bool {
	if !b.Enabled {
		return false
	}
	if len(b.Storages) != 1 {
		return false
	}
	return b.PITR.Enabled
}

type Arbiter struct {
	MultiAZ `json:",inline"`

	Enabled bool  `json:"enabled"`
	Size    int32 `json:"size"`
}

func (a *Arbiter) GetSize() int32 {
	if !a.Enabled {
		return 0
	}
	return a.Size
}

type MongosExpose struct {
	ServicePerPod bool `json:"servicePerPod,omitempty"`

	Expose `json:",inline"`
}

type ExposeTogglable struct {
	Enabled bool `json:"enabled"`

	Expose `json:",inline"`
}

type Expose struct {
	ExposeType               corev1.ServiceType `json:"exposeType,omitempty"`
	LoadBalancerSourceRanges []string           `json:"loadBalancerSourceRanges,omitempty"`
	ServiceAnnotations       map[string]string  `json:"serviceAnnotations,omitempty"`
	ServiceLabels            map[string]string  `json:"serviceLabels,omitempty"`
	NodePort                 int32              `json:"nodePort,omitempty"`
}

func (e *Expose) SaveOldMeta() bool {
	return len(e.ServiceAnnotations) == 0 && len(e.ServiceLabels) == 0
}

// ServerVersion represents info about k8s / openshift server version
type ServerVersion struct {
	Platform version.Platform
	Info     k8sversion.Info
}

// OwnerRef returns OwnerReference to object
func (cr *PerconaServerMongoDB) OwnerRef(scheme *runtime.Scheme) (metav1.OwnerReference, error) {
	gvk, err := apiutil.GVKForObject(cr, scheme)
	if err != nil {
		return metav1.OwnerReference{}, err
	}

	trueVar := true

	return metav1.OwnerReference{
		APIVersion: gvk.GroupVersion().String(),
		Kind:       gvk.Kind,
		Name:       cr.GetName(),
		UID:        cr.GetUID(),
		Controller: &trueVar,
	}, nil
}

func (cr *PerconaServerMongoDB) Version() *v.Version {
	return v.Must(v.NewVersion(cr.Spec.CRVersion))
}

func (cr *PerconaServerMongoDB) CompareVersion(version string) int {
	// using Must because "version" must be right format
	return cr.Version().Compare(v.Must(v.NewVersion(version)))
}

func (cr *PerconaServerMongoDB) CompareMongoDBVersion(version string) (int, error) {
	mongoVer, err := v.NewVersion(cr.Status.MongoVersion)
	if err != nil {
		return 0, errors.Wrap(err, "parse status.mongoVersion")
	}

	compare, err := v.NewVersion(version)
	if err != nil {
		return 0, errors.Wrap(err, "parse version")
	}

	return mongoVer.Compare(compare), nil
}

const (
	internalPrefix = "internal-"
	userPostfix    = "-users"
)

const (
	PMMUserKey     = "PMM_SERVER_USER"
	PMMPasswordKey = "PMM_SERVER_PASSWORD"
	PMMAPIKey      = "PMM_SERVER_API_KEY"
)

const (
	EnvMongoDBDatabaseAdminUser      = "MONGODB_DATABASE_ADMIN_USER"
	EnvMongoDBDatabaseAdminPassword  = "MONGODB_DATABASE_ADMIN_PASSWORD"
	EnvMongoDBClusterAdminUser       = "MONGODB_CLUSTER_ADMIN_USER"
	EnvMongoDBClusterAdminPassword   = "MONGODB_CLUSTER_ADMIN_PASSWORD"
	EnvMongoDBUserAdminUser          = "MONGODB_USER_ADMIN_USER"
	EnvMongoDBUserAdminPassword      = "MONGODB_USER_ADMIN_PASSWORD"
	EnvMongoDBBackupUser             = "MONGODB_BACKUP_USER"
	EnvMongoDBBackupPassword         = "MONGODB_BACKUP_PASSWORD"
	EnvMongoDBClusterMonitorUser     = "MONGODB_CLUSTER_MONITOR_USER"
	EnvMongoDBClusterMonitorPassword = "MONGODB_CLUSTER_MONITOR_PASSWORD"
	EnvPMMServerUser                 = PMMUserKey
	EnvPMMServerPassword             = PMMPasswordKey
	EnvPMMServerAPIKey               = PMMAPIKey
)

type UserRole string

const (
	RoleDatabaseAdmin  UserRole = "databaseAdmin"
	RoleClusterAdmin   UserRole = "clusterAdmin"
	RoleUserAdmin      UserRole = "userAdmin"
	RoleClusterMonitor UserRole = "clusterMonitor"
	RoleBackup         UserRole = "backup"
)

func InternalUserSecretName(cr *PerconaServerMongoDB) string {
	return internalPrefix + cr.Name + userPostfix
}

func UserSecretName(cr *PerconaServerMongoDB) string {
	name := cr.Spec.Secrets.Users
	if cr.CompareVersion("1.5.0") >= 0 {
		name = InternalUserSecretName(cr)
	}

	return name
}

func (cr *PerconaServerMongoDB) StatefulsetNamespacedName(rsName string) types.NamespacedName {
	return types.NamespacedName{Name: cr.Name + "-" + rsName, Namespace: cr.Namespace}
}

func (cr *PerconaServerMongoDB) MongosNamespacedName() types.NamespacedName {
	return types.NamespacedName{Name: cr.Name + "-" + "mongos", Namespace: cr.Namespace}
}

func (cr *PerconaServerMongoDB) CanBackup(ctx context.Context) error {
	logf.FromContext(ctx).V(1).Info("checking if backup is allowed", "backup", cr.Name)

	if cr.Spec.Unmanaged {
		return errors.Errorf("backups are not allowed on unmanaged clusters")
	}

	if cr.Status.State == AppStateReady {
		return nil
	}

	if cr.CompareVersion("1.15.0") <= 0 && !cr.Spec.UnsafeConf {
		return errors.Errorf("allowUnsafeConfigurations must be true to run backup on cluster with status %s", cr.Status.State)
	}

	if cr.CompareVersion("1.16.0") >= 0 && !cr.Spec.Unsafe.BackupIfUnhealthy {
		return errors.Errorf("spec.unsafeFlags.backupIfUnhealthy must be true to run backup on cluster with status %s", cr.Status.State)
	}

	for rsName, rs := range cr.Status.Replsets {
		if rs.Ready < int32(1) {
			return errors.New(rsName + " has no ready nodes")
		}
	}

	return nil
}

const maxStatusesQuantity = 20

func (s *PerconaServerMongoDBStatus) AddCondition(c ClusterCondition) {
	if len(s.Conditions) == 0 {
		s.Conditions = append(s.Conditions, c)
		return
	}

	if s.Conditions[len(s.Conditions)-1].Type != c.Type {
		s.Conditions = append(s.Conditions, c)
	}

	if len(s.Conditions) > maxStatusesQuantity {
		s.Conditions = s.Conditions[len(s.Conditions)-maxStatusesQuantity:]
	}
}

// GetExternalNodes returns all external nodes for all replsets
func (cr *PerconaServerMongoDB) GetExternalNodes() []*ExternalNode {
	extNodes := make([]*ExternalNode, 0)

	for _, replset := range cr.Spec.Replsets {
		extNodes = append(extNodes, replset.ExternalNodes...)
	}

	return extNodes
}

func (cr *PerconaServerMongoDB) MCSEnabled() bool {
	return mcs.IsAvailable() && cr.Spec.MultiCluster.Enabled
}

func ClusterLabels(cr *PerconaServerMongoDB) map[string]string {
	return map[string]string{
		"app.kubernetes.io/name":       "percona-server-mongodb",
		"app.kubernetes.io/instance":   cr.Name,
		"app.kubernetes.io/managed-by": "percona-server-mongodb-operator",
		"app.kubernetes.io/part-of":    "percona-server-mongodb",
	}
}

func MongodLabels(cr *PerconaServerMongoDB) map[string]string {
	lbls := ClusterLabels(cr)
	lbls["app.kubernetes.io/component"] = "mongod"
	return lbls
}

func ArbiterLabels(cr *PerconaServerMongoDB) map[string]string {
	lbls := ClusterLabels(cr)
	lbls["app.kubernetes.io/component"] = "arbiter"
	return lbls
}

func MongosLabels(cr *PerconaServerMongoDB) map[string]string {
	lbls := ClusterLabels(cr)
	lbls["app.kubernetes.io/component"] = "mongos"
	return lbls
}

const (
	FinalizerDeletePVC              = "delete-psmdb-pvc"
	FinalizerDeletePSMDBPodsInOrder = "delete-psmdb-pods-in-order"
)

func (cr *PerconaServerMongoDB) GetOrderedFinalizers() []string {
	order := []string{FinalizerDeletePSMDBPodsInOrder, FinalizerDeletePVC}
	finalizers := make([]string, len(cr.GetFinalizers()))
	copy(finalizers, cr.GetFinalizers())
	orderedFinalizers := make([]string, 0, len(finalizers))

	for _, v := range order {
		for i := 0; i < len(finalizers); {
			if v == finalizers[i] {
				orderedFinalizers = append(orderedFinalizers, v)
				finalizers = append(finalizers[:i], finalizers[i+1:]...)
				continue
			}
			i++
		}
	}

	orderedFinalizers = append(orderedFinalizers, finalizers...)
	return orderedFinalizers
}

<<<<<<< HEAD
const AnnotationResyncPBM = "percona.com/resync-pbm"

func (cr *PerconaServerMongoDB) TLSEnabled() bool {
	if cr.CompareVersion("1.16.0") < 0 {
		return !cr.Spec.UnsafeConf
	}

	switch cr.Spec.TLS.Mode {
	case TLSModeDisabled:
		return false
	case TLSModeAllow, TLSModePrefer, TLSModeRequire:
		return true
	default:
		return true
	}
=======
const (
	AnnotationResyncPBM           = "percona.com/resync-pbm"
	AnnotationPVCResizeInProgress = "percona.com/pvc-resize-in-progress"
)

func (cr *PerconaServerMongoDB) PVCResizeInProgress() bool {
	_, ok := cr.Annotations[AnnotationPVCResizeInProgress]
	return ok
>>>>>>> 4f2461e8
}<|MERGE_RESOLUTION|>--- conflicted
+++ resolved
@@ -1188,9 +1188,6 @@
 	return orderedFinalizers
 }
 
-<<<<<<< HEAD
-const AnnotationResyncPBM = "percona.com/resync-pbm"
-
 func (cr *PerconaServerMongoDB) TLSEnabled() bool {
 	if cr.CompareVersion("1.16.0") < 0 {
 		return !cr.Spec.UnsafeConf
@@ -1204,7 +1201,8 @@
 	default:
 		return true
 	}
-=======
+}
+
 const (
 	AnnotationResyncPBM           = "percona.com/resync-pbm"
 	AnnotationPVCResizeInProgress = "percona.com/pvc-resize-in-progress"
@@ -1213,5 +1211,4 @@
 func (cr *PerconaServerMongoDB) PVCResizeInProgress() bool {
 	_, ok := cr.Annotations[AnnotationPVCResizeInProgress]
 	return ok
->>>>>>> 4f2461e8
 }