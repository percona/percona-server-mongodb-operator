package v1_test

import (
	"testing"

<<<<<<< HEAD
	"github.com/stretchr/testify/assert"
	logf "sigs.k8s.io/controller-runtime/pkg/runtime/log"

	api "github.com/percona/percona-server-mongodb-operator/pkg/apis/psmdb/v1"
	"github.com/percona/percona-server-mongodb-operator/version"
=======
	api "github.com/percona/percona-server-mongodb-operator/pkg/apis/psmdb/v1"
	"github.com/percona/percona-server-mongodb-operator/version"
	"github.com/stretchr/testify/assert"
	logf "sigs.k8s.io/controller-runtime/pkg/log"
>>>>>>> 7d96887c
)

func TestSetSafeDefault(t *testing.T) {
	type args struct {
		replset  *api.ReplsetSpec
		expected *api.ReplsetSpec
	}

	tests := map[string]args{
		"even number": {
			&api.ReplsetSpec{
				Size: 4,
			},
			&api.ReplsetSpec{
				Size: 5,
			},
		},
		"even number2": {
			&api.ReplsetSpec{
				Size: 2,
			},
			&api.ReplsetSpec{
				Size: 3,
			},
		},
		"0 w/o arbiter ": {
			&api.ReplsetSpec{
				Size: 0,
			},
			&api.ReplsetSpec{
				Size: 3,
			},
		},
		"0 with arbiter": {
			&api.ReplsetSpec{
				Size: 0,
				Arbiter: api.Arbiter{
					Enabled: true,
					Size:    1,
				},
			},
			&api.ReplsetSpec{
				Size: 3,
				Arbiter: api.Arbiter{
					Enabled: false,
					Size:    0,
				},
			},
		},
		"1 w/o arbiter ": {
			&api.ReplsetSpec{
				Size: 1,
			},
			&api.ReplsetSpec{
				Size: 3,
			},
		},
		"1 with arbiter": {
			&api.ReplsetSpec{
				Size: 1,
				Arbiter: api.Arbiter{
					Enabled: true,
					Size:    1,
				},
			},
			&api.ReplsetSpec{
				Size: 3,
				Arbiter: api.Arbiter{
					Enabled: false,
					Size:    0,
				},
			},
		},
		"odd with arbiter": {
			&api.ReplsetSpec{
				Size: 3,
				Arbiter: api.Arbiter{
					Enabled: true,
					Size:    1,
				},
			},
			&api.ReplsetSpec{
				Size: 3,
				Arbiter: api.Arbiter{
					Enabled: false,
					Size:    0,
				},
			},
		},
		"odd with two arbiters": {
			&api.ReplsetSpec{
				Size: 3,
				Arbiter: api.Arbiter{
					Enabled: true,
					Size:    2,
				},
			},
			&api.ReplsetSpec{
				Size: 3,
				Arbiter: api.Arbiter{
					Enabled: false,
					Size:    0,
				},
			},
		},
		"odd with three arbiters": {
			&api.ReplsetSpec{
				Size: 3,
				Arbiter: api.Arbiter{
					Enabled: true,
					Size:    3,
				},
			},
			&api.ReplsetSpec{
				Size: 3,
				Arbiter: api.Arbiter{
					Enabled: false,
					Size:    0,
				},
			},
		},
		"even with arbiter": {
			&api.ReplsetSpec{
				Size: 2,
				Arbiter: api.Arbiter{
					Enabled: true,
					Size:    1,
				},
			},
			&api.ReplsetSpec{
				Size: 2,
				Arbiter: api.Arbiter{
					Enabled: true,
					Size:    1,
				},
			},
		},
		"even4 with arbiter": {
			&api.ReplsetSpec{
				Size: 4,
				Arbiter: api.Arbiter{
					Enabled: true,
					Size:    2,
				},
			},
			&api.ReplsetSpec{
				Size: 4,
				Arbiter: api.Arbiter{
					Enabled: true,
					Size:    1,
				},
			},
		},
		"even with two arbiters": {
			&api.ReplsetSpec{
				Size: 2,
				Arbiter: api.Arbiter{
					Enabled: true,
					Size:    2,
				},
			},
			&api.ReplsetSpec{
				Size: 2,
				Arbiter: api.Arbiter{
					Enabled: true,
					Size:    1,
				},
			},
		},
		"even with three arbiters": {
			&api.ReplsetSpec{
				Size: 2,
				Arbiter: api.Arbiter{
					Enabled: true,
					Size:    3,
				},
			},
			&api.ReplsetSpec{
				Size: 2,
				Arbiter: api.Arbiter{
					Enabled: true,
					Size:    1,
				},
			},
		},
	}

	for name, test := range tests {
		t.Run(name, func(t *testing.T) {
			for _, platform := range []version.Platform{version.PlatformKubernetes, version.PlatformOpenshift} {
<<<<<<< HEAD
				test.replset.SetDefauts(platform, false, logf.Log.WithName("TestSetSafeDefault"))
=======
				err := test.replset.SetDefauts(platform, false, logf.Log.WithName("TestSetSafeDefault"))
				if err != nil {
					t.Fatal(err)
				}
>>>>>>> 7d96887c
				assert.Equal(t, test.replset.Size, test.expected.Size)
				if test.replset.Arbiter.Enabled {
					assert.Equal(t, test.expected.Arbiter.Size, test.replset.Arbiter.Size)
				}
			}
		})
	}
}<|MERGE_RESOLUTION|>--- conflicted
+++ resolved
@@ -3,18 +3,11 @@
 import (
 	"testing"
 
-<<<<<<< HEAD
-	"github.com/stretchr/testify/assert"
-	logf "sigs.k8s.io/controller-runtime/pkg/runtime/log"
-
-	api "github.com/percona/percona-server-mongodb-operator/pkg/apis/psmdb/v1"
-	"github.com/percona/percona-server-mongodb-operator/version"
-=======
 	api "github.com/percona/percona-server-mongodb-operator/pkg/apis/psmdb/v1"
 	"github.com/percona/percona-server-mongodb-operator/version"
 	"github.com/stretchr/testify/assert"
 	logf "sigs.k8s.io/controller-runtime/pkg/log"
->>>>>>> 7d96887c
+	logf "sigs.k8s.io/controller-runtime/pkg/runtime/log"
 )
 
 func TestSetSafeDefault(t *testing.T) {
@@ -205,14 +198,10 @@
 	for name, test := range tests {
 		t.Run(name, func(t *testing.T) {
 			for _, platform := range []version.Platform{version.PlatformKubernetes, version.PlatformOpenshift} {
-<<<<<<< HEAD
-				test.replset.SetDefauts(platform, false, logf.Log.WithName("TestSetSafeDefault"))
-=======
 				err := test.replset.SetDefauts(platform, false, logf.Log.WithName("TestSetSafeDefault"))
 				if err != nil {
 					t.Fatal(err)
 				}
->>>>>>> 7d96887c
 				assert.Equal(t, test.replset.Size, test.expected.Size)
 				if test.replset.Arbiter.Enabled {
 					assert.Equal(t, test.expected.Arbiter.Size, test.replset.Arbiter.Size)
