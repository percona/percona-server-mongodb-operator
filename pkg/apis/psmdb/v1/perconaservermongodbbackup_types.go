--- conflicted
+++ resolved
@@ -9,20 +9,11 @@
 
 // PerconaServerMongoDBBackupSpec defines the desired state of PerconaServerMongoDBBackup
 type PerconaServerMongoDBBackupSpec struct {
-<<<<<<< HEAD
-	PSMDBCluster string              `json:"psmdbCluster,omitempty"` // TODO: Remove after v1.15
-	ClusterName  string              `json:"clusterName,omitempty"`
-	StorageName  string              `json:"storageName,omitempty"`
-	Compression  pbm.CompressionType `json:"compressionType,omitempty"`
-=======
-	// INSERT ADDITIONAL SPEC FIELDS - desired state of cluster
-	// Important: Run "operator-sdk generate k8s" to regenerate code after modifying this file
 	PSMDBCluster     string              `json:"psmdbCluster,omitempty"` // TODO: Remove after v1.15
 	ClusterName      string              `json:"clusterName,omitempty"`
 	StorageName      string              `json:"storageName,omitempty"`
 	Compression      pbm.CompressionType `json:"compressionType,omitempty"`
 	CompressionLevel *int                `json:"compressionLevel,omitempty"`
->>>>>>> 16263087
 }
 
 type BackupState string
