module github.com/percona/percona-server-mongodb-operator

go 1.22.6

require (
	github.com/Percona-Lab/percona-version-service v0.0.0-20230216094301-f9489c81b52a
	github.com/alecthomas/kingpin v2.2.6+incompatible
	github.com/cert-manager/cert-manager v1.15.3
	github.com/go-logr/logr v1.4.2
	github.com/go-openapi/errors v0.22.0
	github.com/go-openapi/runtime v0.28.0
	github.com/go-openapi/strfmt v0.23.0
	github.com/go-openapi/swag v0.23.0
	github.com/go-openapi/validate v0.24.0
	github.com/grpc-ecosystem/grpc-gateway/v2 v2.22.0
	github.com/hashicorp/go-version v1.7.0
	github.com/percona/percona-backup-mongodb v1.8.1-0.20240516121609-883ad721e7cb
	github.com/pkg/errors v0.9.1
	github.com/robfig/cron/v3 v3.0.1
	github.com/stretchr/testify v1.9.0
	go.mongodb.org/mongo-driver v1.14.0
	go.uber.org/zap v1.27.0
	golang.org/x/sync v0.8.0
	google.golang.org/grpc v1.67.0
	gopkg.in/yaml.v2 v2.4.0
	k8s.io/api v0.31.1
	k8s.io/apimachinery v0.31.1
	k8s.io/client-go v0.31.1
	sigs.k8s.io/controller-runtime v0.19.0
	sigs.k8s.io/mcs-api v0.1.0
	sigs.k8s.io/yaml v1.4.0
)

require (
	github.com/fxamacker/cbor/v2 v2.7.0 // indirect
	github.com/x448/float16 v0.8.4 // indirect
	gopkg.in/evanphx/json-patch.v4 v4.12.0 // indirect
)

require (
	github.com/Azure/azure-sdk-for-go/sdk/azcore v1.12.0 // indirect
	github.com/Azure/azure-sdk-for-go/sdk/internal v1.9.0 // indirect
	github.com/Azure/azure-sdk-for-go/sdk/storage/azblob v1.3.1 // indirect
	github.com/alecthomas/template v0.0.0-20190718012654-fb15b899a751 // indirect
	github.com/alecthomas/units v0.0.0-20231202071711-9a357b53e9c9 // indirect
	github.com/asaskevich/govalidator v0.0.0-20230301143203-a9d515a09cc2 // indirect
	github.com/aws/aws-sdk-go v1.50.31 // indirect
	github.com/beorn7/perks v1.0.1 // indirect
	github.com/cespare/xxhash/v2 v2.3.0 // indirect
	github.com/davecgh/go-spew v1.1.2-0.20180830191138-d8f796af33cc // indirect
	github.com/emicklei/go-restful/v3 v3.12.1 // indirect
	github.com/evanphx/json-patch/v5 v5.9.0 // indirect
	github.com/fsnotify/fsnotify v1.7.0 // indirect
	github.com/go-ini/ini v1.67.0 // indirect
	github.com/go-logr/stdr v1.2.2 // indirect
	github.com/go-logr/zapr v1.3.0 // indirect
	github.com/go-openapi/analysis v0.23.0 // indirect
	github.com/go-openapi/jsonpointer v0.21.0 // indirect
	github.com/go-openapi/jsonreference v0.21.0 // indirect
	github.com/go-openapi/loads v0.22.0 // indirect
	github.com/go-openapi/spec v0.21.0 // indirect
	github.com/gogo/protobuf v1.3.2 // indirect
	github.com/golang/groupcache v0.0.0-20210331224755-41bb18bfe9da // indirect
	github.com/golang/protobuf v1.5.4 // indirect
	github.com/golang/snappy v0.0.4 // indirect
	github.com/google/gnostic-models v0.6.8 // indirect
	github.com/google/go-cmp v0.6.0 // indirect
	github.com/google/gofuzz v1.2.0 // indirect
	github.com/google/uuid v1.6.0 // indirect
	github.com/gorilla/websocket v1.5.1 // indirect
	github.com/imdario/mergo v0.3.16 // indirect
	github.com/jessevdk/go-flags v1.5.0 // indirect
	github.com/jmespath/go-jmespath v0.4.1-0.20220621161143-b0104c826a24 // indirect
	github.com/josharian/intern v1.0.0 // indirect
	github.com/json-iterator/go v1.1.12 // indirect
	github.com/klauspost/compress v1.17.9 // indirect
	github.com/klauspost/pgzip v1.2.6 // indirect
	github.com/mailru/easyjson v0.7.7 // indirect
	github.com/minio/minio-go v6.0.14+incompatible // indirect
	github.com/mitchellh/go-homedir v1.1.0 // indirect
	github.com/mitchellh/mapstructure v1.5.0 // indirect
	github.com/moby/spdystream v0.4.0 // indirect
	github.com/modern-go/concurrent v0.0.0-20180306012644-bacd9c7ef1dd // indirect
	github.com/modern-go/reflect2 v1.0.2 // indirect
	github.com/mongodb/mongo-tools v0.0.0-20231117185435-bf0bef9e9f19 // indirect
	github.com/montanaflynn/stats v0.6.6 // indirect
	github.com/munnerz/goautoneg v0.0.0-20191010083416-a7dc8b61c822 // indirect
	github.com/mxk/go-flowrate v0.0.0-20140419014527-cca7078d478f // indirect
	github.com/oklog/ulid v1.3.1 // indirect
	github.com/opentracing/opentracing-go v1.2.0 // indirect
	github.com/pierrec/lz4 v2.6.1+incompatible // indirect
	github.com/pmezard/go-difflib v1.0.1-0.20181226105442-5d4384ee4fb2 // indirect
	github.com/prometheus/client_golang v1.20.4 // indirect
	github.com/prometheus/client_model v0.6.1 // indirect
	github.com/prometheus/common v0.59.1 // indirect
	github.com/prometheus/procfs v0.15.1 // indirect
	github.com/smartystreets/assertions v1.2.0 // indirect
	github.com/spf13/pflag v1.0.5 // indirect
	github.com/xdg-go/pbkdf2 v1.0.0 // indirect
	github.com/xdg-go/scram v1.1.2 // indirect
	github.com/xdg-go/stringprep v1.0.4 // indirect
	github.com/youmark/pkcs8 v0.0.0-20240424034433-3c2c7870ae76 // indirect
	go.opentelemetry.io/otel v1.28.0 // indirect
	go.opentelemetry.io/otel/metric v1.28.0 // indirect
	go.opentelemetry.io/otel/trace v1.28.0 // indirect
	go.uber.org/multierr v1.11.0 // indirect
<<<<<<< HEAD
	golang.org/x/crypto v0.27.0 // indirect
	golang.org/x/exp v0.0.0-20240909161429-701f63a606c0 // indirect
	golang.org/x/mod v0.21.0 // indirect
	golang.org/x/net v0.29.0 // indirect
	golang.org/x/oauth2 v0.23.0 // indirect
	golang.org/x/sys v0.25.0 // indirect
	golang.org/x/term v0.24.0 // indirect
	golang.org/x/text v0.18.0 // indirect
	golang.org/x/time v0.6.0 // indirect
=======
	golang.org/x/crypto v0.26.0 // indirect
	golang.org/x/exp v0.0.0-20240506185415-9bf2ced13842 // indirect
	golang.org/x/mod v0.17.0 // indirect
	golang.org/x/net v0.28.0 // indirect
	golang.org/x/oauth2 v0.22.0 // indirect
	golang.org/x/sys v0.24.0 // indirect
	golang.org/x/term v0.23.0 // indirect
	golang.org/x/text v0.17.0 // indirect
	golang.org/x/time v0.5.0 // indirect
>>>>>>> b91ff7bd
	gomodules.xyz/jsonpatch/v2 v2.4.0 // indirect
	google.golang.org/genproto/googleapis/api v0.0.0-20240814211410-ddb44dafa142 // indirect
	google.golang.org/genproto/googleapis/rpc v0.0.0-20240814211410-ddb44dafa142 // indirect
	google.golang.org/protobuf v1.34.2 // indirect
	gopkg.in/inf.v0 v0.9.1 // indirect
	gopkg.in/natefinch/lumberjack.v2 v2.2.1
	gopkg.in/yaml.v3 v3.0.1 // indirect
	k8s.io/apiextensions-apiserver v0.31.1 // indirect
	k8s.io/klog/v2 v2.130.1 // indirect
	k8s.io/kube-openapi v0.0.0-20240903163716-9e1beecbcb38 // indirect
	k8s.io/utils v0.0.0-20240921022957-49e7df575cb6 // indirect
	sigs.k8s.io/gateway-api v1.1.0 // indirect
	sigs.k8s.io/json v0.0.0-20221116044647-bc3834ca7abd // indirect
	sigs.k8s.io/structured-merge-diff/v4 v4.4.1 // indirect
)

replace (
	github.com/Azure/go-autorest => github.com/Azure/go-autorest v14.2.0+incompatible // Required by OLM
	github.com/dgrijalva/jwt-go v3.2.0+incompatible => github.com/golang-jwt/jwt/v4 v4.2.0
	go.mongodb.org/mongo-driver => go.mongodb.org/mongo-driver v1.13.1 // keep until `mongo-tools` update: https://github.com/mongodb/mongo-tools/blob/ac0ae2543783578632e6beefde9914b9cc123eb4/go.mod#L21
)<|MERGE_RESOLUTION|>--- conflicted
+++ resolved
@@ -104,7 +104,6 @@
 	go.opentelemetry.io/otel/metric v1.28.0 // indirect
 	go.opentelemetry.io/otel/trace v1.28.0 // indirect
 	go.uber.org/multierr v1.11.0 // indirect
-<<<<<<< HEAD
 	golang.org/x/crypto v0.27.0 // indirect
 	golang.org/x/exp v0.0.0-20240909161429-701f63a606c0 // indirect
 	golang.org/x/mod v0.21.0 // indirect
@@ -114,17 +113,6 @@
 	golang.org/x/term v0.24.0 // indirect
 	golang.org/x/text v0.18.0 // indirect
 	golang.org/x/time v0.6.0 // indirect
-=======
-	golang.org/x/crypto v0.26.0 // indirect
-	golang.org/x/exp v0.0.0-20240506185415-9bf2ced13842 // indirect
-	golang.org/x/mod v0.17.0 // indirect
-	golang.org/x/net v0.28.0 // indirect
-	golang.org/x/oauth2 v0.22.0 // indirect
-	golang.org/x/sys v0.24.0 // indirect
-	golang.org/x/term v0.23.0 // indirect
-	golang.org/x/text v0.17.0 // indirect
-	golang.org/x/time v0.5.0 // indirect
->>>>>>> b91ff7bd
 	gomodules.xyz/jsonpatch/v2 v2.4.0 // indirect
 	google.golang.org/genproto/googleapis/api v0.0.0-20240814211410-ddb44dafa142 // indirect
 	google.golang.org/genproto/googleapis/rpc v0.0.0-20240814211410-ddb44dafa142 // indirect
