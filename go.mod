--- conflicted
+++ resolved
@@ -95,16 +95,6 @@
 	go.opentelemetry.io/otel/metric v1.26.0 // indirect
 	go.opentelemetry.io/otel/trace v1.26.0 // indirect
 	go.uber.org/multierr v1.11.0 // indirect
-<<<<<<< HEAD
-	golang.org/x/crypto v0.25.0 // indirect
-	golang.org/x/exp v0.0.0-20240529005216-23cca8864a10 // indirect
-	golang.org/x/mod v0.19.0 // indirect
-	golang.org/x/net v0.26.0 // indirect
-	golang.org/x/oauth2 v0.21.0 // indirect
-	golang.org/x/sys v0.22.0 // indirect
-	golang.org/x/term v0.22.0 // indirect
-	golang.org/x/text v0.16.0 // indirect
-=======
 	golang.org/x/crypto v0.26.0 // indirect
 	golang.org/x/exp v0.0.0-20240506185415-9bf2ced13842 // indirect
 	golang.org/x/mod v0.17.0 // indirect
@@ -113,7 +103,6 @@
 	golang.org/x/sys v0.24.0 // indirect
 	golang.org/x/term v0.23.0 // indirect
 	golang.org/x/text v0.17.0 // indirect
->>>>>>> b91ff7bd
 	golang.org/x/time v0.5.0 // indirect
 	gomodules.xyz/jsonpatch/v2 v2.4.0 // indirect
 	google.golang.org/genproto/googleapis/api v0.0.0-20240814211410-ddb44dafa142 // indirect
