module github.com/percona/percona-server-mongodb-operator

go 1.17

require (
	github.com/Percona-Lab/percona-version-service/api v0.0.0-20200714141734-e9fed619b55c
	github.com/alecthomas/kingpin v2.2.6+incompatible
	github.com/go-logr/logr v1.2.3
	github.com/go-openapi/errors v0.19.6
	github.com/go-openapi/runtime v0.19.16
	github.com/go-openapi/strfmt v0.19.5
	github.com/go-openapi/swag v0.19.14
	github.com/go-openapi/validate v0.19.10
	github.com/hashicorp/go-version v1.2.0
	github.com/jetstack/cert-manager v1.6.1
	github.com/mitchellh/go-ps v1.0.0
	github.com/percona/percona-backup-mongodb v1.6.1-0.20220404145705-2252d9cba467
	github.com/pkg/errors v0.9.1
	github.com/robfig/cron/v3 v3.0.1
	github.com/sirupsen/logrus v1.8.1
	github.com/stretchr/testify v1.7.0
	github.com/timvaillancourt/go-mongodb-replset v0.0.0-20180529222116-173aaa3b66af
	github.com/valyala/fasthttp v1.17.0
	go.mongodb.org/mongo-driver v1.7.0
	golang.org/x/sync v0.0.0-20210220032951-036812b2e83c
	gopkg.in/mgo.v2 v2.0.0-20190816093944-a6b53ec6cb22
	gopkg.in/yaml.v2 v2.4.0
<<<<<<< HEAD
	k8s.io/api v0.23.5
	k8s.io/apimachinery v0.23.5
	k8s.io/client-go v0.23.5
=======
	k8s.io/api v0.23.2
	k8s.io/apimachinery v0.23.2
	k8s.io/client-go v0.23.2
>>>>>>> 9460db04
	sigs.k8s.io/controller-runtime v0.11.0
)

require (
	cloud.google.com/go v0.90.0 // indirect
	github.com/Azure/azure-pipeline-go v0.2.3 // indirect
	github.com/Azure/azure-storage-blob-go v0.13.0 // indirect
	github.com/Azure/go-autorest v14.2.0+incompatible // indirect
	github.com/Azure/go-autorest/autorest v0.11.19 // indirect
	github.com/Azure/go-autorest/autorest/adal v0.9.14 // indirect
	github.com/Azure/go-autorest/autorest/date v0.3.0 // indirect
	github.com/Azure/go-autorest/logger v0.2.1 // indirect
	github.com/Azure/go-autorest/tracing v0.6.0 // indirect
	github.com/PuerkitoBio/purell v1.1.1 // indirect
	github.com/PuerkitoBio/urlesc v0.0.0-20170810143723-de5bf2ad4578 // indirect
	github.com/alecthomas/template v0.0.0-20190718012654-fb15b899a751 // indirect
	github.com/alecthomas/units v0.0.0-20190924025748-f65c72e2690d // indirect
	github.com/andybalholm/brotli v1.0.0 // indirect
	github.com/asaskevich/govalidator v0.0.0-20200428143746-21a406dcc535 // indirect
	github.com/aws/aws-sdk-go v1.40.21 // indirect
	github.com/beorn7/perks v1.0.1 // indirect
	github.com/cespare/xxhash/v2 v2.1.2 // indirect
	github.com/davecgh/go-spew v1.1.1 // indirect
	github.com/evanphx/json-patch v5.6.0+incompatible // indirect
	github.com/form3tech-oss/jwt-go v3.2.3+incompatible // indirect
	github.com/fsnotify/fsnotify v1.5.1 // indirect
	github.com/go-ini/ini v1.51.1 // indirect
	github.com/go-logr/zapr v1.2.0 // indirect
	github.com/go-openapi/analysis v0.19.10 // indirect
	github.com/go-openapi/jsonpointer v0.19.5 // indirect
	github.com/go-openapi/jsonreference v0.19.5 // indirect
	github.com/go-openapi/loads v0.19.5 // indirect
	github.com/go-openapi/spec v0.19.8 // indirect
	github.com/go-stack/stack v1.8.0 // indirect
	github.com/gogo/protobuf v1.3.2 // indirect
	github.com/golang/groupcache v0.0.0-20210331224755-41bb18bfe9da // indirect
	github.com/golang/protobuf v1.5.2 // indirect
	github.com/golang/snappy v0.0.4 // indirect
	github.com/google/btree v1.0.1 // indirect
	github.com/google/go-cmp v0.5.7 // indirect
	github.com/google/gofuzz v1.2.0 // indirect
	github.com/google/uuid v1.3.0 // indirect
	github.com/googleapis/gnostic v0.5.5 // indirect
	github.com/gregjones/httpcache v0.0.0-20190611155906-901d90724c79 // indirect
	github.com/imdario/mergo v0.3.12 // indirect
	github.com/jmespath/go-jmespath v0.4.0 // indirect
	github.com/josharian/intern v1.0.0 // indirect
	github.com/json-iterator/go v1.1.12 // indirect
	github.com/klauspost/compress v1.13.6 // indirect
	github.com/mailru/easyjson v0.7.6 // indirect
	github.com/mattn/go-ieproxy v0.0.1 // indirect
	github.com/matttproud/golang_protobuf_extensions v1.0.2-0.20181231171920-c182affec369 // indirect
	github.com/minio/minio-go v6.0.14+incompatible // indirect
	github.com/mitchellh/go-homedir v1.1.0 // indirect
	github.com/mitchellh/mapstructure v1.4.1 // indirect
	github.com/moby/spdystream v0.2.0 // indirect
	github.com/modern-go/concurrent v0.0.0-20180306012644-bacd9c7ef1dd // indirect
	github.com/modern-go/reflect2 v1.0.2 // indirect
	github.com/peterbourgon/diskv v2.0.1+incompatible // indirect
	github.com/pmezard/go-difflib v1.0.0 // indirect
	github.com/prometheus/client_golang v1.12.0 // indirect
	github.com/prometheus/client_model v0.2.0 // indirect
	github.com/prometheus/common v0.32.1 // indirect
	github.com/prometheus/procfs v0.7.3 // indirect
	github.com/smartystreets/assertions v1.2.0 // indirect
	github.com/spf13/pflag v1.0.5 // indirect
	github.com/stretchr/objx v0.2.0 // indirect
	github.com/timvaillancourt/go-mongodb-fixtures v0.0.0-20180517014041-bee1cce826fb // indirect
	github.com/valyala/bytebufferpool v1.0.0 // indirect
	github.com/xdg-go/pbkdf2 v1.0.0 // indirect
	github.com/xdg-go/scram v1.0.2 // indirect
	github.com/xdg-go/stringprep v1.0.2 // indirect
	github.com/youmark/pkcs8 v0.0.0-20201027041543-1326539a0a0a // indirect
	go.uber.org/atomic v1.9.0 // indirect
	go.uber.org/multierr v1.7.0 // indirect
	go.uber.org/zap v1.20.0 // indirect
	golang.org/x/crypto v0.0.0-20210921155107-089bfa567519 // indirect
	golang.org/x/mod v0.4.2 // indirect
	golang.org/x/net v0.0.0-20220403103023-749bd193bc2b // indirect
	golang.org/x/oauth2 v0.0.0-20220309155454-6242fa91716a // indirect
	golang.org/x/sys v0.0.0-20220405210540-1e041c57c461 // indirect
	golang.org/x/term v0.0.0-20210927222741-03fcf44c2211 // indirect
	golang.org/x/text v0.3.7 // indirect
	golang.org/x/time v0.0.0-20220224211638-0e9765cccd65 // indirect
	gomodules.xyz/jsonpatch/v2 v2.2.0 // indirect
	google.golang.org/appengine v1.6.7 // indirect
	google.golang.org/protobuf v1.28.0 // indirect
	gopkg.in/check.v1 v1.0.0-20201130134442-10cb98267c6c // indirect
	gopkg.in/inf.v0 v0.9.1 // indirect
	gopkg.in/yaml.v3 v3.0.0-20210107192922-496545a6307b // indirect
	k8s.io/apiextensions-apiserver v0.23.2 // indirect
	k8s.io/component-base v0.23.2 // indirect
	k8s.io/klog/v2 v2.60.1 // indirect
	k8s.io/kube-openapi v0.0.0-20220114203427-a0453230fd26 // indirect
	k8s.io/utils v0.0.0-20220210201930-3a6ce19ff2f9 // indirect
	sigs.k8s.io/json v0.0.0-20211208200746-9f7c6b3444d2 // indirect
	sigs.k8s.io/structured-merge-diff/v4 v4.2.1 // indirect
	sigs.k8s.io/yaml v1.3.0 // indirect
)

replace (
	github.com/Azure/go-autorest => github.com/Azure/go-autorest v14.2.0+incompatible // Required by OLM
	github.com/dgrijalva/jwt-go v3.2.0+incompatible => github.com/golang-jwt/jwt/v4 v4.2.0
)<|MERGE_RESOLUTION|>--- conflicted
+++ resolved
@@ -25,16 +25,11 @@
 	golang.org/x/sync v0.0.0-20210220032951-036812b2e83c
 	gopkg.in/mgo.v2 v2.0.0-20190816093944-a6b53ec6cb22
 	gopkg.in/yaml.v2 v2.4.0
-<<<<<<< HEAD
 	k8s.io/api v0.23.5
 	k8s.io/apimachinery v0.23.5
 	k8s.io/client-go v0.23.5
-=======
-	k8s.io/api v0.23.2
-	k8s.io/apimachinery v0.23.2
-	k8s.io/client-go v0.23.2
->>>>>>> 9460db04
 	sigs.k8s.io/controller-runtime v0.11.0
+	sigs.k8s.io/mcs-api v0.1.0
 )
 
 require (
