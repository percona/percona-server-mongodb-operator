module github.com/percona/percona-server-mongodb-operator

go 1.20

require (
	github.com/Percona-Lab/percona-version-service v0.0.0-20230216094301-f9489c81b52a
	github.com/alecthomas/kingpin v2.2.6+incompatible
	github.com/cert-manager/cert-manager v1.12.4
	github.com/go-logr/logr v1.2.4
	github.com/go-openapi/errors v0.20.4
	github.com/go-openapi/runtime v0.26.0
	github.com/go-openapi/strfmt v0.21.7
	github.com/go-openapi/swag v0.22.4
	github.com/go-openapi/validate v0.22.1
	github.com/grpc-ecosystem/grpc-gateway/v2 v2.18.0
	github.com/hashicorp/go-version v1.6.0
	github.com/percona/percona-backup-mongodb v1.8.1-0.20230725073611-5d2c6eeb81be
	github.com/pkg/errors v0.9.1
	github.com/robfig/cron/v3 v3.0.1
	github.com/sirupsen/logrus v1.9.3
	github.com/stretchr/testify v1.8.4
	go.mongodb.org/mongo-driver v1.12.1
	go.uber.org/zap v1.25.0
	golang.org/x/sync v0.3.0
	google.golang.org/grpc v1.58.0
	gopkg.in/mgo.v2 v2.0.0-20190816093944-a6b53ec6cb22
	gopkg.in/yaml.v2 v2.4.0
	k8s.io/api v0.28.1
	k8s.io/apimachinery v0.28.1
	k8s.io/client-go v0.28.1
	sigs.k8s.io/controller-runtime v0.16.1
	sigs.k8s.io/mcs-api v0.1.0
)

require (
	github.com/Azure/azure-sdk-for-go/sdk/azcore v1.7.0 // indirect
	github.com/Azure/azure-sdk-for-go/sdk/internal v1.3.0 // indirect
	github.com/Azure/azure-sdk-for-go/sdk/storage/azblob v1.1.0 // indirect
	github.com/alecthomas/template v0.0.0-20190718012654-fb15b899a751 // indirect
	github.com/alecthomas/units v0.0.0-20211218093645-b94a6e3cc137 // indirect
	github.com/asaskevich/govalidator v0.0.0-20230301143203-a9d515a09cc2 // indirect
	github.com/aws/aws-sdk-go v1.44.312 // indirect
	github.com/beorn7/perks v1.0.1 // indirect
	github.com/cespare/xxhash/v2 v2.2.0 // indirect
	github.com/davecgh/go-spew v1.1.1 // indirect
	github.com/emicklei/go-restful/v3 v3.9.0 // indirect
	github.com/evanphx/json-patch v5.6.0+incompatible // indirect
	github.com/evanphx/json-patch/v5 v5.6.0 // indirect
	github.com/fsnotify/fsnotify v1.6.0 // indirect
	github.com/go-ini/ini v1.67.0 // indirect
	github.com/go-logr/stdr v1.2.2 // indirect
	github.com/go-logr/zapr v1.2.4 // indirect
	github.com/go-openapi/analysis v0.21.4 // indirect
	github.com/go-openapi/jsonpointer v0.19.6 // indirect
	github.com/go-openapi/jsonreference v0.20.2 // indirect
	github.com/go-openapi/loads v0.21.2 // indirect
	github.com/go-openapi/spec v0.20.8 // indirect
	github.com/gogo/protobuf v1.3.2 // indirect
	github.com/golang/groupcache v0.0.0-20210331224755-41bb18bfe9da // indirect
	github.com/golang/protobuf v1.5.3 // indirect
	github.com/golang/snappy v0.0.4 // indirect
	github.com/google/gnostic-models v0.6.8 // indirect
	github.com/google/go-cmp v0.5.9 // indirect
	github.com/google/gofuzz v1.2.0 // indirect
	github.com/google/uuid v1.3.0 // indirect
	github.com/imdario/mergo v0.3.12 // indirect
	github.com/jessevdk/go-flags v1.5.0 // indirect
	github.com/jmespath/go-jmespath v0.4.0 // indirect
	github.com/josharian/intern v1.0.0 // indirect
	github.com/json-iterator/go v1.1.12 // indirect
	github.com/klauspost/compress v1.16.7 // indirect
	github.com/klauspost/pgzip v1.2.6 // indirect
	github.com/mailru/easyjson v0.7.7 // indirect
	github.com/matttproud/golang_protobuf_extensions v1.0.4 // indirect
	github.com/minio/minio-go v6.0.14+incompatible // indirect
	github.com/mitchellh/go-homedir v1.1.0 // indirect
	github.com/mitchellh/mapstructure v1.5.0 // indirect
	github.com/moby/spdystream v0.2.0 // indirect
	github.com/modern-go/concurrent v0.0.0-20180306012644-bacd9c7ef1dd // indirect
	github.com/modern-go/reflect2 v1.0.2 // indirect
	github.com/mongodb/mongo-tools v0.0.0-20230720205640-fb74684da15f // indirect
	github.com/montanaflynn/stats v0.6.6 // indirect
	github.com/munnerz/goautoneg v0.0.0-20191010083416-a7dc8b61c822 // indirect
	github.com/oklog/ulid v1.3.1 // indirect
	github.com/opentracing/opentracing-go v1.2.0 // indirect
	github.com/pierrec/lz4 v2.6.1+incompatible // indirect
	github.com/pmezard/go-difflib v1.0.0 // indirect
	github.com/prometheus/client_golang v1.16.0 // indirect
	github.com/prometheus/client_model v0.4.0 // indirect
	github.com/prometheus/common v0.44.0 // indirect
	github.com/prometheus/procfs v0.10.1 // indirect
	github.com/smartystreets/assertions v1.2.0 // indirect
	github.com/spf13/pflag v1.0.5 // indirect
	github.com/stretchr/objx v0.5.0 // indirect
	github.com/xdg-go/pbkdf2 v1.0.0 // indirect
	github.com/xdg-go/scram v1.1.2 // indirect
	github.com/xdg-go/stringprep v1.0.4 // indirect
	github.com/youmark/pkcs8 v0.0.0-20201027041543-1326539a0a0a // indirect
	go.opentelemetry.io/otel v1.15.0 // indirect
	go.opentelemetry.io/otel/trace v1.15.0 // indirect
	go.uber.org/multierr v1.11.0 // indirect
	golang.org/x/crypto v0.13.0 // indirect
<<<<<<< HEAD
	golang.org/x/mod v0.12.0 // indirect
=======
	golang.org/x/exp v0.0.0-20220722155223-a9213eeb770e // indirect
	golang.org/x/mod v0.10.0 // indirect
>>>>>>> 4c646de1
	golang.org/x/net v0.15.0 // indirect
	golang.org/x/oauth2 v0.12.0 // indirect
	golang.org/x/sys v0.12.0 // indirect
	golang.org/x/term v0.12.0 // indirect
	golang.org/x/text v0.13.0 // indirect
	golang.org/x/time v0.3.0 // indirect
	gomodules.xyz/jsonpatch/v2 v2.4.0 // indirect
	google.golang.org/appengine v1.6.7 // indirect
	google.golang.org/genproto v0.0.0-20230803162519-f966b187b2e5 // indirect
	google.golang.org/genproto/googleapis/api v0.0.0-20230822172742-b8732ec3820d // indirect
	google.golang.org/genproto/googleapis/rpc v0.0.0-20230822172742-b8732ec3820d // indirect
	google.golang.org/protobuf v1.31.0 // indirect
	gopkg.in/inf.v0 v0.9.1 // indirect
	gopkg.in/yaml.v3 v3.0.1 // indirect
	k8s.io/apiextensions-apiserver v0.28.0 // indirect
	k8s.io/component-base v0.28.1 // indirect
	k8s.io/klog/v2 v2.100.1 // indirect
	k8s.io/kube-openapi v0.0.0-20230717233707-2695361300d9 // indirect
	k8s.io/utils v0.0.0-20230505201702-9f6742963106 // indirect
	sigs.k8s.io/gateway-api v0.7.0 // indirect
	sigs.k8s.io/json v0.0.0-20221116044647-bc3834ca7abd // indirect
	sigs.k8s.io/structured-merge-diff/v4 v4.2.3 // indirect
	sigs.k8s.io/yaml v1.3.0 // indirect
)

replace (
	github.com/Azure/go-autorest => github.com/Azure/go-autorest v14.2.0+incompatible // Required by OLM
	github.com/dgrijalva/jwt-go v3.2.0+incompatible => github.com/golang-jwt/jwt/v4 v4.2.0
)<|MERGE_RESOLUTION|>--- conflicted
+++ resolved
@@ -100,12 +100,8 @@
 	go.opentelemetry.io/otel/trace v1.15.0 // indirect
 	go.uber.org/multierr v1.11.0 // indirect
 	golang.org/x/crypto v0.13.0 // indirect
-<<<<<<< HEAD
+	golang.org/x/exp v0.0.0-20230321023759-10a507213a29 // indirect
 	golang.org/x/mod v0.12.0 // indirect
-=======
-	golang.org/x/exp v0.0.0-20220722155223-a9213eeb770e // indirect
-	golang.org/x/mod v0.10.0 // indirect
->>>>>>> 4c646de1
 	golang.org/x/net v0.15.0 // indirect
 	golang.org/x/oauth2 v0.12.0 // indirect
 	golang.org/x/sys v0.12.0 // indirect
