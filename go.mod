module github.com/percona/percona-server-mongodb-operator

go 1.20

require (
	github.com/Percona-Lab/percona-version-service v0.0.0-20230216094301-f9489c81b52a
	github.com/alecthomas/kingpin v2.2.6+incompatible
	github.com/cert-manager/cert-manager v1.12.3
	github.com/go-logr/logr v1.2.4
	github.com/go-openapi/errors v0.20.4
	github.com/go-openapi/runtime v0.26.0
	github.com/go-openapi/strfmt v0.21.7
	github.com/go-openapi/swag v0.22.4
	github.com/go-openapi/validate v0.22.1
	github.com/grpc-ecosystem/grpc-gateway/v2 v2.17.1
	github.com/hashicorp/go-version v1.6.0
	github.com/percona/percona-backup-mongodb v1.8.1-0.20230725073611-5d2c6eeb81be
	github.com/pkg/errors v0.9.1
	github.com/robfig/cron/v3 v3.0.1
	github.com/sirupsen/logrus v1.9.3
	github.com/stretchr/testify v1.8.4
	go.mongodb.org/mongo-driver v1.12.1
	go.uber.org/zap v1.25.0
	golang.org/x/sync v0.3.0
	google.golang.org/grpc v1.57.0
	gopkg.in/mgo.v2 v2.0.0-20190816093944-a6b53ec6cb22
	gopkg.in/yaml.v2 v2.4.0
	k8s.io/api v0.28.1
	k8s.io/apimachinery v0.28.1
	k8s.io/client-go v0.28.1
	sigs.k8s.io/controller-runtime v0.15.0
	sigs.k8s.io/mcs-api v0.1.0
)

require (
	github.com/Azure/azure-sdk-for-go/sdk/azcore v1.3.0 // indirect
	github.com/Azure/azure-sdk-for-go/sdk/internal v1.1.1 // indirect
	github.com/Azure/azure-sdk-for-go/sdk/storage/azblob v1.0.0 // indirect
	github.com/alecthomas/template v0.0.0-20190718012654-fb15b899a751 // indirect
	github.com/alecthomas/units v0.0.0-20211218093645-b94a6e3cc137 // indirect
	github.com/asaskevich/govalidator v0.0.0-20230301143203-a9d515a09cc2 // indirect
	github.com/aws/aws-sdk-go v1.44.206 // indirect
	github.com/beorn7/perks v1.0.1 // indirect
	github.com/cespare/xxhash/v2 v2.2.0 // indirect
	github.com/davecgh/go-spew v1.1.1 // indirect
	github.com/emicklei/go-restful/v3 v3.9.0 // indirect
	github.com/evanphx/json-patch v5.6.0+incompatible // indirect
	github.com/evanphx/json-patch/v5 v5.6.0 // indirect
	github.com/fsnotify/fsnotify v1.6.0 // indirect
	github.com/go-ini/ini v1.67.0 // indirect
	github.com/go-logr/stdr v1.2.2 // indirect
	github.com/go-logr/zapr v1.2.4 // indirect
	github.com/go-openapi/analysis v0.21.4 // indirect
	github.com/go-openapi/jsonpointer v0.19.6 // indirect
	github.com/go-openapi/jsonreference v0.20.2 // indirect
	github.com/go-openapi/loads v0.21.2 // indirect
	github.com/go-openapi/spec v0.20.8 // indirect
	github.com/gogo/protobuf v1.3.2 // indirect
	github.com/golang/groupcache v0.0.0-20210331224755-41bb18bfe9da // indirect
	github.com/golang/protobuf v1.5.3 // indirect
	github.com/golang/snappy v0.0.4 // indirect
	github.com/google/gnostic-models v0.6.8 // indirect
	github.com/google/go-cmp v0.5.9 // indirect
	github.com/google/gofuzz v1.2.0 // indirect
	github.com/google/uuid v1.3.0 // indirect
	github.com/imdario/mergo v0.3.12 // indirect
	github.com/jessevdk/go-flags v1.5.0 // indirect
	github.com/jmespath/go-jmespath v0.4.0 // indirect
	github.com/josharian/intern v1.0.0 // indirect
	github.com/json-iterator/go v1.1.12 // indirect
	github.com/klauspost/compress v1.15.15 // indirect
	github.com/klauspost/pgzip v1.2.5 // indirect
	github.com/mailru/easyjson v0.7.7 // indirect
	github.com/matttproud/golang_protobuf_extensions v1.0.4 // indirect
	github.com/minio/minio-go v6.0.14+incompatible // indirect
	github.com/mitchellh/go-homedir v1.1.0 // indirect
	github.com/mitchellh/mapstructure v1.5.0 // indirect
	github.com/moby/spdystream v0.2.0 // indirect
	github.com/modern-go/concurrent v0.0.0-20180306012644-bacd9c7ef1dd // indirect
	github.com/modern-go/reflect2 v1.0.2 // indirect
	github.com/mongodb/mongo-tools v0.0.0-20221102190735-6d9d341edd33 // indirect
	github.com/montanaflynn/stats v0.6.6 // indirect
	github.com/munnerz/goautoneg v0.0.0-20191010083416-a7dc8b61c822 // indirect
	github.com/oklog/ulid v1.3.1 // indirect
	github.com/opentracing/opentracing-go v1.2.0 // indirect
	github.com/pierrec/lz4 v2.6.1+incompatible // indirect
	github.com/pmezard/go-difflib v1.0.0 // indirect
	github.com/prometheus/client_golang v1.15.1 // indirect
	github.com/prometheus/client_model v0.4.0 // indirect
	github.com/prometheus/common v0.42.0 // indirect
	github.com/prometheus/procfs v0.9.0 // indirect
	github.com/smartystreets/assertions v1.2.0 // indirect
	github.com/spf13/pflag v1.0.5 // indirect
	github.com/stretchr/objx v0.5.0 // indirect
	github.com/xdg-go/pbkdf2 v1.0.0 // indirect
	github.com/xdg-go/scram v1.1.2 // indirect
	github.com/xdg-go/stringprep v1.0.4 // indirect
	github.com/youmark/pkcs8 v0.0.0-20201027041543-1326539a0a0a // indirect
	go.opentelemetry.io/otel v1.15.0 // indirect
	go.opentelemetry.io/otel/trace v1.15.0 // indirect
	go.uber.org/multierr v1.10.0 // indirect
<<<<<<< HEAD
	golang.org/x/crypto v0.11.0 // indirect
	golang.org/x/mod v0.10.0 // indirect
	golang.org/x/net v0.13.0 // indirect
	golang.org/x/oauth2 v0.10.0 // indirect
	golang.org/x/sys v0.10.0 // indirect
	golang.org/x/term v0.10.0 // indirect
	golang.org/x/text v0.11.0 // indirect
=======
	golang.org/x/crypto v0.12.0 // indirect
	golang.org/x/mod v0.9.0 // indirect
	golang.org/x/net v0.14.0 // indirect
	golang.org/x/oauth2 v0.11.0 // indirect
	golang.org/x/sys v0.11.0 // indirect
	golang.org/x/term v0.11.0 // indirect
	golang.org/x/text v0.12.0 // indirect
>>>>>>> 97276232
	golang.org/x/time v0.3.0 // indirect
	gomodules.xyz/jsonpatch/v2 v2.3.0 // indirect
	google.golang.org/appengine v1.6.7 // indirect
	google.golang.org/genproto v0.0.0-20230803162519-f966b187b2e5 // indirect
	google.golang.org/genproto/googleapis/api v0.0.0-20230822172742-b8732ec3820d // indirect
	google.golang.org/genproto/googleapis/rpc v0.0.0-20230822172742-b8732ec3820d // indirect
	google.golang.org/protobuf v1.31.0 // indirect
	gopkg.in/inf.v0 v0.9.1 // indirect
	gopkg.in/yaml.v3 v3.0.1 // indirect
	k8s.io/apiextensions-apiserver v0.27.2 // indirect
	k8s.io/component-base v0.27.2 // indirect
	k8s.io/klog/v2 v2.100.1 // indirect
	k8s.io/kube-openapi v0.0.0-20230717233707-2695361300d9 // indirect
	k8s.io/utils v0.0.0-20230505201702-9f6742963106 // indirect
	sigs.k8s.io/gateway-api v0.7.0 // indirect
	sigs.k8s.io/json v0.0.0-20221116044647-bc3834ca7abd // indirect
	sigs.k8s.io/structured-merge-diff/v4 v4.2.3 // indirect
	sigs.k8s.io/yaml v1.3.0 // indirect
)

replace (
	github.com/Azure/go-autorest => github.com/Azure/go-autorest v14.2.0+incompatible // Required by OLM
	github.com/dgrijalva/jwt-go v3.2.0+incompatible => github.com/golang-jwt/jwt/v4 v4.2.0
)<|MERGE_RESOLUTION|>--- conflicted
+++ resolved
@@ -99,23 +99,13 @@
 	go.opentelemetry.io/otel v1.15.0 // indirect
 	go.opentelemetry.io/otel/trace v1.15.0 // indirect
 	go.uber.org/multierr v1.10.0 // indirect
-<<<<<<< HEAD
-	golang.org/x/crypto v0.11.0 // indirect
+	golang.org/x/crypto v0.12.0 // indirect
 	golang.org/x/mod v0.10.0 // indirect
-	golang.org/x/net v0.13.0 // indirect
-	golang.org/x/oauth2 v0.10.0 // indirect
-	golang.org/x/sys v0.10.0 // indirect
-	golang.org/x/term v0.10.0 // indirect
-	golang.org/x/text v0.11.0 // indirect
-=======
-	golang.org/x/crypto v0.12.0 // indirect
-	golang.org/x/mod v0.9.0 // indirect
 	golang.org/x/net v0.14.0 // indirect
 	golang.org/x/oauth2 v0.11.0 // indirect
 	golang.org/x/sys v0.11.0 // indirect
 	golang.org/x/term v0.11.0 // indirect
 	golang.org/x/text v0.12.0 // indirect
->>>>>>> 97276232
 	golang.org/x/time v0.3.0 // indirect
 	gomodules.xyz/jsonpatch/v2 v2.3.0 // indirect
 	google.golang.org/appengine v1.6.7 // indirect
