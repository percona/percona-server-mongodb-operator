--- conflicted
+++ resolved
@@ -72,11 +72,7 @@
 	github.com/jmespath/go-jmespath v0.4.1-0.20220621161143-b0104c826a24 // indirect
 	github.com/josharian/intern v1.0.0 // indirect
 	github.com/json-iterator/go v1.1.12 // indirect
-<<<<<<< HEAD
 	github.com/klauspost/compress v1.17.9 // indirect
-=======
-	github.com/klauspost/compress v1.17.8 // indirect
->>>>>>> 0e9431b3
 	github.com/klauspost/pgzip v1.2.6 // indirect
 	github.com/mailru/easyjson v0.7.7 // indirect
 	github.com/mitchellh/mapstructure v1.5.0 // indirect
@@ -93,14 +89,9 @@
 	github.com/pmezard/go-difflib v1.0.1-0.20181226105442-5d4384ee4fb2 // indirect
 	github.com/prometheus/client_golang v1.20.4 // indirect
 	github.com/prometheus/client_model v0.6.1 // indirect
-<<<<<<< HEAD
 	github.com/prometheus/common v0.59.1 // indirect
 	github.com/prometheus/procfs v0.15.1 // indirect
 	github.com/smartystreets/assertions v1.2.0 // indirect
-=======
-	github.com/prometheus/common v0.46.0 // indirect
-	github.com/prometheus/procfs v0.15.0 // indirect
->>>>>>> 0e9431b3
 	github.com/spf13/pflag v1.0.5 // indirect
 	github.com/xdg-go/pbkdf2 v1.0.0 // indirect
 	github.com/xdg-go/scram v1.1.2 // indirect
@@ -110,7 +101,6 @@
 	go.opentelemetry.io/otel/metric v1.28.0 // indirect
 	go.opentelemetry.io/otel/trace v1.28.0 // indirect
 	go.uber.org/multierr v1.11.0 // indirect
-<<<<<<< HEAD
 	golang.org/x/crypto v0.27.0 // indirect
 	golang.org/x/exp v0.0.0-20240909161429-701f63a606c0 // indirect
 	golang.org/x/mod v0.21.0 // indirect
@@ -120,17 +110,6 @@
 	golang.org/x/term v0.24.0 // indirect
 	golang.org/x/text v0.18.0 // indirect
 	golang.org/x/time v0.6.0 // indirect
-=======
-	golang.org/x/crypto v0.26.0 // indirect
-	golang.org/x/exp v0.0.0-20240529005216-23cca8864a10 // indirect
-	golang.org/x/mod v0.19.0 // indirect
-	golang.org/x/net v0.28.0 // indirect
-	golang.org/x/oauth2 v0.22.0 // indirect
-	golang.org/x/sys v0.24.0 // indirect
-	golang.org/x/term v0.23.0 // indirect
-	golang.org/x/text v0.17.0 // indirect
-	golang.org/x/time v0.5.0 // indirect
->>>>>>> 0e9431b3
 	gomodules.xyz/jsonpatch/v2 v2.4.0 // indirect
 	google.golang.org/genproto/googleapis/api v0.0.0-20240814211410-ddb44dafa142 // indirect
 	google.golang.org/genproto/googleapis/rpc v0.0.0-20240814211410-ddb44dafa142 // indirect
