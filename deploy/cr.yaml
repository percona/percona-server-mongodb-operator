apiVersion: psmdb.percona.com/v1alpha1
kind: PerconaServerMongoDB
metadata:
  name: my-cluster-name
spec:
  #platform: openshift
  version: "3.6.8"
  imagePullPolicy: Always
  allowUnsafeConfigurations: false
  secrets:
    key: my-cluster-name-mongodb-key
    users: my-cluster-name-mongodb-users
  replsets:
    - name: rs0
      size: 3
      arbiter:
        enabled: false
        size: 1
      expose:
        enabled: false
        exposeType: ClusterIP
      resources:
        limits:
          cpu: "300m"
          memory: "0.5G"
          storage: "3Gi"
        requests:
          cpu: "300m"
          memory: "0.5G"
        #storageClass: aws-gp2
  mongod:
    net:
      port: 27017
      hostPort: 0
    security:
      redactClientLogData: false
    setParameter:
      ttlMonitorSleepSecs: 60
      wiredTigerConcurrentReadTransactions: 128
      wiredTigerConcurrentWriteTransactions: 128
    storage:
      engine: wiredTiger
      inMemory:
        engineConfig:
          inMemorySizeRatio: 0.9
      mmapv1:
        nsSize: 16
        smallfiles: false
      wiredTiger:
        engineConfig:
          cacheSizeRatio: 0.5
          directoryForIndexes: false
          journalCompressor: snappy
        collectionConfig:
          blockCompressor: snappy
        indexConfig:
          prefixCompression: true
    operationProfiling:
      mode: slowOp
      slowOpThresholdMs: 100
      rateLimit: 1
    #auditLog:
    #  destination: file
    #  format: BSON
    #  filter: '{}'
  backup:
    enabled: false
    version: 0.3.0
    restartOnFailure: true
    coordinator:
      resources:
        limits:
          cpu: "100m"
          memory: "0.2G"
          storage: "1Gi"
        requests:
          cpu: "100m"
          memory: "0.1G"
        #storageClass: aws-gp2
      debug: false
    storages:
      s3-us-west:
        type: s3
        s3:
          bucket: S3-BACKUP-BUCKET-NAME-HERE
          credentialsSecret: my-cluster-name-backup-s3
          region: us-west-2
      #minio:
      #  type: s3
      #  s3:
      #    bucket: MINIO-BACKUP-BUCKET-NAME-HERE
      #    credentialsSecret: my-cluster-name-backup-minio
      #    endpointUrl: http://minio.example.local:9000/minio/
    tasks:
<<<<<<< HEAD
    - name: daily-s3-us-west
      enabled: true
      schedule: "0 0 * * *"
      storageName: s3-us-west
      compressionType: gzip
    - name: weekly-s3-us-west
      enabled: false
      schedule: "0 0 * * 0"
      storageName: s3-us-west
      compressionType: gzip
=======
      - name: daily
        enabled: true
        schedule: "0 0 * * *"
        compressionType: gzip
      - name: weekly
        enabled: false
        schedule: "0 0 * * 0"
        compressionType: gzip
>>>>>>> 0b1a48a2
<|MERGE_RESOLUTION|>--- conflicted
+++ resolved
@@ -92,24 +92,13 @@
       #    credentialsSecret: my-cluster-name-backup-minio
       #    endpointUrl: http://minio.example.local:9000/minio/
     tasks:
-<<<<<<< HEAD
-    - name: daily-s3-us-west
-      enabled: true
-      schedule: "0 0 * * *"
-      storageName: s3-us-west
-      compressionType: gzip
-    - name: weekly-s3-us-west
-      enabled: false
-      schedule: "0 0 * * 0"
-      storageName: s3-us-west
-      compressionType: gzip
-=======
-      - name: daily
+      - name: daily-s3-us-west
         enabled: true
         schedule: "0 0 * * *"
+        storageName: s3-us-west
         compressionType: gzip
-      - name: weekly
+      - name: weekly-s3-us-west
         enabled: false
         schedule: "0 0 * * 0"
-        compressionType: gzip
->>>>>>> 0b1a48a2
+        storageName: s3-us-west
+        compressionType: gzip