--- conflicted
+++ resolved
@@ -622,12 +622,8 @@
 
   backup:
     enabled: true
-<<<<<<< HEAD
-    image: percona/percona-backup-mongodb:2.9.1
+    image: perconalab/percona-server-mongodb-operator:main-backup
 #    startingDeadlineSeconds: 300
-=======
-    image: perconalab/percona-server-mongodb-operator:main-backup
->>>>>>> ffa31c23
 #    annotations:
 #      iam.amazonaws.com/role: role-arn
 #    resources:
