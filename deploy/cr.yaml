--- conflicted
+++ resolved
@@ -13,13 +13,8 @@
 #  pause: true
 #  unmanaged: false
 #  enableVolumeExpansion: false
-<<<<<<< HEAD
   crVersion: 1.19.1
   image: percona/percona-server-mongodb:7.0.15-9-multi
-=======
-  crVersion: 1.20.0
-  image: perconalab/percona-server-mongodb-operator:main-mongod8.0
->>>>>>> 66f6a51d
   imagePullPolicy: Always
 #  tls:
 #    mode: preferTLS
@@ -32,11 +27,7 @@
 #      group: cert-manager.io
 #  imagePullSecrets:
 #    - name: private-registry-credentials
-<<<<<<< HEAD
 #  initImage: percona/percona-server-mongodb-operator:1.19.1
-=======
-#  initImage: perconalab/percona-server-mongodb-operator:main
->>>>>>> 66f6a51d
 #  initContainerSecurityContext: {}
 #  unsafeFlags:
 #    tls: false
