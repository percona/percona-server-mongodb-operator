--- conflicted
+++ resolved
@@ -134,11 +134,7 @@
 
     mongos:
       size: 3
-<<<<<<< HEAD
-      affinity:
-=======
 #      affinity:
->>>>>>> ac2bbfbb
 #        antiAffinityTopologyKey: "kubernetes.io/hostname"
 #        advanced:
 #          nodeAffinity:
