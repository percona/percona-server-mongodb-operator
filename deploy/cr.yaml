--- conflicted
+++ resolved
@@ -1,8 +1,4 @@
-<<<<<<< HEAD
 apiVersion: psmdb.percona.com/v1-8-0
-=======
-apiVersion: psmdb.percona.com/v1-7-0
->>>>>>> f9c2f231
 kind: PerconaServerMongoDB
 metadata:
   name: my-cluster-name
@@ -12,13 +8,8 @@
 #  platform: openshift
 #  clusterServiceDNSSuffix: svc.cluster.local
 #  pause: true
-<<<<<<< HEAD
   crVersion: 1.8.0
-  image: percona/percona-server-mongodb:4.4.2-4
-=======
-  crVersion: 1.7.0
   image: percona/percona-server-mongodb:4.4.3-5
->>>>>>> f9c2f231
   imagePullPolicy: Always
 #  imagePullSecrets:
 #    - name: private-registry-credentials
