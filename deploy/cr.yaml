apiVersion: psmdb.percona.com/v1
kind: PerconaServerMongoDB
metadata:
  name: my-cluster-name
  finalizers:
    - percona.com/delete-psmdb-pods-in-order
#    - percona.com/delete-psmdb-pvc
#    - percona.com/delete-pitr-chunks
spec:
#  platform: openshift
#  clusterServiceDNSSuffix: svc.cluster.local
#  clusterServiceDNSMode: "Internal"
#  pause: true
#  unmanaged: false
#  enableVolumeExpansion: false
  crVersion: 1.21.0
  image: perconalab/percona-server-mongodb-operator:main-mongod8.0
  imagePullPolicy: Always
#  tls:
#    mode: preferTLS
#    # 90 days in hours
#    certValidityDuration: 2160h
#    allowInvalidCertificates: true
#    issuerConf:
#      name: special-selfsigned-issuer
#      kind: ClusterIssuer
#      group: cert-manager.io
#  imagePullSecrets:
#    - name: private-registry-credentials
#  initImage: perconalab/percona-server-mongodb-operator:main
#  initContainerSecurityContext: {}
#  unsafeFlags:
#    tls: false
#    replsetSize: false
#    mongosSize: false
#    terminationGracePeriod: false
#    backupIfUnhealthy: false
  updateStrategy: SmartUpdate
#  ignoreAnnotations:
#    - service.beta.kubernetes.io/aws-load-balancer-backend-protocol
#  ignoreLabels:
#    - rack
#  multiCluster:
#    enabled: true
#    DNSSuffix: svc.clusterset.local
  upgradeOptions:
    versionServiceEndpoint: https://check.percona.com
    apply: disabled
    schedule: "0 2 * * *"
    setFCV: false
  secrets:
    users: my-cluster-name-secrets
    encryptionKey: my-cluster-name-mongodb-encryption-key
#    ssl: my-cluster-name-ssl
#    sslInternal: my-cluster-name-ssl-internal
#    keyFile: my-cluster-name-mongodb-keyfile
#    vault: my-cluster-name-vault
#    ldapSecret: my-ldap-secret
#    sse: my-cluster-name-sse
  pmm:
    enabled: false
    image: perconalab/pmm-client:dev-latest
    serverHost: monitoring-service
#    containerSecurityContext: {}
#    customClusterName: mongo-cluster
#    mongodParams: --environment=ENVIRONMENT
#    mongosParams: --environment=ENVIRONMENT
  replsets:
  - name: rs0
    size: 3
#    terminationGracePeriodSeconds: 300
#    serviceAccountName: default
#    topologySpreadConstraints:
#      - labelSelector:
#          matchLabels:
#            app.kubernetes.io/name: percona-server-mongodb
#        maxSkew: 1
#        topologyKey: kubernetes.io/hostname
#        whenUnsatisfiable: DoNotSchedule
#    replsetOverrides:
#      my-cluster-name-rs0-0:
#        host: my-cluster-name-rs0-0.example.net:27017
#        priority: 3
#        tags:
#          key: value-0
#      my-cluster-name-rs0-1:
#        host: my-cluster-name-rs0-1.example.net:27017
#        tags:
#          key: value-1
#      my-cluster-name-rs0-2:
#        host: my-cluster-name-rs0-2.example.net:27017
#        tags:
#          key: value-2
#    externalNodes:
#    - host: 34.124.76.90
#    - host: 34.124.76.91
#      port: 27017
#      votes: 0
#      priority: 0
#    - host: 34.124.76.92
#    # for more configuration fields refer to https://docs.mongodb.com/manual/reference/configuration-options/
#    configuration: |
#      operationProfiling:
#        mode: slowOp
#      systemLog:
#        verbosity: 1
#      storage:
#        engine: wiredTiger
#        wiredTiger:
#          engineConfig:
#            directoryForIndexes: false
#            journalCompressor: snappy
#          collectionConfig:
#            blockCompressor: snappy
#          indexConfig:
#            prefixCompression: true
    affinity:
      antiAffinityTopologyKey: "kubernetes.io/hostname"
#      advanced:
#        nodeAffinity:
#          requiredDuringSchedulingIgnoredDuringExecution:
#            nodeSelectorTerms:
#            - matchExpressions:
#              - key: kubernetes.io/e2e-az-name
#                operator: In
#                values:
#                - e2e-az1
#                - e2e-az2
#    tolerations:
#    - key: "node.alpha.kubernetes.io/unreachable"
#      operator: "Exists"
#      effect: "NoExecute"
#      tolerationSeconds: 6000
#    primaryPreferTagSelector:
#      region: us-west-2
#      zone: us-west-2c
#    priorityClassName: high-priority
#    annotations:
#      iam.amazonaws.com/role: role-arn
#    labels:
#      rack: rack-22
#    nodeSelector:
#      disktype: ssd
#    storage:
#      engine: wiredTiger
#      wiredTiger:
#        engineConfig:
#          cacheSizeRatio: 0.5
#          directoryForIndexes: false
#          journalCompressor: snappy
#        collectionConfig:
#          blockCompressor: snappy
#        indexConfig:
#          prefixCompression: true
#      inMemory:
#        engineConfig:
#           inMemorySizeRatio: 0.5
#    livenessProbe:
#      failureThreshold: 4
#      initialDelaySeconds: 60
#      periodSeconds: 30
#      timeoutSeconds: 10
#      startupDelaySeconds: 7200
#    readinessProbe:
#      failureThreshold: 8
#      initialDelaySeconds: 10
#      periodSeconds: 3
#      successThreshold: 1
#      timeoutSeconds: 2
#    containerSecurityContext:
#      privileged: false
#    podSecurityContext:
#      runAsUser: 1001
#      runAsGroup: 1001
#      supplementalGroups: [1001]
#    runtimeClassName: image-rc
#    sidecars:
#    - image: busybox
#      command: ["/bin/sh"]
#      args: ["-c", "while true; do echo echo $(date -u) 'test' >> /dev/null; sleep 5;done"]
#      name: rs-sidecar-1
#      volumeMounts:
#        - mountPath: /volume1
#          name: sidecar-volume-claim
#        - mountPath: /secret
#          name: sidecar-secret
#        - mountPath: /configmap
#          name: sidecar-config
#    sidecarVolumes:
#    - name: sidecar-secret
#      secret:
#        secretName: mysecret
#    - name: sidecar-config
#      configMap:
#        name: myconfigmap
#    - name: backup-nfs
#      nfs:
#        server: "nfs-service.storage.svc.cluster.local"
#        path: "/psmdb-some-name-rs0"
#    sidecarPVCs:
#    - apiVersion: v1
#      kind: PersistentVolumeClaim
#      metadata:
#        name: sidecar-volume-claim
#      spec:
#        resources:
#          requests:
#            storage: 1Gi
#        volumeMode: Filesystem
#        accessModes:
#          - ReadWriteOnce
    podDisruptionBudget:
      maxUnavailable: 1
#      minAvailable: 0
#    splitHorizons:
#      my-cluster-name-rs0-0:
#        external: rs0-0.mycluster.xyz
#        external-2: rs0-0.mycluster2.xyz
#      my-cluster-name-rs0-1:
#        external: rs0-1.mycluster.xyz
#        external-2: rs0-1.mycluster2.xyz
#      my-cluster-name-rs0-2:
#        external: rs0-2.mycluster.xyz
#        external-2: rs0-2.mycluster2.xyz
    expose:
      enabled: false
      type: ClusterIP
#      loadBalancerClass: "eks.amazonaws.com/nlb"
#      loadBalancerSourceRanges:
#        - 10.0.0.0/8
#      annotations:
#        service.beta.kubernetes.io/aws-load-balancer-backend-protocol: http
#      labels:
#        rack: rack-22
#      internalTrafficPolicy: Local
#      externalTrafficPolicy: Local
    resources:
      limits:
        cpu: "300m"
        memory: "0.5G"
      requests:
        cpu: "300m"
        memory: "0.5G"
    volumeSpec:
#      emptyDir: {}
#      hostPath:
#        path: /data
#        type: Directory
      persistentVolumeClaim:
#        annotations:
#          volume.beta.kubernetes.io/storage-class: example-hostpath
#        labels:
#          rack: rack-22
#        storageClassName: standard
#        accessModes: [ "ReadWriteOnce" ]
        resources:
          requests:
            storage: 3Gi
<<<<<<< HEAD
=======

    hidden:
      enabled: false
#      podSecurityContext: {}
#      containerSecurityContext: {}
      size: 3
#      # for more configuration fields refer to https://docs.mongodb.com/manual/reference/configuration-options/
#      configuration: |
#        operationProfiling:
#          mode: slowOp
#        systemLog:
#          verbosity: 1
      affinity:
        antiAffinityTopologyKey: "kubernetes.io/hostname"
#        advanced:
#          nodeAffinity:
#            requiredDuringSchedulingIgnoredDuringExecution:
#              nodeSelectorTerms:
#              - matchExpressions:
#                - key: kubernetes.io/e2e-az-name
#                  operator: In
#                  values:
#                  - e2e-az1
#                  - e2e-az2
#      tolerations:
#      - key: "node.alpha.kubernetes.io/unreachable"
#        operator: "Exists"
#        effect: "NoExecute"
#        tolerationSeconds: 6000
#      priorityClassName: high-priority
#      annotations:
#        iam.amazonaws.com/role: role-arn
#      labels:
#        rack: rack-22
#      nodeSelector:
#        disktype: ssd
      podDisruptionBudget:
        maxUnavailable: 1
#        minAvailable: 0
      resources:
        limits:
          cpu: "300m"
          memory: "0.5G"
        requests:
          cpu: "300m"
          memory: "0.5G"
      volumeSpec:
#        emptyDir: {}
#        hostPath:
#          path: /data
#          type: Directory
        persistentVolumeClaim:
#          annotations:
#            volume.beta.kubernetes.io/storage-class: example-hostpath
#          labels:
#            rack: rack-22
#          storageClassName: standard
#          accessModes: [ "ReadWriteOnce" ]
          resources:
            requests:
              storage: 3Gi

>>>>>>> c3ff004e
    nonvoting:
      enabled: false
#      podSecurityContext: {}
#      containerSecurityContext: {}
      size: 3
#      # for more configuration fields refer to https://docs.mongodb.com/manual/reference/configuration-options/
#      configuration: |
#        operationProfiling:
#          mode: slowOp
#        systemLog:
#          verbosity: 1
      affinity:
        antiAffinityTopologyKey: "kubernetes.io/hostname"
#        advanced:
#          nodeAffinity:
#            requiredDuringSchedulingIgnoredDuringExecution:
#              nodeSelectorTerms:
#              - matchExpressions:
#                - key: kubernetes.io/e2e-az-name
#                  operator: In
#                  values:
#                  - e2e-az1
#                  - e2e-az2
#      tolerations:
#      - key: "node.alpha.kubernetes.io/unreachable"
#        operator: "Exists"
#        effect: "NoExecute"
#        tolerationSeconds: 6000
#      priorityClassName: high-priority
#      annotations:
#        iam.amazonaws.com/role: role-arn
#      labels:
#        rack: rack-22
#      nodeSelector:
#        disktype: ssd
      podDisruptionBudget:
        maxUnavailable: 1
#        minAvailable: 0
      resources:
        limits:
          cpu: "300m"
          memory: "0.5G"
        requests:
          cpu: "300m"
          memory: "0.5G"
      volumeSpec:
#        emptyDir: {}
#        hostPath:
#          path: /data
#          type: Directory
        persistentVolumeClaim:
#          annotations:
#            volume.beta.kubernetes.io/storage-class: example-hostpath
#          labels:
#            rack: rack-22
#          storageClassName: standard
#          accessModes: [ "ReadWriteOnce" ]
          resources:
            requests:
              storage: 3Gi
    arbiter:
      enabled: false
      size: 1
      affinity:
        antiAffinityTopologyKey: "kubernetes.io/hostname"
#        advanced:
#          nodeAffinity:
#            requiredDuringSchedulingIgnoredDuringExecution:
#              nodeSelectorTerms:
#              - matchExpressions:
#                - key: kubernetes.io/e2e-az-name
#                  operator: In
#                  values:
#                  - e2e-az1
#                  - e2e-az2
#      tolerations:
#      - key: "node.alpha.kubernetes.io/unreachable"
#        operator: "Exists"
#        effect: "NoExecute"
#        tolerationSeconds: 6000
#      priorityClassName: high-priority
#      annotations:
#        iam.amazonaws.com/role: role-arn
#      labels:
#        rack: rack-22
#      nodeSelector:
#        disktype: ssd
#    schedulerName: "default"
      resources:
        limits:
          cpu: "300m"
          memory: "0.5G"
        requests:
          cpu: "300m"
          memory: "0.5G"
#    hostAliases:
#    - ip: "10.10.0.2"
#      hostnames:
#      - "host1"
#      - "host2"

  sharding:
    enabled: true
#    balancer:
#      enabled: true
    configsvrReplSet:
      size: 3
#      terminationGracePeriodSeconds: 300
#      serviceAccountName: default
#      topologySpreadConstraints:
#        - labelSelector:
#            matchLabels:
#              app.kubernetes.io/name: percona-server-mongodb
#          maxSkew: 1
#          topologyKey: kubernetes.io/hostname
#          whenUnsatisfiable: DoNotSchedule
#      externalNodes:
#      - host: 34.124.76.93
#      - host: 34.124.76.94
#        port: 27017
#        votes: 0
#        priority: 0
#      - host: 34.124.76.95
#      # for more configuration fields refer to https://docs.mongodb.com/manual/reference/configuration-options/
#      configuration: |
#        operationProfiling:
#          mode: slowOp
#        systemLog:
#           verbosity: 1
      affinity:
        antiAffinityTopologyKey: "kubernetes.io/hostname"
#        advanced:
#          nodeAffinity:
#            requiredDuringSchedulingIgnoredDuringExecution:
#              nodeSelectorTerms:
#              - matchExpressions:
#                - key: kubernetes.io/e2e-az-name
#                  operator: In
#                  values:
#                  - e2e-az1
#                  - e2e-az2
#      tolerations:
#      - key: "node.alpha.kubernetes.io/unreachable"
#        operator: "Exists"
#        effect: "NoExecute"
#        tolerationSeconds: 6000
#      priorityClassName: high-priority
#      annotations:
#        iam.amazonaws.com/role: role-arn
#      labels:
#        rack: rack-22
#      nodeSelector:
#        disktype: ssd
#      livenessProbe:
#        failureThreshold: 4
#        initialDelaySeconds: 60
#        periodSeconds: 30
#        timeoutSeconds: 10
#        startupDelaySeconds: 7200
#      readinessProbe:
#        failureThreshold: 3
#        initialDelaySeconds: 10
#        periodSeconds: 3
#        successThreshold: 1
#        timeoutSeconds: 2
#      containerSecurityContext:
#        privileged: false
#      podSecurityContext:
#        runAsUser: 1001
#        runAsGroup: 1001
#        supplementalGroups: [1001]
#      runtimeClassName: image-rc
#      sidecars:
#      - image: busybox
#        command: ["/bin/sh"]
#        args: ["-c", "while true; do echo echo $(date -u) 'test' >> /dev/null; sleep 5;done"]
#        name: rs-sidecar-1
      podDisruptionBudget:
        maxUnavailable: 1
      expose:
        enabled: false
        type: ClusterIP
#        loadBalancerClass: "eks.amazonaws.com/nlb"
#        loadBalancerSourceRanges:
#          - 10.0.0.0/8
#        annotations:
#          service.beta.kubernetes.io/aws-load-balancer-backend-protocol: http
#        labels:
#          rack: rack-22
#        internalTrafficPolicy: Local
#        externalTrafficPolicy: Local
      resources:
        limits:
          cpu: "300m"
          memory: "0.5G"
        requests:
          cpu: "300m"
          memory: "0.5G"
      volumeSpec:
#       emptyDir: {}
#       hostPath:
#         path: /data
#         type: Directory
        persistentVolumeClaim:
#          annotations:
#            volume.beta.kubernetes.io/storage-class: example-hostpath
#          labels:
#            rack: rack-22
#          storageClassName: standard
#          accessModes: [ "ReadWriteOnce" ]
          resources:
            requests:
              storage: 3Gi
#      hostAliases:
#      - ip: "10.10.0.2"
#        hostnames:
#        - "host1"
#        - "host2"

    mongos:
      size: 3
#      terminationGracePeriodSeconds: 300
#      serviceAccountName: default
#      topologySpreadConstraints:
#        - labelSelector:
#            matchLabels:
#              app.kubernetes.io/name: percona-server-mongodb
#          maxSkew: 1
#          topologyKey: kubernetes.io/hostname
#          whenUnsatisfiable: DoNotSchedule
#      # for more configuration fields refer to https://docs.mongodb.com/manual/reference/configuration-options/
#      configuration: |
#        systemLog:
#           verbosity: 1
      affinity:
        antiAffinityTopologyKey: "kubernetes.io/hostname"
#        advanced:
#          nodeAffinity:
#            requiredDuringSchedulingIgnoredDuringExecution:
#              nodeSelectorTerms:
#              - matchExpressions:
#                - key: kubernetes.io/e2e-az-name
#                  operator: In
#                  values:
#                  - e2e-az1
#                  - e2e-az2
#      tolerations:
#      - key: "node.alpha.kubernetes.io/unreachable"
#        operator: "Exists"
#        effect: "NoExecute"
#        tolerationSeconds: 6000
#      priorityClassName: high-priority
#      annotations:
#        iam.amazonaws.com/role: role-arn
#      labels:
#        rack: rack-22
#      nodeSelector:
#        disktype: ssd
#      livenessProbe:
#        failureThreshold: 4
#        initialDelaySeconds: 60
#        periodSeconds: 30
#        timeoutSeconds: 10
#        startupDelaySeconds: 7200
#      readinessProbe:
#        failureThreshold: 3
#        initialDelaySeconds: 10
#        periodSeconds: 3
#        successThreshold: 1
#        timeoutSeconds: 2
#      containerSecurityContext:
#        privileged: false
#      podSecurityContext:
#        runAsUser: 1001
#        runAsGroup: 1001
#        supplementalGroups: [1001]
#      runtimeClassName: image-rc
#      sidecars:
#      - image: busybox
#        command: ["/bin/sh"]
#        args: ["-c", "while true; do echo echo $(date -u) 'test' >> /dev/null; sleep 5;done"]
#        name: rs-sidecar-1
      podDisruptionBudget:
        maxUnavailable: 1
      resources:
        limits:
          cpu: "300m"
          memory: "0.5G"
        requests:
          cpu: "300m"
          memory: "0.5G"
      expose:
        type: ClusterIP
#        servicePerPod: true
#        loadBalancerClass: "eks.amazonaws.com/nlb"
#        loadBalancerSourceRanges:
#          - 10.0.0.0/8
#        annotations:
#          service.beta.kubernetes.io/aws-load-balancer-backend-protocol: http
#        labels:
#          rack: rack-22
#        nodePort: 32017
#        internalTrafficPolicy: Local
#        externalTrafficPolicy: Local
#      hostAliases:
#      - ip: "10.10.0.2"
#        hostnames:
#        - "host1"
#        - "host2"

#  roles:
#    - role: myClusterwideAdmin
#      db: admin
#      privileges:
#        - resource:
#            cluster: true
#          actions:
#            - addShard
#        - resource:
#            db: config
#            collection: ''
#          actions:
#            - find
#            - update
#            - insert
#            - remove
#      roles:
#        - role: read
#          db: admin
#    - role: my-role
#      db: myDb
#      privileges:
#        - resource:
#            db: ''
#            collection: ''
#          actions:
#            - find
#      authenticationRestrictions:
#        - clientSource:
#            - 127.0.0.1
#          serverAddress:
#            - 127.0.0.1

#  users:
#  - name: my-user
#    db: admin
#    passwordSecretRef:
#      name: my-user-password
#      key: my-user-password-key
#    roles:
#      - name: clusterAdmin
#        db: admin
#      - name: userAdminAnyDatabase
#        db: admin
#  - name: my-usr
#    db: admin
#    passwordSecretRef:
#      name: my-user-pwd
#      key: my-user-pwd-key
#    roles:
#      - name: dbOwner
#        db: sometest

  backup:
    enabled: true
    image: perconalab/percona-server-mongodb-operator:main-backup
#    annotations:
#      iam.amazonaws.com/role: role-arn
#    resources:
#      limits:
#        cpu: "300m"
#        memory: "1.2G"
#      requests:
#        cpu: "300m"
#        memory: "1G"
#    containerSecurityContext:
#      privileged: false
#    storages:
#      s3-us-west:
#        main: true
#        type: s3
#        s3:
#          bucket: S3-BACKUP-BUCKET-NAME-HERE
#          credentialsSecret: my-cluster-name-backup-s3
#          serverSideEncryption:
#            kmsKeyID: 1234abcd-12ab-34cd-56ef-1234567890ab
#            sseAlgorithm: aws:kms
#            sseCustomerAlgorithm: AES256
#            sseCustomerKey: Y3VzdG9tZXIta2V5
#          retryer:
#            numMaxRetries: 3
#            minRetryDelay: 30ms
#            maxRetryDelay: 5m
#          region: us-west-2
#          prefix: ""
#          uploadPartSize: 10485760
#          maxUploadParts: 10000
#          storageClass: STANDARD
#          insecureSkipTLSVerify: false
#      minio:
#        type: s3
#        s3:
#          bucket: MINIO-BACKUP-BUCKET-NAME-HERE
#          region: us-east-1
#          credentialsSecret: my-cluster-name-backup-minio
#          endpointUrl: http://minio.psmdb.svc.cluster.local:9000/minio/
#          insecureSkipTLSVerify: false
#          prefix: ""
#      azure-blob:
#        type: azure
#        azure:
#          container: CONTAINER-NAME
#          prefix: PREFIX-NAME
#          endpointUrl: https://accountName.blob.core.windows.net
#          credentialsSecret: SECRET-NAME
#      backup-nfs:
#        type: filesystem
#        filesystem:
#          path: /mnt/nfs/
#    volumeMounts:
#    - mountPath: /mnt/nfs/
#      name: backup-nfs
    pitr:
      enabled: false
      oplogOnly: false
#      oplogSpanMin: 10
      compressionType: gzip
      compressionLevel: 6
#    configuration:
#      backupOptions:
#        priority:
#          "localhost:28019": 2.5
#          "localhost:27018": 2.5
#        timeouts:
#          startingStatus: 33
#        oplogSpanMin: 10
#        numParallelCollections: 2
#      restoreOptions:
#        batchSize: 500
#        numInsertionWorkers: 10
#        numDownloadWorkers: 4
#        numParallelCollections: 2
#        maxDownloadBufferMb: 0
#        downloadChunkMb: 32
#        mongodLocation: /usr/bin/mongo
#        mongodLocationMap:
#          "node01:2017": /usr/bin/mongo
#          "node03:27017": /usr/bin/mongo
#    tasks:
#      - name: daily-s3-us-west
#        enabled: true
#        schedule: "0 0 * * *"
#        keep: 3
#        storageName: s3-us-west
#        compressionType: gzip
#        compressionLevel: 6
#      - name: weekly-s3-us-west
#        enabled: false
#        schedule: "0 0 * * 0"
#        keep: 5
#        storageName: s3-us-west
#        compressionType: gzip
#        compressionLevel: 6
#      - name: weekly-s3-us-west-physical
#        enabled: false
#        schedule: "0 5 * * 0"
#        keep: 5
#        type: physical
#        storageName: s3-us-west
#        compressionType: gzip
#        compressionLevel: 6
#      - name: weekly-s3-us-west-incremental
#        enabled: false
#        schedule: "0 1 * * *"
#        type: incremental
#        storageName: s3-us-west
#        compressionType: gzip
#        compressionLevel: 6
#      - name: weekly-s3-us-west-incremental-base
#        enabled: false
#        schedule: "0 5 * * 0"
#        keep: 5
#        type: incremental-base
#        storageName: s3-us-west
#        compressionType: gzip
#        compressionLevel: 6
  logcollector:
    enabled: true
    image: perconalab/percona-xtradb-cluster-operator:main-logcollector
#    configuration: |
#      [SERVICE]
#          Flush        1
#          Log_Level    error
#          Daemon       off
    resources:
      requests:
        memory: 100M
        cpu: 200m<|MERGE_RESOLUTION|>--- conflicted
+++ resolved
@@ -256,8 +256,6 @@
         resources:
           requests:
             storage: 3Gi
-<<<<<<< HEAD
-=======
 
     hidden:
       enabled: false
@@ -320,7 +318,6 @@
             requests:
               storage: 3Gi
 
->>>>>>> c3ff004e
     nonvoting:
       enabled: false
 #      podSecurityContext: {}
