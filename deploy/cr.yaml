apiVersion: psmdb.percona.com/v1
kind: PerconaServerMongoDB
metadata:
  name: my-cluster-name
  finalizers:
    - percona.com/delete-psmdb-pods-in-order
#    - percona.com/delete-psmdb-pvc
#    - percona.com/delete-pitr-chunks
spec:
#  platform: openshift
#  clusterServiceDNSSuffix: svc.cluster.local
#  clusterServiceDNSMode: "Internal"
#  pause: true
#  unmanaged: false
<<<<<<< HEAD
#  enableVolumeExpansion: true
  crVersion: 1.18.0
  image: percona/percona-server-mongodb:7.0.14-8-multi
=======
#  enableVolumeExpansion: false
  crVersion: 1.19.0
  image: perconalab/percona-server-mongodb-operator:main-mongod7.0
>>>>>>> fab4ac0a
  imagePullPolicy: Always
#  tls:
#    mode: preferTLS
#    # 90 days in hours
#    certValidityDuration: 2160h
#    allowInvalidCertificates: true
#    issuerConf:
#      name: special-selfsigned-issuer
#      kind: ClusterIssuer
#      group: cert-manager.io
#  imagePullSecrets:
#    - name: private-registry-credentials
#  initImage: percona/percona-server-mongodb-operator:1.18.0
#  initContainerSecurityContext: {}
#  unsafeFlags:
#    tls: false
#    replsetSize: false
#    mongosSize: false
#    terminationGracePeriod: false
#    backupIfUnhealthy: false
  updateStrategy: SmartUpdate
#  ignoreAnnotations:
#    - service.beta.kubernetes.io/aws-load-balancer-backend-protocol
#  ignoreLabels:
#    - rack
#  multiCluster:
#    enabled: true
#    DNSSuffix: svc.clusterset.local
  upgradeOptions:
    versionServiceEndpoint: https://check.percona.com
    apply: disabled
    schedule: "0 2 * * *"
    setFCV: false
  secrets:
    users: my-cluster-name-secrets
    encryptionKey: my-cluster-name-mongodb-encryption-key
#    ssl: my-cluster-name-ssl
#    sslInternal: my-cluster-name-ssl-internal
#    keyFile: my-cluster-name-mongodb-keyfile
#    vault: my-cluster-name-vault
#    ldapSecret: my-ldap-secret
#    sse: my-cluster-name-sse
  pmm:
    enabled: false
    image: percona/pmm-client:2.43.2
    serverHost: monitoring-service
#    containerSecurityContext: {}
#    mongodParams: --environment=ENVIRONMENT
#    mongosParams: --environment=ENVIRONMENT
  replsets:
  - name: rs0
    size: 3
#    terminationGracePeriodSeconds: 300
#    serviceAccountName: default
#    topologySpreadConstraints:
#      - labelSelector:
#          matchLabels:
#            app.kubernetes.io/name: percona-server-mongodb
#        maxSkew: 1
#        topologyKey: kubernetes.io/hostname
#        whenUnsatisfiable: DoNotSchedule
#    replsetOverrides:
#      my-cluster-name-rs0-0:
#        host: my-cluster-name-rs0-0.example.net:27017
#        priority: 3
#        tags:
#          key: value-0
#      my-cluster-name-rs0-1:
#        host: my-cluster-name-rs0-1.example.net:27017
#        tags:
#          key: value-1
#      my-cluster-name-rs0-2:
#        host: my-cluster-name-rs0-2.example.net:27017
#        tags:
#          key: value-2
#    externalNodes:
#    - host: 34.124.76.90
#    - host: 34.124.76.91
#      port: 27017
#      votes: 0
#      priority: 0
#    - host: 34.124.76.92
#    # for more configuration fields refer to https://docs.mongodb.com/manual/reference/configuration-options/
#    configuration: |
#      operationProfiling:
#        mode: slowOp
#      systemLog:
#        verbosity: 1
#      storage:
#        engine: wiredTiger
#        wiredTiger:
#          engineConfig:
#            directoryForIndexes: false
#            journalCompressor: snappy
#          collectionConfig:
#            blockCompressor: snappy
#          indexConfig:
#            prefixCompression: true
    affinity:
      antiAffinityTopologyKey: "kubernetes.io/hostname"
#      advanced:
#        nodeAffinity:
#          requiredDuringSchedulingIgnoredDuringExecution:
#            nodeSelectorTerms:
#            - matchExpressions:
#              - key: kubernetes.io/e2e-az-name
#                operator: In
#                values:
#                - e2e-az1
#                - e2e-az2
#    tolerations:
#    - key: "node.alpha.kubernetes.io/unreachable"
#      operator: "Exists"
#      effect: "NoExecute"
#      tolerationSeconds: 6000
#    primaryPreferTagSelector:
#      region: us-west-2
#      zone: us-west-2c
#    priorityClassName: high-priority
#    annotations:
#      iam.amazonaws.com/role: role-arn
#    labels:
#      rack: rack-22
#    nodeSelector:
#      disktype: ssd
#    storage:
#      engine: wiredTiger
#      wiredTiger:
#        engineConfig:
#          cacheSizeRatio: 0.5
#          directoryForIndexes: false
#          journalCompressor: snappy
#        collectionConfig:
#          blockCompressor: snappy
#        indexConfig:
#          prefixCompression: true
#      inMemory:
#        engineConfig:
#           inMemorySizeRatio: 0.5
#    livenessProbe:
#      failureThreshold: 4
#      initialDelaySeconds: 60
#      periodSeconds: 30
#      timeoutSeconds: 10
#      startupDelaySeconds: 7200
#    readinessProbe:
#      failureThreshold: 8
#      initialDelaySeconds: 10
#      periodSeconds: 3
#      successThreshold: 1
#      timeoutSeconds: 2
#    containerSecurityContext:
#      privileged: false
#    podSecurityContext:
#      runAsUser: 1001
#      runAsGroup: 1001
#      supplementalGroups: [1001]
#    runtimeClassName: image-rc
#    sidecars:
#    - image: busybox
#      command: ["/bin/sh"]
#      args: ["-c", "while true; do echo echo $(date -u) 'test' >> /dev/null; sleep 5;done"]
#      name: rs-sidecar-1
#      volumeMounts:
#        - mountPath: /volume1
#          name: sidecar-volume-claim
#        - mountPath: /secret
#          name: sidecar-secret
#        - mountPath: /configmap
#          name: sidecar-config
#    sidecarVolumes:
#    - name: sidecar-secret
#      secret:
#        secretName: mysecret
#    - name: sidecar-config
#      configMap:
#        name: myconfigmap
#    - name: backup-nfs
#      nfs:
#        server: "nfs-service.storage.svc.cluster.local"
#        path: "/psmdb-some-name-rs0"
#    sidecarPVCs:
#    - apiVersion: v1
#      kind: PersistentVolumeClaim
#      metadata:
#        name: sidecar-volume-claim
#      spec:
#        resources:
#          requests:
#            storage: 1Gi
#        volumeMode: Filesystem
#        accessModes:
#          - ReadWriteOnce
    podDisruptionBudget:
      maxUnavailable: 1
#      minAvailable: 0
#    splitHorizons:
#      my-cluster-name-rs0-0:
#        external: rs0-0.mycluster.xyz
#        external-2: rs0-0.mycluster2.xyz
#      my-cluster-name-rs0-1:
#        external: rs0-1.mycluster.xyz
#        external-2: rs0-1.mycluster2.xyz
#      my-cluster-name-rs0-2:
#        external: rs0-2.mycluster.xyz
#        external-2: rs0-2.mycluster2.xyz
    expose:
      enabled: false
      type: ClusterIP
#      loadBalancerSourceRanges:
#        - 10.0.0.0/8
#      annotations:
#        service.beta.kubernetes.io/aws-load-balancer-backend-protocol: http
#      labels:
#        rack: rack-22
#      internalTrafficPolicy: Local
#      externalTrafficPolicy: Local
    resources:
      limits:
        cpu: "300m"
        memory: "0.5G"
      requests:
        cpu: "300m"
        memory: "0.5G"
    volumeSpec:
#      emptyDir: {}
#      hostPath:
#        path: /data
#        type: Directory
      persistentVolumeClaim:
#        annotations:
#          volume.beta.kubernetes.io/storage-class: example-hostpath
#        labels:
#          rack: rack-22
#        storageClassName: standard
#        accessModes: [ "ReadWriteOnce" ]
        resources:
          requests:
            storage: 3Gi

    nonvoting:
      enabled: false
#      podSecurityContext: {}
#      containerSecurityContext: {}
      size: 3
#      # for more configuration fields refer to https://docs.mongodb.com/manual/reference/configuration-options/
#      configuration: |
#        operationProfiling:
#          mode: slowOp
#        systemLog:
#          verbosity: 1
      affinity:
        antiAffinityTopologyKey: "kubernetes.io/hostname"
#        advanced:
#          nodeAffinity:
#            requiredDuringSchedulingIgnoredDuringExecution:
#              nodeSelectorTerms:
#              - matchExpressions:
#                - key: kubernetes.io/e2e-az-name
#                  operator: In
#                  values:
#                  - e2e-az1
#                  - e2e-az2
#      tolerations:
#      - key: "node.alpha.kubernetes.io/unreachable"
#        operator: "Exists"
#        effect: "NoExecute"
#        tolerationSeconds: 6000
#      priorityClassName: high-priority
#      annotations:
#        iam.amazonaws.com/role: role-arn
#      labels:
#        rack: rack-22
#      nodeSelector:
#        disktype: ssd
      podDisruptionBudget:
        maxUnavailable: 1
#        minAvailable: 0
      resources:
        limits:
          cpu: "300m"
          memory: "0.5G"
        requests:
          cpu: "300m"
          memory: "0.5G"
      volumeSpec:
#        emptyDir: {}
#        hostPath:
#          path: /data
#          type: Directory
        persistentVolumeClaim:
#          annotations:
#            volume.beta.kubernetes.io/storage-class: example-hostpath
#          labels:
#            rack: rack-22
#          storageClassName: standard
#          accessModes: [ "ReadWriteOnce" ]
          resources:
            requests:
              storage: 3Gi
    arbiter:
      enabled: false
      size: 1
      affinity:
        antiAffinityTopologyKey: "kubernetes.io/hostname"
#        advanced:
#          nodeAffinity:
#            requiredDuringSchedulingIgnoredDuringExecution:
#              nodeSelectorTerms:
#              - matchExpressions:
#                - key: kubernetes.io/e2e-az-name
#                  operator: In
#                  values:
#                  - e2e-az1
#                  - e2e-az2
#      tolerations:
#      - key: "node.alpha.kubernetes.io/unreachable"
#        operator: "Exists"
#        effect: "NoExecute"
#        tolerationSeconds: 6000
#      priorityClassName: high-priority
#      annotations:
#        iam.amazonaws.com/role: role-arn
#      labels:
#        rack: rack-22
#      nodeSelector:
#        disktype: ssd
#    schedulerName: "default"
      resources:
        limits:
          cpu: "300m"
          memory: "0.5G"
        requests:
          cpu: "300m"
          memory: "0.5G"
#    hostAliases:
#    - ip: "10.10.0.2"
#      hostnames:
#      - "host1"
#      - "host2"

  sharding:
    enabled: true
#    balancer:
#      enabled: true
    configsvrReplSet:
      size: 3
#      terminationGracePeriodSeconds: 300
#      serviceAccountName: default
#      topologySpreadConstraints:
#        - labelSelector:
#            matchLabels:
#              app.kubernetes.io/name: percona-server-mongodb
#          maxSkew: 1
#          topologyKey: kubernetes.io/hostname
#          whenUnsatisfiable: DoNotSchedule
#      externalNodes:
#      - host: 34.124.76.93
#      - host: 34.124.76.94
#        port: 27017
#        votes: 0
#        priority: 0
#      - host: 34.124.76.95
#      # for more configuration fields refer to https://docs.mongodb.com/manual/reference/configuration-options/
#      configuration: |
#        operationProfiling:
#          mode: slowOp
#        systemLog:
#           verbosity: 1
      affinity:
        antiAffinityTopologyKey: "kubernetes.io/hostname"
#        advanced:
#          nodeAffinity:
#            requiredDuringSchedulingIgnoredDuringExecution:
#              nodeSelectorTerms:
#              - matchExpressions:
#                - key: kubernetes.io/e2e-az-name
#                  operator: In
#                  values:
#                  - e2e-az1
#                  - e2e-az2
#      tolerations:
#      - key: "node.alpha.kubernetes.io/unreachable"
#        operator: "Exists"
#        effect: "NoExecute"
#        tolerationSeconds: 6000
#      priorityClassName: high-priority
#      annotations:
#        iam.amazonaws.com/role: role-arn
#      labels:
#        rack: rack-22
#      nodeSelector:
#        disktype: ssd
#      livenessProbe:
#        failureThreshold: 4
#        initialDelaySeconds: 60
#        periodSeconds: 30
#        timeoutSeconds: 10
#        startupDelaySeconds: 7200
#      readinessProbe:
#        failureThreshold: 3
#        initialDelaySeconds: 10
#        periodSeconds: 3
#        successThreshold: 1
#        timeoutSeconds: 2
#      containerSecurityContext:
#        privileged: false
#      podSecurityContext:
#        runAsUser: 1001
#        runAsGroup: 1001
#        supplementalGroups: [1001]
#      runtimeClassName: image-rc
#      sidecars:
#      - image: busybox
#        command: ["/bin/sh"]
#        args: ["-c", "while true; do echo echo $(date -u) 'test' >> /dev/null; sleep 5;done"]
#        name: rs-sidecar-1
      podDisruptionBudget:
        maxUnavailable: 1
      expose:
        enabled: false
        type: ClusterIP
#        loadBalancerSourceRanges:
#          - 10.0.0.0/8
#        annotations:
#          service.beta.kubernetes.io/aws-load-balancer-backend-protocol: http
#        labels:
#          rack: rack-22
#        internalTrafficPolicy: Local
#        externalTrafficPolicy: Local
      resources:
        limits:
          cpu: "300m"
          memory: "0.5G"
        requests:
          cpu: "300m"
          memory: "0.5G"
      volumeSpec:
#       emptyDir: {}
#       hostPath:
#         path: /data
#         type: Directory
        persistentVolumeClaim:
#          annotations:
#            volume.beta.kubernetes.io/storage-class: example-hostpath
#          labels:
#            rack: rack-22
#          storageClassName: standard
#          accessModes: [ "ReadWriteOnce" ]
          resources:
            requests:
              storage: 3Gi
#      hostAliases:
#      - ip: "10.10.0.2"
#        hostnames:
#        - "host1"
#        - "host2"

    mongos:
      size: 3
#      terminationGracePeriodSeconds: 300
#      serviceAccountName: default
#      topologySpreadConstraints:
#        - labelSelector:
#            matchLabels:
#              app.kubernetes.io/name: percona-server-mongodb
#          maxSkew: 1
#          topologyKey: kubernetes.io/hostname
#          whenUnsatisfiable: DoNotSchedule
#      # for more configuration fields refer to https://docs.mongodb.com/manual/reference/configuration-options/
#      configuration: |
#        systemLog:
#           verbosity: 1
      affinity:
        antiAffinityTopologyKey: "kubernetes.io/hostname"
#        advanced:
#          nodeAffinity:
#            requiredDuringSchedulingIgnoredDuringExecution:
#              nodeSelectorTerms:
#              - matchExpressions:
#                - key: kubernetes.io/e2e-az-name
#                  operator: In
#                  values:
#                  - e2e-az1
#                  - e2e-az2
#      tolerations:
#      - key: "node.alpha.kubernetes.io/unreachable"
#        operator: "Exists"
#        effect: "NoExecute"
#        tolerationSeconds: 6000
#      priorityClassName: high-priority
#      annotations:
#        iam.amazonaws.com/role: role-arn
#      labels:
#        rack: rack-22
#      nodeSelector:
#        disktype: ssd
#      livenessProbe:
#        failureThreshold: 4
#        initialDelaySeconds: 60
#        periodSeconds: 30
#        timeoutSeconds: 10
#        startupDelaySeconds: 7200
#      readinessProbe:
#        failureThreshold: 3
#        initialDelaySeconds: 10
#        periodSeconds: 3
#        successThreshold: 1
#        timeoutSeconds: 2
#      containerSecurityContext:
#        privileged: false
#      podSecurityContext:
#        runAsUser: 1001
#        runAsGroup: 1001
#        supplementalGroups: [1001]
#      runtimeClassName: image-rc
#      sidecars:
#      - image: busybox
#        command: ["/bin/sh"]
#        args: ["-c", "while true; do echo echo $(date -u) 'test' >> /dev/null; sleep 5;done"]
#        name: rs-sidecar-1
      podDisruptionBudget:
        maxUnavailable: 1
      resources:
        limits:
          cpu: "300m"
          memory: "0.5G"
        requests:
          cpu: "300m"
          memory: "0.5G"
      expose:
        type: ClusterIP
#        servicePerPod: true
#        loadBalancerSourceRanges:
#          - 10.0.0.0/8
#        annotations:
#          service.beta.kubernetes.io/aws-load-balancer-backend-protocol: http
#        labels:
#          rack: rack-22
#        nodePort: 32017
#        internalTrafficPolicy: Local
#        externalTrafficPolicy: Local
#      hostAliases:
#      - ip: "10.10.0.2"
#        hostnames:
#        - "host1"
#        - "host2"

#  roles:
#    - role: myClusterwideAdmin
#      db: admin
#      privileges:
#        - resource:
#            cluster: true
#          actions:
#            - addShard
#        - resource:
#            db: config
#            collection: ''
#          actions:
#            - find
#            - update
#            - insert
#            - remove
#      roles:
#        - role: read
#          db: admin
#    - role: my-role
#      db: myDb
#      privileges:
#        - resource:
#            db: ''
#            collection: ''
#          actions:
#            - find
#      authenticationRestrictions:
#        - clientSource:
#            - 127.0.0.1
#          serverAddress:
#            - 127.0.0.1

#  users:
#  - name: my-user
#    db: admin
#    passwordSecretRef:
#      name: my-user-password
#      key: my-user-password-key
#    roles:
#      - name: clusterAdmin
#        db: admin
#      - name: userAdminAnyDatabase
#        db: admin
#  - name: my-usr
#    db: admin
#    passwordSecretRef:
#      name: my-user-pwd
#      key: my-user-pwd-key
#    roles:
#      - name: dbOwner
#        db: sometest

  backup:
    enabled: true
    image: percona/percona-backup-mongodb:2.7.0-multi
#    annotations:
#      iam.amazonaws.com/role: role-arn
#    resources:
#      limits:
#        cpu: "300m"
#        memory: "1.2G"
#      requests:
#        cpu: "300m"
#        memory: "1G"
#    containerSecurityContext:
#      privileged: false
#    storages:
#      s3-us-west:
#        type: s3
#        s3:
#          bucket: S3-BACKUP-BUCKET-NAME-HERE
#          credentialsSecret: my-cluster-name-backup-s3
#          serverSideEncryption:
#            kmsKeyID: 1234abcd-12ab-34cd-56ef-1234567890ab
#            sseAlgorithm: aws:kms
#            sseCustomerAlgorithm: AES256
#            sseCustomerKey: Y3VzdG9tZXIta2V5
#          retryer:
#            numMaxRetries: 3
#            minRetryDelay: 30ms
#            maxRetryDelay: 5m
#          region: us-west-2
#          prefix: ""
#          uploadPartSize: 10485760
#          maxUploadParts: 10000
#          storageClass: STANDARD
#          insecureSkipTLSVerify: false
#      minio:
#        type: s3
#        s3:
#          bucket: MINIO-BACKUP-BUCKET-NAME-HERE
#          region: us-east-1
#          credentialsSecret: my-cluster-name-backup-minio
#          endpointUrl: http://minio.psmdb.svc.cluster.local:9000/minio/
#          insecureSkipTLSVerify: false
#          prefix: ""
#      azure-blob:
#        type: azure
#        azure:
#          container: CONTAINER-NAME
#          prefix: PREFIX-NAME
#          endpointUrl: https://accountName.blob.core.windows.net
#          credentialsSecret: SECRET-NAME
#      backup-nfs:
#        type: filesystem
#        filesystem:
#          path: /mnt/nfs/
#    volumeMounts:
#    - mountPath: /mnt/nfs/
#      name: backup-nfs
    pitr:
      enabled: false
      oplogOnly: false
#      oplogSpanMin: 10
      compressionType: gzip
      compressionLevel: 6
#    configuration:
#      backupOptions:
#        priority:
#          "localhost:28019": 2.5
#          "localhost:27018": 2.5
#        timeouts:
#          startingStatus: 33
#        oplogSpanMin: 10
#      restoreOptions:
#        batchSize: 500
#        numInsertionWorkers: 10
#        numDownloadWorkers: 4
#        maxDownloadBufferMb: 0
#        downloadChunkMb: 32
#        mongodLocation: /usr/bin/mongo
#        mongodLocationMap:
#          "node01:2017": /usr/bin/mongo
#          "node03:27017": /usr/bin/mongo
#    tasks:
#      - name: daily-s3-us-west
#        enabled: true
#        schedule: "0 0 * * *"
#        keep: 3
#        storageName: s3-us-west
#        compressionType: gzip
#        compressionLevel: 6
#      - name: weekly-s3-us-west
#        enabled: false
#        schedule: "0 0 * * 0"
#        keep: 5
#        storageName: s3-us-west
#        compressionType: gzip
#        compressionLevel: 6
#      - name: weekly-s3-us-west-physical
#        enabled: false
#        schedule: "0 5 * * 0"
#        keep: 5
#        type: physical
#        storageName: s3-us-west
#        compressionType: gzip
#        compressionLevel: 6<|MERGE_RESOLUTION|>--- conflicted
+++ resolved
@@ -12,15 +12,9 @@
 #  clusterServiceDNSMode: "Internal"
 #  pause: true
 #  unmanaged: false
-<<<<<<< HEAD
-#  enableVolumeExpansion: true
-  crVersion: 1.18.0
-  image: percona/percona-server-mongodb:7.0.14-8-multi
-=======
 #  enableVolumeExpansion: false
   crVersion: 1.19.0
   image: perconalab/percona-server-mongodb-operator:main-mongod7.0
->>>>>>> fab4ac0a
   imagePullPolicy: Always
 #  tls:
 #    mode: preferTLS
