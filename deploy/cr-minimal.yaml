--- conflicted
+++ resolved
@@ -4,11 +4,7 @@
   name: minimal-cluster
 spec:
   crVersion: 1.12.0
-<<<<<<< HEAD
-  image: percona/percona-server-mongodb:4.4.9-10
-=======
   image: percona/percona-server-mongodb:4.4.10-11
->>>>>>> b24bde3e
   allowUnsafeConfigurations: true
   upgradeOptions:
     apply: 4.4-recommended
